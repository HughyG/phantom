#--------------------------------------------------------------------------!
# The Phantom Smoothed Particle Hydrodynamics code, by Daniel Price et al. !
# Copyright (c) 2007-2023 The Authors (see AUTHORS)                        !
# See LICENCE file for usage and distribution conditions                   !
# http://users.monash.edu.au/~dprice/phantom                               !
#--------------------------------------------------------------------------!
#+
#  The Phantom Makefile
#
#  DESCRIPTION:
#   This is the main Makefile for all of the code and utilities
#   Compiler settings are grouped under the SYSTEM variable while
#   compile-time settings for different problems are grouped under
#   the SETUP variable
#
#  OWNER: Daniel Price
#
#  $Id: 2788b71b1c08e560e77dce9849c5cb24a668f4b9 $
#+
#--------------------------------------------------------------------------

.KEEP_STATE:

PHANTOM_VERSION_MAJOR=2023
PHANTOM_VERSION_MINOR=0
PHANTOM_VERSION_MICRO=0
VERSION=$(PHANTOM_VERSION_MAJOR).$(PHANTOM_VERSION_MINOR).$(PHANTOM_VERSION_MICRO)

KNOWN_SYSTEM=no
SHELL = /bin/bash
VPATH = "${RUNDIR}" ../src/main ../src/utils ../src/setup ../src/tests ../src/lib/NICIL/src
BINDIR= ../bin
UNAME=${shell uname}
UNAMEP=${shell uname -p}
#----------------------------------------------------------------
# Sensible defaults for phantom configuration
#----------------------------------------------------------------
CONFIG        = config.F90
SETUPFILE     = setup_unifdis.f90
MODFILE       = moddump_default.f90
ANALYSIS      = analysis_dtheader.f90
MULTIRUNFILE  = multirun.f90
LIVE_ANALYSIS = no
DEBUG         = no
#
# can comment out the following lines and instead set
# the parameters as environment variables
#
ifndef DOUBLEPRECISION
    DOUBLEPRECISION= yes
endif
ifndef EDITOR
    EDITOR= emacs
endif
ifndef OPENMP
    OPENMP= yes
endif
ifndef SPLASH_DIR
    SPLASH_DIR=${shell if [ -d $$HOME/splash ]; then echo $$HOME/splash; fi}
endif
#MPI= yes
#
# endian can be "BIG", "LITTLE" or anything else which has no effect
#
# ENDIAN= default
#
CC = gcc
CCFLAGS = -O5
LIBCXX = -lstdc++
#FPPFLAGS=
LDFLAGS=
LIBTOOL=ar rcs

#----------------------------------------------------------------
# here follows specific configuration options used
# for various types of simulations
#
# preprocessor options are as follows:
#
# -DPERIODIC            ! periodic boundaries
# -DIND_TIMESTEPS       ! individual particle timesteps
# -DSTS_TIMESTEPS       ! super-timestepping
# -DDISC_VISCOSITY      ! use artificial disc viscosity ( nu \propto alpha_sph cs h
#                       ! and calculated for both approaching and receding particles
# -DDRIVING             ! use turbulence driving
# -DMHD                 ! magnetic fields
# -DNONIDEALMHD         ! non-ideal magnetic fields including ionisation; uses NICIL
# -DLIGHTCURVE          ! lightcurve estimation

include Makefile_setups

ifndef SETUPFILE
    SETUPFILE= setup_unifdis.f90
endif

ifndef SRCNIMHD
    SRCNIMHD = nicil.F90 nicil_supplement.f90
endif

ifndef SRCDUST
    SRCDUST = dust.f90 growth.F90
endif

ifdef SMOL
    SRCDUST+= growth_smol.f90
endif

ifdef SRCINJECT
    INJECT_PARTICLES=yes
else
    # compile with default wind injection modules but INJECT_PARTICLES=yes or no
    # is still optional in the setup block
    SRCINJECT=utils_binary.f90 set_binary.f90 inject_wind.f90
endif

#ifndef SRCGROWTH
#    SRCGROWTH = growth.F90
#endif

#---  live feedback from mcfost
ifeq ($(MCFOST), yes)
    ANALYSIS= analysis_mcfost.f90
    LIVE_ANALYSIS=yes
    ISOTHERMAL=no
    MCFOST=yes

    #--if PREFIX is set (e.g. to /usr/local) set all the flags needed for mcfost
    ifneq ("X$(PREFIX)", "X")
       MCFOST_LIBS = $(PREFIX)/lib
       MCFOST_LIB = $(PREFIX)/lib
       MCFOST_INCLUDE = $(PREFIX)/include
       ifeq ("X$(HDF5_DIR)","X")
           HDF5_DIR=$(PREFIX)
       endif
    else
    #--otherwise assume the source code is lying around somewhere
       MCFOST_LIBS = $(MCFOST_INSTALL)/lib/$(FC)
       MCFOST_INCLUDE = $(MCFOST_INSTALL)/include
       ifeq ("X$(MCFOST_LIB)","X")
          MCFOST_LIB = $(MCFOST_DIR)/src
       endif
    endif
    ifeq ($(MCFOST_XGBOOST), yes)
        LXGBOOST= -lxgboost -ldmlc -lrabit
    else
        LXGBOOST=""
    endif

    FPPFLAGS+= -DMCFOST
    LDFLAGS+= -I$(MCFOST_INCLUDE) -I$(MCFOST_INCLUDE)/voro++ -I$(MCFOST_INCLUDE)/hdf5 -I$(MCFOST_INCLUDE)/$(FC) \
	-L$(MCFOST_LIB) -lmcfost -L$(MCFOST_LIBS) $(LIBCXX) -lcfitsio -lvoro++ -lsprng \
   -L$(HDF5_DIR) -lhdf5_fortran -lhdf5 -lz #$(LXGBOOST)
	#-L$(HDF5_DIR)/lib/Intel -lhdf5_fortran
endif

include Makefile_systems

FFLAGS+=-fPIC
# Set some default files if not defined above
ifdef MAXP
    FPPFLAGS += -DMAXP=${MAXP}
endif
ifdef MAXPTMASS
    FPPFLAGS += -DMAXPTMASS=${MAXPTMASS}
endif
ifdef MAXNEIGH
    FPPFLAGS += -DMAXNEIGH=${MAXNEIGH}
endif
ifdef NCELLSMAX
    FPPFLAGS += -DNCELLSMAX=${NCELLSMAX}
endif
ifdef STACKSIZE
    FPPFLAGS += -DSTACKSIZE=${STACKSIZE}
endif
# Set other optional flags depending on settings

ifeq ($(DEBUG), yes)
    FFLAGS += ${DEBUGFLAG}
    FFLAGS := $(FFLAGS:-O3=-O0)
    FFLAGS := $(FFLAGS:-ipo= )
endif

ifeq ($(ENDIAN), BIG)
    FFLAGS += ${ENDIANFLAGBIG}
endif

ifeq ($(ENDIAN), LITTLE)
    FFLAGS += ${ENDIANFLAGLITTLE}
endif

ifeq ($(OPENMP), yes)
    FFLAGS += ${OMPFLAGS}
endif

ifeq ($(PERIODIC), yes)
    FPPFLAGS += -DPERIODIC
endif

ifeq ($(GRAVITY), yes)
    FPPFLAGS += -DGRAVITY
endif

ifeq ($(ISOTHERMAL), yes)
    FPPFLAGS += -DISOTHERMAL
endif

ifeq ($(MHD), yes)
    FPPFLAGS += -DMHD
endif

ifeq ($(GR), yes)
    FPPFLAGS += -DGR
ifeq ($(ISENTROPIC), yes)
    FPPFLAGS += -DISENTROPIC
    FPPFLAGS += -DLIGHTCURVE
endif
    CONST_AV=yes
endif

ifeq ($(DUST), yes)
    FPPFLAGS += -DDUST
    ifndef KERNEL
        KERNEL=quintic
    endif
endif

ifdef MAXDUSTSMALL
    FPPFLAGS += -DMAXDUSTSMALL=${MAXDUSTSMALL}
endif
ifdef MAXDUSTLARGE
    FPPFLAGS += -DMAXDUSTLARGE=${MAXDUSTLARGE}
endif

ifeq ($(DUSTGROWTH), yes)
    FPPFLAGS += -DDUSTGROWTH
endif

ifeq ($(SMOL), yes)
    FPPFLAGS += -DSMOL
    LDFLAGS += -L$(SMOL_DIR) -lsmol
endif

ifeq ($(NONIDEALMHD), yes)
    FPPFLAGS += -DNONIDEALMHD
endif

ifeq ($(H2CHEM), yes)
    FPPFLAGS += -DH2CHEM
endif

ifeq ($(DISC_VISCOSITY), yes)
    FPPFLAGS += -DDISC_VISCOSITY
endif

ifeq ($(CONST_AV), yes)
    FPPFLAGS += -DCONST_AV
endif

ifeq ($(MORRIS_MONAGHAN), yes)
    FPPFLAGS += -DUSE_MORRIS_MONAGHAN
endif

ifeq ($(CONST_ARTRES), yes)
    FPPFLAGS += -DCONST_ARTRES
endif

ifeq ($(CURLV), yes)
    FPPFLAGS += -DCURLV
endif

ifeq ($(IND_TIMESTEPS), yes)
    FPPFLAGS += -DIND_TIMESTEPS
endif

ifeq ($(STS_TIMESTEPS), yes)
    FPPFLAGS += -DSTS_TIMESTEPS
endif

ifeq ($(RADIATION), yes)
    FPPFLAGS += -DRADIATION
endif

ifeq ($(SINK_RADIATION), yes)
    FPPFLAGS += -DSINK_RADIATION
endif

ifeq ($(DUST_NUCLEATION), yes)
    FPPFLAGS += -DDUST_NUCLEATION
endif

ifdef SRCTURB
    FPPFLAGS += -DDRIVING
endif

ifeq ($(KROME), krome)
    FPPFLAGS += -DKROME
ifeq ($(SYSTEM), ifort)
    LDFLAGS  += -mkl
else
    LDFLAGS  += -L/usr/lib/x86_64-linux-gnu -lmkl_core -lmkl_gnu_thread -lmkl_gf_lp64 -fopenmp
endif
endif

ifeq ($(AOCC), yes)
    FPPFLAGS += -DAOCC
endif
#
# kernel choice
#
ifndef SRCKERNEL
ifdef KERNEL
    SRCKERNEL= kernel_${KERNEL}.f90
else
    SRCKERNEL= kernel_cubic.f90
    KERNEL=cubic
endif
endif

#
# can turn particle injection off
# by setting INJECT_PARTICLES=no
# on command line. Otherwise on
# if injection module selected
#
ifeq ($(INJECT_PARTICLES), yes)
    FPPFLAGS += -DINJECT_PARTICLES
endif

ifdef LIGHTCURVE
    FPPFLAGS += -DLIGHTCURVE
endif

# do double precision flag last (append only to FFLAGS)

ZZFFLAGS := ${FFLAGS}
ifeq ($(DOUBLEPRECISION), yes)
    FFLAGS += ${DBLFLAG}
endif

ifeq ($(ANALYSISONLY), yes)
    FPPFLAGS += -DANALYSIS
endif

ifeq ($(LIVE_ANALYSIS), yes)
    FPPFLAGS += -DLIVE_ANALYSIS
    SRCAN = $(ANALYSIS)
else
    SRCAN=
endif

#
# MPI flavour (mostly openmpi these days)
#
ifeq ($(MPI), yes)
    FC= mpif90 `mpif90 --showme:compile`
    CC= mpicc `mpicc --showme:compile`
    USEMPI=yes
endif

ifeq ($(MPI), openmpi)
    FC= openmpif90 `openmpif90 --showme:compile`
    LDFLAGS+= `openmpif90 --showme:link`
    USEMPI=yes
endif

ifeq ($(MPI), zen)
    FC= mpif90
    LDFLAGS+= -lwmpi -lmpiif
    USEMPI=yes
endif

ifeq ($(MPI), psxe)
    FC= mpiifort
    LDFLAGS+= `mpiifort--showme:link`
    USEMPI=yes
endif

ifeq ($(MPI), mpifort)
    FC= mpifort
    USEMPI=yes
endif

ifeq ($(MPI), mpiifort)
    FC= mpiifort
    USEMPI=yes
endif

ifeq ($(MPI), intel)
    FC= mpif90
    USEMPI=yes
endif

ifeq ($(MPI), cray)
    FC= ftn
    CC= cc
    USEMPI=yes
endif

ifeq ($(USEMPI), yes)
    ifeq (X$(MPIEXEC), X)
        RUNMPI=mpirun -np 2
    else
        RUNMPI=$(MPIEXEC)
    endif
    FPPFLAGS += -DMPI
else
    RUNMPI=
endif

#
# HDF5 libraries (if required)
#
# Requires two directories:
#   - include for Fortran .mod files
#   - lib for the shared library .so files
#
# Often both directories are under one root,
# e.g. HDF5_DIR= /usr/local/opt/hdf5
# In this case just set HDF5_DIR for your machine.
#
# However, sometimes these directories are separate,
# then you must set both HDF5INCLUDE and HDF5LIB.
#
ifeq ($(HDF5), yes)
ifeq (X$(HDF5_DIR), X)
    HDF5_DIR= /usr/local/opt/hdf5
endif
ifeq (X$(HDF5INCLUDE), X)
    HDF5INCLUDE= $(HDF5_DIR)/include
endif
ifeq (X$(HDF5LIB), X)
    HDF5LIB= $(HDF5_DIR)/lib
endif
    FFLAGS+= -I$(HDF5INCLUDE)
    CCFLAGS+= -I$(HDF5INCLUDE)
    LDFLAGS+= -L$(HDF5LIB) -lhdf5 -lhdf5_fortran
    FPPFLAGS+= -DHDF5
endif

IDFLAGS=$(FPPFLAGS)
ifeq ($(DEBUG), yes)
    IDFLAGS += -DDEBUG
endif
#
# select domain decomposition type
#
DOMAIN= mpi_domain.F90
OBJDIR=obj

# define the implicit rule to make a .o file from a .f90 file

.SUFFIXES:
.SUFFIXES: .o .f90 .F90 .c .f

%.o : %.f90
	$(FC) -c $(FFLAGS) $< -o $@

%.o : %.F90
	$(FC) -c $(FFLAGS) ${FPP_PREFIX} $(FPPFLAGS) $< -o $@

%.o : %.c
	$(CC) -c $(CCFLAGS) $< -o $@

%.o : %.f
	$(FC) -c $(FFLAGS) $< -o $@

#
# external forces
#
ifeq (X$(SRCPOTS), X)
SRCPOTS= extern_corotate.f90 \
         extern_binary.f90 \
         extern_spiral.f90 \
         extern_lensethirring.f90 \
         extern_gnewton.f90 \
         lumin_nsdisc.F90 extern_prdrag.f90 \
         extern_Bfield.f90 \
         extern_densprofile.f90 \
         extern_staticsine.f90 \
         extern_gwinspiral.f90 \
<<<<<<< HEAD
         extern_geopot.f90 \
         externalforces.F90
=======
         externalforces.f90
>>>>>>> f80b5ec5
endif
ifeq (X$(SRCPOT), X)
SRCPOT=${SRCPOTS}
endif
#
# metrics for GR
#
ifeq ($(GR),yes)
    SRCPOT=extern_gr.F90 $(SRCPOTS:externalforces.f90=externalforces_gr.f90)
endif
ifdef METRIC
    SRCMETRIC= metric_${METRIC}.f90
else
    SRCMETRIC= metric_minkowski.f90
endif
SRCGR=inverse4x4.f90 einsteintk_utils.f90 $(SRCMETRIC) metric_tools.f90 utils_gr.f90 interpolate3D.f90 tmunu2grid.f90 
#
# chemistry and cooling
#
SRCCHEM= fs_data.f90 mol_data.f90 utils_spline.f90 \
         cooling_gammie_PL.f90 \
         cooling_gammie.f90 \
         cooling_koyamainutsuka.f90 \
         cooling_ism.f90 \
         cooling_molecular.f90 \
         cooling_functions.f90 \
         cooling_solver.f90 \
         h2chem.f90 cooling.f90
#
# equations of state
#
SRCMESA= eos_mesa_microphysics.f90 eos_mesa.f90
SRCEOS = eos_barotropic.f90 eos_stratified.f90 eos_piecewise.f90 ${SRCMESA} eos_shen.f90 eos_helmholtz.f90 eos_idealplusrad.f90 ionization.F90 eos_gasradrec.f90 eos.f90

ifeq ($(HDF5), yes)
    SRCREADWRITE_DUMPS= utils_hdf5.f90 utils_dumpfiles_hdf5.f90 readwrite_dumps_common.F90 readwrite_dumps_fortran.F90 readwrite_dumps_hdf5.F90 readwrite_dumps.F90
else
    SRCREADWRITE_DUMPS= readwrite_dumps_common.F90 readwrite_dumps_fortran.F90 readwrite_dumps.F90
endif

ifeq ($(KROME), krome)
    SRCKROME=krome.f90
else
    SRCKROME=
endif

SOURCES= physcon.f90 ${CONFIG} ${SRCKERNEL} io.F90 units.f90 \
         mpi_dens.F90 mpi_force.F90 mpi_utils.F90 dtype_kdtree.F90 utils_omp.F90 utils_cpuinfo.f90 \
         utils_infiles.f90 utils_allocate.f90 icosahedron.f90 quartic.f90 \
         utils_system.f90 utils_mathfunc.f90 part.F90 ${DOMAIN} boundary.f90 boundary_dynamic.f90 utils_timing.f90 mpi_balance.F90 \
         setup_params.f90 timestep.f90 utils_dumpfiles.f90 utils_indtimesteps.F90 \
         utils_sort.f90 utils_supertimestep.F90 utils_tables.f90 utils_gravwave.f90 \
         utils_sphNG.f90 utils_vectors.f90 utils_datafiles.f90 datafiles.f90 \
         gitinfo.f90 ${SRCFASTMATH} random.f90 ${SRCEOS} cullendehnen.f90 ${SRCNIMHD} ${SRCGR} \
         checkoptions.F90 viscosity.f90 damping.f90 options.f90 cons2primsolver.f90 radiation_utils.f90 cons2prim.f90 \
         centreofmass.f90 ${SRCPOT} checkconserved.f90 \
         utils_filenames.f90 utils_summary.F90 ${SRCCHEM} ${SRCDUST} \
         mpi_memory.f90 mpi_derivs.F90 mpi_tree.F90 kdtree.F90 linklist_kdtree.F90 utils_healpix.f90 utils_raytracer.f90 \
         partinject.F90 utils_inject.f90 dust_formation.f90 ptmass_radiation.f90 ptmass_heating.f90 \
         utils_deriv.f90 utils_implicit.f90 radiation_implicit.f90 ${SRCTURB} \
         ${SRCINJECT_DEPS} wind_equations.f90 wind.F90 ${SRCINJECT} \
         ${SRCKROME} memory.F90 ${SRCREADWRITE_DUMPS}  \
         quitdump.f90 ptmass.F90 \
         readwrite_infile.F90 dens.F90 force.F90 deriv.F90 energies.F90 sort_particles.f90 \
         utils_shuffleparticles.F90 evwrite.f90 step_leapfrog.F90 writeheader.F90 ${SRCAN} step_supertimestep.F90 \
         mf_write.f90 evolve.F90 utils_orbits.f90 utils_linalg.f90 \
         checksetup.F90 initial.F90

# Needed as einsteintk_wrapper depends on initial
ifeq ($(GR),yes)
	SOURCES+=einsteintk_wrapper.f90
endif
OBJECTS1 = $(SOURCES:.f90=.o)
OBJECTS = $(OBJECTS1:.F90=.o)

ifeq ($(KROME), krome)
    .PHONY: all

    all: checksystem krome_setup krome phantom
    include MakeKrome
else
    .PHONY: phantom
endif

phantom: checksystem checkparams $(OBJECTS) phantom.o
	$(FC) $(FFLAGS) -o $(BINDIR)/$@ $(OBJECTS) phantom.o $(LDFLAGS)
ifeq ($(UNAME), Darwin)
	dsymutil $(BINDIR)/$@
endif


	@echo ""
	@echo "=============== CHEMISTRY ==============="
	@echo ""
ifeq ($(KROME), krome)
	@echo "krome coupling status = enabled"
else
	@echo "krome coupling status = disabled"
endif
	@echo ""
	@echo "========================================="
	@sh ../scripts/phantom_version_gen.sh "$(IDFLAGS)"
	@echo ""
	@echo "The Phantom is here (in $(BINDIR)/phantom)"
	@echo ""

#----------------------------------------------------
# generic target for compiling ALL phantom utilities
# this is used in the nightly build checks
#
utils: phantomsetup phantomanalysis \
       multirun phantom_moddump \
       phantom2divv phantom2divb combinedustdumps \
       diffdumps showheader showarrays ev2mdot phantomevcompare acc2ang \
       phantom2sphNG phantom2gadget testbinary \
       sfutils phantom2pdf-amr splitpart \
       phantom2struct libphantom

cleanutils: cleansetup cleananalysis \
            cleanmultirun cleantestbinary cleanmoddump \
            cleanphantom2divv cleanphantom2divb \
            cleandiffdumps cleanshowheader cleanshowarrays cleanev2mdot cleanacc2ang \
            cleanp2s cleanphantom2gadget \
            cleansfutils cleanphantom2pdf-amr cleansplitpart \
            cleanphantom2struct cleanphantomevcompare cleanlibphantom cleanphantomsinks

#--------------------------------------------------------------
# edit target opens current setup module in the default editor
#
edit: checksetup
	$(EDITOR) ../src/setup/$(SETUPFILE)

#----------------------------------------------------
# these are the sources for anything which uses the readwrite_dumps module
#
SRCDUMP= physcon.f90 ${CONFIG} ${SRCKERNEL} utils_omp.F90 io.F90 units.f90 \
         boundary.f90 boundary_dynamic.f90 mpi_utils.F90 \
         utils_timing.f90 utils_infiles.f90 dtype_kdtree.f90 utils_allocate.f90 part.F90 \
         ${DOMAIN} mpi_dens.F90 mpi_force.F90 \
         mpi_balance.F90 mpi_memory.f90 mpi_derivs.F90 mpi_tree.F90 kdtree.F90 linklist_kdtree.F90 \
         utils_dumpfiles.f90 utils_vectors.f90 utils_mathfunc.f90 \
         utils_datafiles.f90 utils_filenames.f90 utils_system.f90 utils_tables.f90 datafiles.f90 gitinfo.f90 \
         centreofmass.f90 \
         timestep.f90 ${SRCEOS} cullendehnen.f90 dust_formation.F90 \
         ${SRCGR} ${SRCPOT} \
         memory.F90 \
         utils_sphNG.f90 \
         setup_params.f90 ${SRCFASTMATH} checkoptions.F90 \
         viscosity.f90 damping.f90 options.f90 checkconserved.f90 prompting.f90 ${SRCDUST} \
         ${SRCREADWRITE_DUMPS} \
         utils_sort.f90 sort_particles.F90
OBJDUMP1= $(SRCDUMP:.f90=.o)
OBJDUMP= $(OBJDUMP1:.F90=.o)

#-------------------------------------------------------
# these are the sources for phantom libsetup
# must NOT contain .F90 files or pre-processing options
#
LIBSETUP=$(BINDIR)/libphantomsetup.a
SRCLIBSETUP=physcon.f90 geometry.f90 random.f90 utils_tables.f90 utils_vectors.f90 stretchmap.f90 \
            utils_binary.f90 set_binary.f90 set_flyby.f90 \
            set_hierarchical_utils.f90 \
            set_unifdis.f90 set_sphere.f90 set_shock.f90 \
            set_dust.f90 libsetup.f90
OBJLIBSETUP=${SRCLIBSETUP:.f90=.o}

libsetup: $(OBJLIBSETUP)
	@echo ""
	@echo "Phantom libsetup built"
	@echo ""
	$(LIBTOOL) $(LIBSETUP) $^

#----------------------------------------------------
# these are the sources for phantom setup utility
# (just the list of extra files not included in libphantom)
#
.PHONY: phantomsetup
phantomsetup: setup

SRCSETUP= prompting.f90 utils_omp.F90 setup_params.f90 \
          set_dust_options.f90 set_units.f90 \
          density_profiles.f90 readwrite_kepler.f90 readwrite_mesa.f90 \
          set_slab.f90 set_disc.F90 \
          set_cubic_core.f90 set_fixedentropycore.f90 set_softened_core.f90 \
          set_star_utils.f90 relax_star.f90 set_star.f90 set_hierarchical.f90 \
          set_vfield.f90 set_Bfield.f90 \
          ${SETUPFILE}

OBJSETUP1= $(SRCSETUP:.f90=.o)
OBJSETUP= $(OBJSETUP1:.F90=.o) phantomsetup.o

setup: checksystem checkparams libsetup libphantom $(OBJSETUP)
	$(FC) $(FFLAGS) -o $(BINDIR)/phantomsetup  $(OBJSETUP) $(LIBSETUP) $(LIBPHANTOM) $(LDFLAGS) $(LIBS)
	@echo ""
	@echo "Phantom setup built"
	@echo ""

cleansetup:
	rm -f $(BINDIR)/phantomsetup

#----------------------------------------------------
# phantom test suite
#
ifeq ($(MPI),yes)
    SRCTESTMPI = test_mpi.f90
else
    SRCTESTMPI =
endif

SRCTESTS=utils_testsuite.f90 ${TEST_FASTMATH} test_kernel.f90 \
         test_dust.F90 test_growth.f90 test_smol.F90 \
         test_nonidealmhd.F90 directsum.f90 test_gravity.f90 \
         test_derivs.F90 test_cooling.f90 test_eos_stratified.f90 \
         test_eos.f90 test_externf.f90 test_rwdump.f90 \
         test_step.F90 test_indtstep.F90 set_disc.F90 test_setdisc.F90 \
         test_hierarchical.f90 test_damping.f90 test_wind.f90 \
         test_link.F90 test_kdtree.F90 test_part.f90 test_ptmass.f90 test_luminosity.F90\
         test_gnewton.f90 test_corotate.f90 test_geometry.f90 \
         ${SRCTESTMPI} test_sedov.F90 test_poly.f90 test_radiation.F90 \
         testsuite.F90 phantomtest.f90

ifeq (X$(SRCTEST), X)
SRCTEST=${SRCTESTS}
endif
# replace a few test routines for the GR code
ifeq ($(GR),yes)
    SRCTEST1 = $(SRCTESTS:test_externf.f90=test_externf_gr.f90)
    SRCTEST2 = $(SRCTEST1:test_gnewton.f90=)
    SRCTEST = $(SRCTEST2:test_corotate.f90=test_gr.f90)
endif
OBJTEST1= $(SRCTEST:.f90=.o)
OBJTEST= $(OBJTEST1:.F90=.o)

.PHONY: phantomtest

phantomtest: checksystem checkparams libphantom libsetup $(OBJTEST)
	@echo ""
	@echo "Phantomtest: Getting your life back one test at a time"
	@echo ""
	$(FC) $(FFLAGS) -o $(BINDIR)/phantomtest $(OBJTEST) $(LDFLAGS) $(LIBS) $(LIBPHANTOM) $(LIBSETUP)

cleantest:
	rm -f $(BINDIR)/phantomtest

#----------------------------------------------------
# update phantom version number
#
config.o: phantom-version.h

phantom-version.h:
	@echo "creating $@"
	@echo "#define PHANTOM_VERSION_MAJOR $(PHANTOM_VERSION_MAJOR)" > $@
	@echo "#define PHANTOM_VERSION_MINOR $(PHANTOM_VERSION_MINOR)" >> $@
	@echo "#define PHANTOM_VERSION_MICRO $(PHANTOM_VERSION_MICRO)" >> $@
	@echo "#define PHANTOM_VERSION_STRING \"$(VERSION)\"" >> $@

#----------------------------------------------------
# Smoluchowsky library
growth_smol.o: checksmol ../src/main/growth_smol.f90
	$(FC) -c $(FFLAGS) ${FPP_PREFIX} $(FPPFLAGS) ../src/main/growth_smol.f90 -I$(SMOL_DIR) -o $@

#----------------------------------------------------
# Probability Distribution Functions from fixed grid
# (produced via splash to grid)
# these are the sources for the grid2pdf utility
#
utils_outputhdf5.o: checkhdf5

write_grid_hdf5.o: checkhdf5

pdfs.o: checksplash $(SPLASH_DIR)/src/pdfs.f90
	$(FC) $(FFLAGS) -o $@ -c $(SPLASH_DIR)/src/pdfs.f90

# In case you need the old pdfs.f90 module located in phantom/src/utils/
# rather than the on located in splash. (e.g. analysis_MWpdf.f90 requires the
# phantom version)
phantom_pdfs.o: ../src/utils/pdfs.f90
	$(FC) $(FFLAGS) -o $@ -c $<

asciiutils.o: checksplash $(SPLASH_DIR)/src/asciiutils.f90
	$(FC) $(FFLAGS) -o $@ -c $(SPLASH_DIR)/src/asciiutils.f90

write_griddata.o: checksplash $(SPLASH_DIR)/src/write_griddata.F90
	$(FC) $(FFLAGS) -o $@ -c $(SPLASH_DIR)/src/write_griddata.F90

OBJG2PDF= io.o utils_filenames.o asciiutils.o write_griddata.o \
          hdf5utils.o read_grid_hdf5.o write_grid_hdf5.o io_grid.o pdfs.o rhomach.o grid2pdf.o

.PHONY: grid2pdf
grid2pdf: checksys checkparams checkhdf5 $(OBJG2PDF)
	@echo "objects are $(OBJG2PDF)"
	$(FC) $(FFLAGS) -o $(BINDIR)/grid2pdf $(OBJG2PDF) $(LDFLAGS) -L$(HDF5_DIR)/lib -lhdf5
	@echo ""
	@echo "Grid2pdf: we are Possibly Dangerously Fanatical"
	@echo ""

cleang2p:
	rm -f $(BINDIR)/grid2pdf

#------------------------------------------------------
# Probability Distribution Functions via adaptive mesh
#
phantom2pdf: phantom2pdf-amr

.PHONY: phantom2pdf-amr
phantom2pdf-amr:
	${MAKE} phantomanalysis ANALYSIS="adaptivemesh.f90 interpolate3D_amr.F90 asciiutils.f90 pdfs.f90 analysis_pdfs.f90"\
        ANALYSISBIN=$@ ANALYSISONLY=yes

cleanphantom2pdf-amr:
	rm -f $(BINDIR)/phantom2struct

analysis_pdfs.o: interpolate3D_amr.o adaptivemesh.o
interpolate3D_amr.o: adaptivemesh.o

#----------------------------------------------------
# these are the sources for the phantom_moddump utility
#
ifndef MODDUMPBIN
MODDUMPBIN=phantommoddump
endif
OBJMOD1 = prompting.o set_Bfield.o density_profiles.o utils_omp.o\
          readwrite_mesa.o ${MODFILE:.f90=.o} phantom_moddump.o
OBJMOD = ${OBJMOD1:.F90=.o}

phantom_moddump: checksystem checkparams libphantom libsetup $(OBJMOD)
	@echo ""
	@echo "phantom_moddump: we are here to help you"
	@echo ""
	$(FC) $(FFLAGS) -o $(BINDIR)/$(MODDUMPBIN) $(OBJMOD) $(LDFLAGS) $(LIBS) $(LIBPHANTOM) $(LIBSETUP)

moddump: phantom_moddump

cleanmoddump:
	rm -f $(BINDIR)/phantommoddump

# files from MCFOST used by phantommoddump
mess_up_SPH.o: checkmcfost $(MCFOST_DIR)/src/mess_up_SPH.f90
	$(FC) $(FFLAGS) -o $@ -c $(MCFOST_DIR)/src/mess_up_SPH.f90

#----------------------------------------------------
# these are the sources for the phantomanalysis utility
# 17/5/23: added setup_params and options to avoid
#          weird build failure with ifort on Mac OS
#
OBJAN1= ${ANALYSIS:.f90=.o}
OBJAN= ${OBJAN1:.F90=.o}
OBJA= leastsquares.o solvelinearsystem.o prompting.o \
      setup_params.o options.o \
      utils_disc.o set_dust.o utils_binary.o set_binary.o ${OBJAN} phantomanalysis.o

ifndef ANALYSISBIN
ANALYSISBIN=phantomanalysis
endif

.PHONY: phantomanalysis
phantomanalysis: checksystem checkparams libphantom $(OBJA)
	@echo ""
	@echo "phantomanalysis: we live to serve you"
	@echo ""
	$(FC) $(FFLAGS) -o $(BINDIR)/$(ANALYSISBIN) $(OBJA) $(LDFLAGS) $(LIBS) $(LIBPHANTOM)

analysis: phantomanalysis

cleananalysis:
	rm -f $(BINDIR)/phantomanalysis

#------------------------------------------------------
# compile phantom as a library so the core routines
# can be called by various utilities
# (phantomsetup, phantomtest etc.)
#
.PHONY: libphantom

LIBPHANTOM=$(BINDIR)/libphantom.a

libphantom.a: checksystem checkparams $(OBJECTS)
	$(LIBTOOL) $(LIBPHANTOM) $(OBJECTS)

libphantom.so: checksystem checkparams phantom $(OBJECTS)
	$(FC) -shared $(FFLAGS) $(FPPFLAGS) $(DBLFLAG) $(OBJECTS) $(LDFLAGS) -o $(BINDIR)/libphantom.so

libphantom: libphantom.a

cleanlibphantom:
	rm -f $(BINDIR)/libphantom.so $(LIBPHANTOM)

.PHONY: pyanalysis
pyanalysis: libphantom.so

#------------------------------------------------------
# Various utilities for computing structure functions
# and manipulating the resulting output
#
.PHONY: phantom2struct
phantom2struct:
	${MAKE} phantomanalysis ANALYSIS="utils_timing.f90 io_structurefn.f90 random.f90 struct_part.f90 analysis_structurefn.f90"\
        ANALYSISBIN=$@ ANALYSISONLY=yes

cleanphantom2struct:
	rm -f $(BINDIR)/phantom2struct

# conversion between structure function file formats
.PHONY: struct2struct
STRUCT2STRUCTOBJ= utils_filenames.o io_structurefn.o struct2struct.o
struct2struct: checksys checkparams ${STRUCT2STRUCTOBJ}
	$(FC) $(FFLAGS) -o $(BINDIR)/$@ ${STRUCT2STRUCTOBJ}

cleanstruct2struct:
	rm -f $(BINDIR)/struct2struct

# structure function slope calculation
.PHONY: get_struct_slope get_struct_slope
GETSLOPESFOBJ=utils_filenames.o io_structurefn.o leastsquares.o get_struct_slope.o
get_slope_sf: get_struct_slope
get_struct_slope: checksys checkparams ${GETSLOPESFOBJ}
	$(FC) $(FFLAGS) -o $(BINDIR)/$@ ${GETSLOPESFOBJ}

cleanget_struct_slope:
	rm -f $(BINDIR)/get_struct_slope

sfutils: structutils
structutils: struct2struct get_slope_sf

cleansfutils: cleanstructutils
cleanstructutils: cleanstruct2struct cleanget_struct_slope

#------------------------------------------------------
# particle splitting utility (this is a moddump compiled as a standalone utility)
#
.PHONY: splitpart
splitpart:
	${MAKE} moddump MODFILE="utils_indtimesteps.F90 utils_getneighbours.F90 utils_splitmerge.f90 splitpart.f90 moddump_splitpart.f90"\
        MODDUMPBIN=$@

cleansplitpart:
	rm -f $(BINDIR)/splitpart

#------------------------------------------------------
# particle merging utility (this is a moddump compiled as a standalone utility)
#
.PHONY: mergepart
mergepart:
	${MAKE} moddump MODFILE="utils_indtimesteps.F90 utils_getneighbours.F90 utils_splitmerge.f90 splitpart.f90 moddump_mergepart.f90"\
        MODDUMPBIN=$@

cleanmergepart:
	rm -f $(BINDIR)/mergepart

#----------------------------------------------------
# utility to calculate divv from a dump file
# compile using all phantom files
#
phantom2divv: checksys checkparams $(OBJECTS) phantom2divv.o
	@echo ""
	@echo "phantom2divv: divergence is beautiful"
	@echo ""
	$(FC) $(FFLAGS) -o $(BINDIR)/$@ $(OBJECTS) phantom2divv.o

cleanphantom2divv:
	rm -f $(BINDIR)/phantom2divv

#----------------------------------------------------
# utility to calculate divB & curlB from a dump file
# compile using all phantom files
#
phantom2divb: checksys checkparams $(OBJECTS) phantom2divb.o
	@echo ""
	@echo "phantom2divb: divergence should be eradicated"
	@echo ""
	$(FC) $(FFLAGS) -o $(BINDIR)/$@ $(OBJECTS) phantom2divb.o

cleanphantom2divb:
	rm -f $(BINDIR)/phantom2divb

#----------------------------------------------------
# these are the sources for the diffdumps utility
#
diffdumps: checksys checkparams $(OBJDUMP) utils_testsuite.o diffdumps.o
	@echo ""
	@echo "diffdumps: we welcome you"
	@echo ""
	$(FC) $(FFLAGS) -o $(BINDIR)/$@ $(OBJDUMP) utils_testsuite.o diffdumps.o $(LDFLAGS)

cleandiffdumps:
	rm -f $(BINDIR)/phantom2divb

#----------------------------------------------------
# these are the sources for the phantom2sphNG utility
#
phantom2sphNG: checksystem checkparams $(OBJDUMP) phantom2sphNG.o
	@echo ""
	@echo "phantom2sphNG: now why would you want to do that?"
	@echo ""
	$(FC) $(FFLAGS) -o $(BINDIR)/$@ $(OBJDUMP) phantom2sphNG.o

p2s: phantom2sphNG

cleanp2s:
	rm -f $(BINDIR)/phantom2sphNG

#----------------------------------------------------
# these are the sources for the phantom2sphNG utility
#
phantom2gadget: checksystem checkparams $(OBJDUMP) phantom2gadget.o
	@echo ""
	@echo "phantom2gadget: now why would you want to do that?"
	@echo ""
	$(FC) $(FFLAGS) -o $(BINDIR)/$@ $(OBJDUMP) phantom2gadget.o

p2g: phantom2gadget

cleanphantom2gadget:
	rm -f $(BINDIR)/phantom2gadget

#----------------------------------------------------
# these are the sources for the phantom2mcfost utility
#
.PHONY: phantom2mcfost
phantom2mcfost: checkmcfost
	${MAKE} phantomanalysis ANALYSIS="analysis_mcfost.f90"\
        ANALYSISBIN=$@ ANALYSISONLY=yes LDFLAGS="-L$(MCFOST_DIR)/src -lmcfost $(LIBCXX)"

analysis_mcfost.o: analysis_mcfost.f90
	$(FC) -c $(FFLAGS) -I$(MCFOST_INCLUDE) $< -o $@

analysis_mcfost.o: checkmcfost

cleanphantom2mcfost:
	rm -f $(BINDIR)/phantom2mcfost

#----------------------------------------------------
# these are the sources for the phantom2hdf5 utility
#
checkhdf5flags:
   ifneq ($(HDF5), yes)
	@echo "-----------------------------"
	@echo "Need to compile with HDF5=yes"
	@echo "-----------------------------"
	${MAKE} err
   endif

.PHONY: phantom2hdf5
phantom2hdf5: checksystem checkparams checkhdf5flags $(OBJDUMP) readwrite_dumps.o phantom2hdf5.o
	@echo ""
	@echo "phantom2hdf5: welcome to the future"
	@echo ""
	$(FC) $(FFLAGS) -o $(BINDIR)/$@ $(OBJDUMP)  phantom2hdf5.o $(LDFLAGS)

p2h: phantom2hdf5

cleanphantom2hdf5:
	rm -f $(BINDIR)/phantom2hdf5

#----------------------------------------------------
# utility to rewrite .ev files using a common header
#
SRCEV=utils_infiles.f90 utils_evfiles.f90 prompting.f90 phantomevcompare.f90
OBJEVC1 = ${SRCEV:.f90=.o}
OBJEVC = ${OBJEVC1:.F90=.o}

.PHONY: phantomevcompare
phantomevcompare: $(OBJEVC)
	@echo ""
	@echo "phantomevcompare: let the graphing begin!"
	@echo ""
	$(FC) $(FFLAGS) -o $(BINDIR)/$@ $(OBJEVC)

cleanphantomevcompare:
	rm -f $(BINDIR)/phantomevcompare

#----------------------------------------------------
# utility to extract sink information from a master file
#
.PHONY: phantomsinks
phantomsinks: phantomextractsinks.o
	@echo ""
	@echo "phantomsinks: extracting sink information!"
	@echo ""
	$(FC) $(FFLAGS) -o $(BINDIR)/$@ phantomextractsinks.o

cleanphantomsinks:
	rm -f $(BINDIR)/phantomextractsinks

#----------------------------------------------------
# these are the sources for the multirun utility
#
SRCMULT = prompting.f90 utils_omp.F90 ${MULTIRUNFILE}
OBJM1 = ${SRCMULT:.f90=.o}
OBJMULT = ${OBJM1:.F90=.o}

multirun: checksystem checkparams libphantom $(OBJMULT)
	@echo ""
	@echo "multirun: your hope is our desire"
	@echo ""
	$(FC) $(FFLAGS) -o $(BINDIR)/$@ $(OBJMULT) $(LIBPHANTOM) $(LDFLAGS)

cleanmultirun:
	rm -f $(BINDIR)/multirun

#----------------------------------------------------
# utility to plot orbits based on orbital elements (a,e,i,o,w,f)
#
SRCBIN = prompting.f90 utils_datafiles.f90 datafiles.f90 ${CONFIG} physcon.f90 io.F90 \
         mpi_utils.F90 utils_allocate.f90 utils_binary.f90 set_binary.f90 test_binary.f90 testbinary.f90
OBJBIN1 = ${SRCBIN:.f90=.o}
OBJBIN = ${OBJBIN1:.F90=.o}

.PHONY: testbinary

testbin: testbinary

testbinary: checksys checkparams $(OBJBIN)
	@echo ""
	@echo "test_binary: may your orbits orbit"
	@echo ""
	$(FC) $(FFLAGS) -o $(BINDIR)/testbinary $(OBJBIN)

cleantestbinary:
	rm -f $(BINDIR)/testbinary

#----------------------------------------------------
# check for anything that depends on HDF5
#
checkhdf5:
   ifeq (X${HDF5_DIR}, X)
	@echo; echo "ERROR: HDF5_DIR should be set before compiling with HDF5 utilities"; echo; ${MAKE} err;
   else
	@if [ -d $$HDF5_DIR ]; then echo; echo "HDF5_DIR=$$HDF5_DIR"; echo; else echo; echo "ERROR: Directory given by HDF5_DIR=$$HDF5_DIR does not exist"; echo; ${MAKE} err; fi;
   endif

#----------------------------------------------------
# these are the sources for the plot_kernel utility
#

OBJPLOTK= physcon.o ${SRCKERNEL:.f90=.o} giza-fortran.o plot_kernel.o

plotkernel: checksys checkparams checksplash $(OBJPLOTK)
	@echo ""
	@echo "plot_kernel: may your kernels be normalised"
	@echo ""
	$(FC) $(FFLAGS) -o $(BINDIR)/$@ $(OBJPLOTK) $(LDFLAGS) -L$(SPLASH_DIR)/giza/lib -lgiza

plot_kernel.o: ${SRCKERNEL:.f90=.o}
#giza-fortran.o: ${SPLASH_DIR}/giza/src/$@
#	$(FC) $(FFLAGS) -o $@ -c ${SPLASH_DIR}/giza/interface/giza-fortran.F90

cleanplotkernel:
	rm -f $(BINDIR)/plotkernel

#----------------------------------------------------
# these are the sources for the showheader utility
#
SRCSHOWHEADER= utils_dumpfiles.f90 showheader.f90
OBJSHOWHEADER= $(SRCSHOWHEADER:.f90=.o)
showheader: checksys $(OBJSHOWHEADER)
	@echo ""
	@echo "showheader: show me the header!"
	@echo ""
	$(FC) $(FFLAGS) -o $(BINDIR)/$@ $(OBJSHOWHEADER)

cleanshowheader:
	rm -f $(BINDIR)/showheader

#----------------------------------------------------
# these are the sources for the showarrays utility
#
SRCSHOWARRAYS= utils_dumpfiles.f90 showarrays.f90
OBJSHOWARRAYS= $(SRCSHOWARRAYS:.f90=.o)
showarrays: checksys $(OBJSHOWARRAYS)
	@echo ""
	@echo "showarrays: show me the arrays!"
	@echo ""
	$(FC) $(FFLAGS) -o $(BINDIR)/$@ $(OBJSHOWARRAYS)

cleanshowarrays:
	rm -f $(BINDIR)/showheader

#----------------------------------------------------
# these are the sources for the evol_dustywaves utility
#
SRCDUSTEVOL= cubicsolve.f90 dustywaves.f90 evol_dustywaves.f90
OBJDUSTEVOL= $(SRCDUSTEVOL:.f90=.o)

evol_dustywaves: checksys $(OBJDUSTEVOL)
	@echo ""
	@echo "dusty wave .ev solutions^TM: All the energy you need."
	@echo ""
	$(FC) $(FFLAGS) -o $(BINDIR)/$@ $(OBJDUSTEVOL)

#----------------------------------------------------
# these are the sources for the ev2mdot utility
#
.PHONY: ev2mdot
ev2mdot: checksys utils_filenames.o utils_infiles.o utils_evfiles.o ev2mdot.o
	@echo ""
	@echo "ev2mdot: Accretion rates R us."
	@echo ""
	$(FC) $(FFLAGS) -o $(BINDIR)/$@ ev2mdot.o utils_filenames.o utils_evfiles.o utils_infiles.o

cleanev2mdot:
	rm -f $(BINDIR)/ev2mdot
#----------------------------------------------------
# these are the sources for the ev2kdot utility
#
.PHONY: ev2kdot
ev2kdot: checksys utils_filenames.o utils_infiles.o utils_evfiles.o ev2kdot.o
	$(FC) $(FFLAGS) -o $(BINDIR)/$@ ev2kdot.o utils_filenames.o utils_evfiles.o utils_infiles.o

cleanev2kdot:
	rm -f $(BINDIR)/ev2kdot

#----------------------------------------------------
# these are the sources for the acc2ang utility
#
.PHONY: acc2ang
acc2ang: checksys acc2ang.o
	@echo ""
	@echo "acc2ang: Accreted ang. mom. R us."
	@echo ""
	$(FC) $(FFLAGS) -o $(BINDIR)/$@ acc2ang.o

cleanacc2ang:
	rm -f $(BINDIR)/acc2ang

#---------------------------
# sources for the mass_flow utility
#
OBJMF1 = ${ANALYSIS:.f90=.o}
OBJMF2 = ${OBJMF1:.F90=.o}
OBJMF = ${OBJMF2:.f=.o}
OBJM= utils_sort.o leastsquares.o solvelinearsystem.o ${OBJDUMP} ${OBJMF} utils_binary.o set_binary.o mf_write.o

.PHONY: mflow
mflow: checksys $(OBJM)  mflow.o ev2mdot lombperiod
	@echo ""
	@echo "mflow: mass flow R us."
	@echo ""
	$(FC) $(FFLAGS) -o $(BINDIR)/$@  $(OBJM) mflow.o

.PHONY:lombperiod
lombperiod: powerspectrums.o lombperiod.o
	$(FC) $(FFLAGS) -o $(BINDIR)/$@  lombperiod.o powerspectrums.o

#----------------------------------------------------
# these are the sources for the combinedustdumps utility
#
OBJCDD= ${OBJECTS} combinedustdumps.o

combinedustdumps: checksys checkparams $(OBJCDD)
	@echo ""
	@echo "combinedustdumps: many grains make light work"
	@echo ""
	$(FC) $(FFLAGS) -o $(BINDIR)/$@ $(OBJCDD) $(LDFLAGS)

cleancombinedustdumps:
	rm -f $(BINDIR)/combinedustdumps


include Makefile_qscripts

#----------------------------------------------------
# run test suite
#
.PHONY: test test2 testcyl testgrav testall
test:
	${MAKE} SETUP=test phantomtest && $(RUNMPI) $(BINDIR)/phantomtest

test2:
	${MAKE} SETUP=test2 phantomtest && $(RUNMPI) $(BINDIR)/phantomtest

testkd:
	${MAKE} SETUP=testkd phantomtest && $(RUNMPI) $(BINDIR)/phantomtest

testcyl:
	${MAKE} SETUP=testcyl phantomtest && $(RUNMPI) $(BINDIR)/phantomtest

testgrav:
	${MAKE} SETUP=testgrav phantomtest && $(RUNMPI) $(BINDIR)/phantomtest gravity

testdust:
	${MAKE} SETUP=testdust phantomtest && $(RUNMPI) $(BINDIR)/phantomtest dust

testgr:
	${MAKE} SETUP=testgr phantomtest && $(RUNMPI) $(BINDIR)/phantomtest gr

testgrowth:
	${MAKE} SETUP=testgrowth phantomtest && $(RUNMPI) $(BINDIR)/phantomtest growth

testnimhd:
	${MAKE} SETUP=testnimhd phantomtest && $(RUNMPI) $(BINDIR)/phantomtest nimhd

testmpi:
	${MAKE} MPI=yes _testmpi

_testmpi:
	${MAKE} SETUP=test phantomtest && $(RUNMPI) $(BINDIR)/phantomtest mpi

testall: test test2 testcyl testgrav

include Makefile_fastmath

LASTSYSTEM = ${shell if [ -e .make_lastsystem ]; then cat .make_lastsystem; fi}
LASTSETUP = ${shell if [ -e .make_lastsetup ]; then cat .make_lastsetup; fi}
LASTFPPFLAGS = ${shell if [ -e .make_lastfppflags ]; then cat .make_lastfppflags; fi}
LASTFFLAGS = ${shell if [ -e .make_lastfflags ]; then cat .make_lastfflags; fi}

include Makefile_checks

giza-fortran.o : $(SPLASH_DIR)/giza/interface/giza-fortran.F90 $(SPLASH_DIR)/giza/lib/libgiza.a
	$(FC) $(FFLAGS) -I$(SPLASH_DIR)/giza/include/ -c $< -o $@

compilers:
	@echo "I suggest one of the following, based on detected Fortran compilers..."; echo;
	@if type -p ifort > /dev/null; then echo "make SYSTEM=ifort"; fi;
	@if type -p pathf90 > /dev/null; then echo "make SYSTEM=pathf90"; fi;
	@if type -p pgf90 > /dev/null; then echo "make SYSTEM=pgf90"; fi;
	@if type -p xlf90_r > /dev/null; then echo "make SYSTEM=ukaff1a [uses xlf90_r]"; fi;
	@if type -p gfortran > /dev/null; then echo "make SYSTEM=gfortran"; fi;
	@if type -p g95 > /dev/null; then echo "make SYSTEM=g95"; fi;
	@if type -p aocc > /dev/null; then echo "make SYSTEM=aocc"; fi;
	@echo "(end of possible selections)"; echo;

#----------------------------------------------------
# target to automatically include dependencies in Makefile
# relies on the g95 compiler being present
# (does not have to be used for the main compilation)

depends: clean checksetup
	#@echo '*********************************************************************************'
	#@echo 'First run of Makefile -- creating dependency lines using gfortran, writing to .depends'
	#@echo '*********************************************************************************'
	#@gfortran -M -cpp -c ../src/*/*.*90 > .depends
	#@echo '*************************************************************************'
	#@echo 'If no errors above, then Makefile dependencies were created successfully '
	#@echo ' -- be sure to run "make depends" again if you alter code dependencies'
	#@echo '*************************************************************************'
	#@${MAKE} clean

.depends:
	@if type -p gfortran; then touch .depends; ${MAKE} --quiet SETUP=test depends; else echo "warning: no gfortran so dependencies not calculated"; touch .depends; fi;

include .depends

getdims:
	@echo $(MAXP)

get_setup_opts:
	@echo "${GR:yes=GR} ${METRIC} ${MHD:yes=MHD} ${NONIDEALMHD:yes=non-ideal} ${DUST:yes=dust} ${GRAVITY:yes=self-gravity} ${RADIATION:yes=radiation}  ${H2CHEM:yes=H2_Chemistry} ${DISC_VISCOSITY:yes=disc_viscosity} ${ISOTHERMAL:yes=isothermal} ${PERIODIC:yes=periodic}" | xargs | sed -e 's/ /, /g' -e 's/_/ /g'

get_setup_file:
	@echo "$(SETUPFILE)"

err:
	$(error aborting);

clean: cleanlibphantom
	rm -f *.o *.mod phantom-version.h
	cd $(BINDIR); rm -f phantom phantomsetup
ifeq ($(KROME),krome)
	rm -f ${KROMEPATH}/build/*.o ${KROMEPATH}/build/*.mod
endif

cleanall: clean cleanmathflags
	cd $(BINDIR); rm -f phantom phantomsetup

cleandist: clean cleanall
	rm -f .make_lastsystem .make_lastsetup .make_lastfppflags .depends

cleanmathflags:
	rm -f .make_mathflags bin/getmathflags<|MERGE_RESOLUTION|>--- conflicted
+++ resolved
@@ -478,12 +478,8 @@
          extern_densprofile.f90 \
          extern_staticsine.f90 \
          extern_gwinspiral.f90 \
-<<<<<<< HEAD
          extern_geopot.f90 \
-         externalforces.F90
-=======
          externalforces.f90
->>>>>>> f80b5ec5
 endif
 ifeq (X$(SRCPOT), X)
 SRCPOT=${SRCPOTS}
