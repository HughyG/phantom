!--------------------------------------------------------------------------!
! The Phantom Smoothed Particle Hydrodynamics code, by Daniel Price et al. !
! Copyright (c) 2007-2023 The Authors (see AUTHORS)                        !
! See LICENCE file for usage and distribution conditions                   !
! http://phantomsph.github.io/                                             !
!--------------------------------------------------------------------------!
module setstar_utils
!
! Utility routines for mapping 1D stars into 3D spheres
!
! :References: None
!
! :Owner: Daniel Price
!
! :Runtime parameters: None
!
! :Dependencies: eos, eos_piecewise, extern_densprofile, io, part, physcon,
<<<<<<< HEAD
!   radiation_utils, rho_profile, setsoftenedcore, setstar_kepler,
!   setstar_mesa, sortutils, spherical, table_utils, unifdis, units
=======
!   radiation_utils, readwrite_kepler, readwrite_mesa, rho_profile,
!   setsoftenedcore, sortutils, spherical, table_utils, unifdis, units
>>>>>>> 9f6bba68
!
 use extern_densprofile, only:nrhotab
 use readwrite_kepler,   only:write_kepler_comp
 implicit none
 !
 ! Index of setup options
 !
 integer, parameter, public :: nprofile_opts =  7 ! maximum number of initial configurations
 integer, parameter, public :: iuniform   = 1
 integer, parameter, public :: ipoly      = 2
 integer, parameter, public :: ifromfile  = 3
 integer, parameter, public :: ikepler    = 4
 integer, parameter, public :: imesa      = 5
 integer, parameter, public :: ibpwpoly   = 6
 integer, parameter, public :: ievrard    = 7

 character(len=*), parameter, public :: profile_opt(nprofile_opts) = &
    (/'Uniform density profile     ', &
      'Polytrope                   ', &
      'Density vs r from ascii file', &
      'KEPLER star from file       ', &
      'MESA star from file         ', &
      'Piecewise polytrope         ', &
      'Evrard collapse             '/)

 public :: read_star_profile
 public :: set_star_density
 public :: set_star_composition
 public :: set_star_thermalenergy
 public :: set_stellar_core
 public :: write_kepler_comp
 public :: need_inputprofile,need_polyk,need_rstar

 private

 integer, parameter :: ng_max = nrhotab

contains

!-------------------------------------------------------------------------------
!+
!  read stellar profile (density, pressure, temperature, composition) from file
!+
!-------------------------------------------------------------------------------
subroutine read_star_profile(iprofile,ieos,input_profile,gamma,polyk,ui_coef,&
                             r,den,pres,temp,en,mtab,X_in,Z_in,Xfrac,Yfrac,mu,&
                             npts,rmin,Rstar,Mstar,rhocentre,&
                             isoftcore,isofteningopt,rcore,mcore,hsoft,outputfilename,&
                             composition,comp_label,columns_compo)
 use extern_densprofile, only:read_rhotab_wrapper
 use eos_piecewise,      only:get_dPdrho_piecewise
 use eos,                only:get_mean_molecular_weight,calc_temp_and_ene,init_eos
 use rho_profile,        only:rho_uniform,rho_polytrope,rho_piecewise_polytrope,rho_evrard,func
 use readwrite_mesa,     only:read_mesa,write_mesa
 use readwrite_kepler,   only:read_kepler_file
 use setsoftenedcore,    only:set_softened_core
 use io,                 only:fatal
 use physcon,            only:kb_on_mh,radconst
 integer,           intent(in)    :: iprofile,ieos
 character(len=*),  intent(in)    :: input_profile,outputfilename
 real,              intent(in)    :: ui_coef
 real,              intent(inout) :: gamma,polyk,hsoft
 real,              intent(in)    :: X_in,Z_in
 real, allocatable, intent(out)   :: r(:),den(:),pres(:),temp(:),en(:),mtab(:)
 real, allocatable, intent(out)   :: Xfrac(:),Yfrac(:),mu(:),composition(:,:)
 integer,           intent(out)   :: npts
 real,              intent(inout) :: rmin,Rstar,Mstar,rhocentre
 integer,           intent(in)    :: isoftcore,isofteningopt
 real,              intent(inout) :: rcore,mcore
 integer,           intent(out)   :: columns_compo
 character(len=20), allocatable, intent(out) :: comp_label(:)
 integer :: ierr,i
 logical :: calc_polyk,iexist
 real    :: eni,tempi,guessene
 procedure(func), pointer :: get_dPdrho
 !
 ! set up tabulated density profile
 !
 calc_polyk = .true.
 allocate(r(ng_max),den(ng_max),pres(ng_max),temp(ng_max),en(ng_max),mtab(ng_max))

 print "(/,a,/)",' Using '//trim(profile_opt(iprofile))
 select case(iprofile)
 case(ipoly)
    polyk = 1.  ! overwrite initial value of polyk
    call rho_polytrope(gamma,polyk,Mstar,r,den,npts,rhocentre,calc_polyk,Rstar)
    rmin = r(1)
    pres = polyk*den**gamma
 case(ifromfile)
    call read_rhotab_wrapper(trim(input_profile),ng_max,r,den,npts,&
                             polyk,gamma,rhocentre,Mstar,iexist,ierr)
    if (.not.iexist) call fatal('setup','density file does not exist')
    if (ierr > 0)    call fatal('setup','error in reading density file')
    rmin = r(1)
    pres = polyk*den**gamma
 case(ibpwpoly)
    get_dPdrho => get_dPdrho_piecewise
    call rho_piecewise_polytrope(r,den,rhocentre,Mstar,get_dPdrho,npts,ierr)
    if (ierr == 1) call fatal('setup','ng_max is too small')
    if (ierr == 2) call fatal('setup','failed to converge to a self-consistent density profile')
    rmin  = r(1)
    Rstar = r(npts)
    pres = polyk*den**gamma
 case(imesa)
    deallocate(r,den,pres,temp,en,mtab)
    if (isoftcore > 0) then
       call read_mesa(input_profile,den,r,pres,mtab,en,temp,X_in,Z_in,Xfrac,Yfrac,Mstar,ierr,cgsunits=.true.)
       allocate(mu(size(den)))
       mu = 0.
       if (ierr /= 0) call fatal('setup','error in reading stellar profile from'//trim(input_profile))
       call set_softened_core(isoftcore,isofteningopt,rcore,mcore,r,den,pres,mtab,Xfrac,Yfrac,ierr) ! sets mcore, rcore
       hsoft = 0.5 * rcore
       ! solve for temperature and energy profile
       do i=1,size(r)
          mu(i) = get_mean_molecular_weight(Xfrac(i),1.-Xfrac(i)-Yfrac(i))  ! only used in u, T calculation if ieos==2,12
          if (i==1) then
             guessene = 1.5*pres(i)/den(i)  ! initial guess
             tempi = min((3.*pres(i)/radconst)**0.25, pres(i)*mu(i)/(den(i)*kb_on_mh)) ! guess for temperature
          else
             guessene = en(i-1)
             tempi = temp(i-1)
          endif
          call calc_temp_and_ene(ieos,den(i),pres(i),eni,tempi,ierr,guesseint=guessene,mu_local=mu(i))  ! for ieos==20, mu is outputted here
          en(i) = eni
          temp(i) = tempi
       enddo
       call write_mesa(outputfilename,mtab,pres,temp,r,den,en,Xfrac,Yfrac,mu=mu)
       ! now read the softened profile instead
       call read_mesa(outputfilename,den,r,pres,mtab,en,temp,X_in,Z_in,Xfrac,Yfrac,Mstar,ierr)
    else
       call read_mesa(input_profile,den,r,pres,mtab,en,temp,X_in,Z_in,Xfrac,Yfrac,Mstar,ierr)
    endif
    if (ierr==1) call fatal('set_star',trim(input_profile)//' does not exist')
    if (ierr==2) call fatal('set_star','insufficient data points read from file')
    if (ierr==3) call fatal('set_star','too many data points; increase ng')
    if (ierr /= 0) call fatal('set_star','error in reading stellar profile from'//trim(input_profile))
    npts = size(den)
    rmin  = r(1)
    Rstar = r(npts)
 case(ikepler)
    call read_kepler_file(trim(input_profile),ng_max,npts,r,den,pres,temp,en,&
                          Mstar,composition,comp_label,columns_compo,ierr)
    if (ierr==1) call fatal('set_star',trim(input_profile)//' does not exist')
    if (ierr==2) call fatal('set_star','insufficient data points read from file')
    if (ierr==3) call fatal('set_star','too many data points; increase ng')
    rmin  = r(1)
    Rstar = r(npts)
 case(ievrard)
    call rho_evrard(ng_max,Mstar,Rstar,r,den)
    npts = ng_max
    polyk = ui_coef*Mstar/Rstar
    rmin = r(1)
    pres = polyk*den**gamma
    print*,' Assuming polyk = ',polyk
 case default  ! set up uniform sphere by default
    call rho_uniform(ng_max,Mstar,Rstar,r,den) ! use this array for continuity of call to set_sphere
    npts = ng_max
    rmin = r(1)
    pres = polyk*den**gamma
    print*,' Assuming polyk = ',polyk
 end select

end subroutine read_star_profile

!-------------------------------------------------------------------------------
!+
!  query function for whether a particular profile needs to read an input file
!+
!-------------------------------------------------------------------------------
logical function need_inputprofile(iprofile)
 integer, intent(in) :: iprofile

 select case(iprofile)
 case(imesa,ikepler,ifromfile)
    need_inputprofile = .true.
 case default
    need_inputprofile = .false.
 end select

end function need_inputprofile

!-------------------------------------------------------------------------------
!+
!  query function for whether a particular profile needs to read the
!  polytropic constant
!+
!-------------------------------------------------------------------------------
logical function need_polyk(iprofile)
 integer, intent(in) :: iprofile

 select case(iprofile)
 case(iuniform,ibpwpoly)
    need_polyk = .true.
 case default
    need_polyk = .false.
 end select

end function need_polyk

!-------------------------------------------------------------------------------
!+
!  query function for whether a particular profile needs to read the
!  stellar radius
!+
!-------------------------------------------------------------------------------
logical function need_rstar(iprofile)
 integer, intent(in) :: iprofile

 select case(iprofile)
 case(ibpwpoly,:0) ! no Rstar for iprofile <= 0
    need_rstar = .false.
 case default
    need_rstar = .true.
 end select

end function need_rstar

!-------------------------------------------------------------------------------
!+
!  set up particles according to the desired density profile
!+
!-------------------------------------------------------------------------------
subroutine set_star_density(lattice,id,master,rmin,Rstar,Mstar,hfact,&
                            npts,den,r,npart,npartoftype,massoftype,xyzh,&
                            use_exactN,np,rhozero,npart_total,mask)
 use part,         only:set_particle_type,igas
 use spherical,    only:set_sphere
 use unifdis,      only:mask_prototype
 use physcon,      only:pi
 character(len=*), intent(in)    :: lattice
 integer,          intent(in)    :: id,master,npts,np
 integer(kind=8),  intent(out)   :: npart_total
 real,             intent(in)    :: rmin,Rstar,Mstar,hfact
 real,             intent(in)    :: den(npts),r(npts)
 real,             intent(out)   :: rhozero
 integer,          intent(inout) :: npart,npartoftype(:)
 real,             intent(inout) :: xyzh(:,:),massoftype(:)
 logical,          intent(in)    :: use_exactN
 procedure(mask_prototype) :: mask
 integer :: nx,i,ntot,npart_old,n
 real :: vol_sphere,psep
 logical :: mass_is_set

 !
 ! if this is the first call to set_star_density (npart_old=0),
 ! set the number of particles to the requested np and set
 ! the particle mass accordingly, otherwise assume particle mass
 ! is already set and use Mstar to determine np
 !
 npart_old = npart
 n = np
 mass_is_set = .false.
 if (npart_old /= 0 .and. massoftype(igas) > tiny(0.)) then
    n = nint(Mstar/massoftype(igas))
    mass_is_set = .true.
    !print "(a,i0)",' WARNING: particle mass is already set, using np = ',n
 endif
 !
 ! place particles in sphere
 !
 vol_sphere  = 4./3.*pi*Rstar**3
 nx          = int(n**(1./3.))
 psep        = vol_sphere**(1./3.)/real(nx)
 call set_sphere(lattice,id,master,rmin,Rstar,psep,hfact,npart,xyzh, &
                 rhotab=den(1:npts),rtab=r(1:npts),nptot=npart_total, &
                 exactN=use_exactN,np_requested=n,mask=mask)
 !
 ! get total particle number across all MPI threads
 ! and use this to set the particle mass
 !
 ntot = int(npart_total,kind=(kind(ntot)))
 if (.not.mass_is_set) then
    massoftype(igas) = Mstar/ntot
 endif
 !
 ! set particle type as gas particles
 !
 npartoftype(igas) = npart   ! npart is number on this thread only
 do i=npart_old+1,npart_old+npart
    call set_particle_type(i,igas)
 enddo
 !
 ! mean density
 !
 rhozero = Mstar/vol_sphere

end subroutine set_star_density

!-----------------------------------------------------------------------
!+
!  Add a sink particle as a stellar core
!+
!-----------------------------------------------------------------------
subroutine set_stellar_core(nptmass,xyzmh_ptmass,vxyz_ptmass,ihsoft,mcore,&
                            hsoft,ilum,lcore,ierr)
 integer, intent(out) :: nptmass,ierr
 real, intent(out)    :: xyzmh_ptmass(:,:),vxyz_ptmass(:,:)
 real, intent(in)     :: mcore,hsoft,lcore
 integer, intent(in)  :: ihsoft,ilum
 integer              :: n

 ierr = 0
 ! Check for sensible values
 if (mcore < tiny(mcore)) then
    ierr = 1
    return
 endif
 if (hsoft < tiny(hsoft)) then
    ierr = 2
    return
 endif
 if (lcore < 0.) then
    ierr = 3
    return
 endif

 nptmass                = 1
 n                      = nptmass
 xyzmh_ptmass(:,n)      = 0. ! zero all quantities by default
 xyzmh_ptmass(4,n)      = mcore
 xyzmh_ptmass(ihsoft,n) = hsoft
 xyzmh_ptmass(ilum,n)   = lcore
 vxyz_ptmass(:,n)       = 0.

end subroutine set_stellar_core

!-----------------------------------------------------------------------
!+
!  Set the composition, if variable composition is used
!+
!-----------------------------------------------------------------------
subroutine set_star_composition(use_var_comp,use_mu,npart,xyzh,Xfrac,Yfrac,&
           mu,mtab,Mstar,eos_vars,npin)
 use part,        only:iorder=>ll,iX,iZ,imu  ! borrow the unused linklist array for the sort
 use sortutils,   only:find_rank,r2func
 use table_utils, only:yinterp
 logical, intent(in)  :: use_var_comp,use_mu
 integer, intent(in)  :: npart
 real,    intent(in)  :: xyzh(:,:)
 real,    intent(in)  :: Xfrac(:),Yfrac(:),mu(:),mtab(:),Mstar
 real,    intent(out) :: eos_vars(:,:)
 integer, intent(in), optional :: npin
 real :: ri,massri
 integer :: i,i1

 i1 = 0
 if (present(npin)) i1 = npin  ! starting position in particle array

 ! this does NOT work with MPI
 call find_rank(npart-i1,r2func,xyzh(1:3,i1:npart),iorder)
 do i = i1+1,npart
    ri  = sqrt(dot_product(xyzh(1:3,i),xyzh(1:3,i)))
    massri = Mstar * real(iorder(i)-1) / real(npart-i1) ! mass coordinate of particle i
    if (use_var_comp) then
       eos_vars(iX,i) = yinterp(Xfrac,mtab,massri)
       eos_vars(iZ,i) = 1. - eos_vars(iX,i) - yinterp(Yfrac,mtab,massri)
    endif
    if (use_mu) eos_vars(imu,i) = yinterp(mu,mtab,massri)
 enddo

end subroutine set_star_composition

!-----------------------------------------------------------------------
!+
!  Set the thermal energy profile
!+
!-----------------------------------------------------------------------
subroutine set_star_thermalenergy(ieos,den,pres,r,npts,npart,xyzh,vxyzu,rad,eos_vars,&
                                  relaxed,use_var_comp,initialtemp,npin)
 use part,            only:do_radiation,rhoh,massoftype,igas,itemp,igasP,iX,iZ,imu,iradxi
 use eos,             only:equationofstate,calc_temp_and_ene,gamma,gmw
 use radiation_utils, only:ugas_from_Tgas,radE_from_Trad
 use table_utils,     only:yinterp
 use units,           only:unit_density,unit_ergg,unit_pressure
 integer, intent(in)    :: ieos,npart,npts
 real,    intent(in)    :: den(:), pres(:), r(:)  ! density and pressure tables
 real,    intent(in)    :: xyzh(:,:)
 real,    intent(inout) :: vxyzu(:,:),eos_vars(:,:),rad(:,:)
 logical, intent(in)    :: relaxed,use_var_comp
 real,    intent(in)    :: initialtemp
 integer, intent(in), optional :: npin
 integer :: eos_type,i,ierr
 real    :: xi,yi,zi,hi,presi,densi,tempi,eni,ri,p_on_rhogas,spsoundi
 real    :: rho_cgs,p_cgs
 integer :: i1

 i1 = 0
 if (present(npin)) i1 = npin  ! starting position in particle array

 if (do_radiation) then
    eos_type=12  ! Calculate temperature from both gas and radiation pressure
 else
    eos_type=ieos
 endif
 do i = i1+1,npart
    if (relaxed) then
       hi = xyzh(4,i)
       densi = rhoh(hi,massoftype(igas))
       presi = eos_vars(igasP,i)  ! retrieve pressure from relax_star calculated with the fake (ieos=2) internal energy
    else
       !  Interpolate density and pressure from table
       ri    = sqrt(dot_product(xyzh(1:3,i),xyzh(1:3,i)))
       densi = yinterp(den(1:npts),r(1:npts),ri)
       presi = yinterp(pres(1:npts),r(1:npts),ri)
    endif

    select case(ieos)
    case(16) ! Shen EoS
       vxyzu(4,i) = initialtemp
    case(15) ! Helmholtz EoS
       xi    = xyzh(1,i)
       yi    = xyzh(2,i)
       zi    = xyzh(3,i)
       tempi = initialtemp
       call equationofstate(ieos,p_on_rhogas,spsoundi,densi,xi,yi,zi,tempi,eni)
       vxyzu(4,i) = eni
       eos_vars(itemp,i) = initialtemp
    case default ! Recalculate eint and temp for each particle according to EoS
       rho_cgs = densi*unit_density
       p_cgs = presi*unit_pressure
       if (use_var_comp) then
          call calc_temp_and_ene(eos_type,rho_cgs,p_cgs,eni,tempi,ierr,&
                                 mu_local=eos_vars(imu,i),X_local=eos_vars(iX,i),Z_local=eos_vars(iZ,i))
       else
          call calc_temp_and_ene(eos_type,rho_cgs,p_cgs,eni,tempi,ierr)
       endif
       if (do_radiation) then
          vxyzu(4,i) = ugas_from_Tgas(tempi,gamma,gmw)
          rad(iradxi,i) = radE_from_Trad(tempi)/densi
       else
          vxyzu(4,i) = eni / unit_ergg
       endif
       eos_vars(itemp,i) = tempi
    end select
 enddo

end subroutine set_star_thermalenergy

end module setstar_utils<|MERGE_RESOLUTION|>--- conflicted
+++ resolved
@@ -15,13 +15,8 @@
 ! :Runtime parameters: None
 !
 ! :Dependencies: eos, eos_piecewise, extern_densprofile, io, part, physcon,
-<<<<<<< HEAD
-!   radiation_utils, rho_profile, setsoftenedcore, setstar_kepler,
-!   setstar_mesa, sortutils, spherical, table_utils, unifdis, units
-=======
 !   radiation_utils, readwrite_kepler, readwrite_mesa, rho_profile,
 !   setsoftenedcore, sortutils, spherical, table_utils, unifdis, units
->>>>>>> 9f6bba68
 !
  use extern_densprofile, only:nrhotab
  use readwrite_kepler,   only:write_kepler_comp
