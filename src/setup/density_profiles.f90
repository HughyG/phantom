!--------------------------------------------------------------------------!
! The Phantom Smoothed Particle Hydrodynamics code, by Daniel Price et al. !
! Copyright (c) 2007-2022 The Authors (see AUTHORS)                        !
! See LICENCE file for usage and distribution conditions                   !
! http://phantomsph.bitbucket.io/                                          !
!--------------------------------------------------------------------------!
module rho_profile
!
! This contains several density profiles, including
!               1) uniform
!               2) polytrope
!               3) piecewise polytrope
!               4) Evrard
!               5) Read data from MESA file
!               6) Read data from KEPLER file
!               7) Bonnor-Ebert sphere
!
! :References: None
!
! :Owner: Daniel Price
!
! :Runtime parameters: None
!
! :Dependencies: datafiles, eos, fileutils, physcon, prompting, units
!
 use physcon, only:pi,fourpi
 implicit none

 public  :: rho_uniform,rho_polytrope,rho_piecewise_polytrope, &
            rho_evrard,read_mesa,read_kepler_file, &
            rho_bonnorebert,prompt_BEparameters
 public  :: write_profile,calc_mass_enc
 private :: integrate_rho_profile

 abstract interface
  real function func(x)
   real, intent(in) :: x
  end function func
 end interface

contains

!-----------------------------------------------------------------------
!+
!  Option 1:
!  Uniform density sphere
!+
!-----------------------------------------------------------------------
subroutine rho_uniform(ng,mass,radius,rtab,rhotab)
 integer, intent(in)  :: ng
 real,    intent(in)  :: mass,radius
 real,    intent(out) :: rtab(:),rhotab(:)
 integer              :: i
 real                 :: dr,density

 density = 3.0*mass/(fourpi*radius**3)
 dr      = radius/real(ng)
 do i=1,ng
    rtab(i)   = i*dr
    rhotab(i) = density
 enddo

end subroutine rho_uniform

!-----------------------------------------------------------------------
!+
!  Option 2:
!  Density profile for a polytrope (assumes G==1)
!+
!-----------------------------------------------------------------------
subroutine rho_polytrope(gamma,polyk,Mstar,rtab,rhotab,npts,rhocentre,set_polyk,Rstar)
 integer, intent(out)             :: npts
 real,    intent(in)              :: gamma
 real,    intent(in)              :: Mstar
 real,    intent(inout)           :: rtab(:),polyk
 real,    intent(out)             :: rhotab(size(rtab))
 real,    intent(inout), optional :: Rstar
 real,    intent(out),   optional :: rhocentre
 logical, intent(in),    optional :: set_polyk
 integer                          :: i,j
 real                             :: r(size(rtab)),v(size(rtab)),den(size(rtab))
 real                             :: dr,an,rhs,Mstar_f,rhocentre0
 real                             :: fac,rfac

 dr   = 0.001
 an   = 1./(gamma-1.)
 v(1) = 0.0
 v(2) = dr*(1.0 - dr*dr/6. )
 r(1) = 0.

 i = 2
 do while (v(i) >= 0.)
    r(i)    = (i-1)*dr
    rhs    = - r(i)*(v(i)/r(i))**an
    v(i+1) = 2*v(i) - v(i-1) + dr*dr*rhs
    i      = i + 1
    if (i+1 > size(rtab)) then ! array is not large enough; restart with larger dr
       dr   = dr*2.
       r(2) = dr
       v(2) = dr*(1.0 - dr*dr/6. )
       i = 2
    endif
 enddo
 npts = i-1
 !
 !--Calculate the mass, Mstar_f, out to radius r using the density without
 !  the central density multiplier.
 !
 den(1) = 1.0
 Mstar_f = 0.
 do j = 2,npts
    den(j)   = (v(j)/r(j))**an
    Mstar_f  = Mstar_f + fourpi*r(j)*r(j)*den(j)*dr
 enddo
 !
 !--Rescale the central density to give desired mass, Mstar
 !  This is using the incorrect polyk
 !
 fac        = (gamma*polyk)/(fourpi*(gamma - 1.))
 rhocentre0 = ((Mstar/Mstar_f)/fac**1.5)**(2./(3.*gamma - 4.))
 rfac       = sqrt(fac*rhocentre0**(gamma - 2.))

 if (present(set_polyk) .and. present(Rstar) ) then
    if ( set_polyk ) then
       !--Rescale radius to get polyk
       rfac      = Rstar/(r(npts)*rfac)
       polyk     = polyk*rfac
       !
       !--Re-rescale central density to give desired mass (using the correct polyk)
       fac        = (gamma*polyk)/(fourpi*(gamma - 1.))
       rhocentre0 = ((Mstar/Mstar_f)/fac**1.5)**(2./(3.*gamma - 4.))
       rfac       = sqrt(fac*rhocentre0**(gamma - 2.))
    endif
 endif

 rtab   = r * rfac
 rhotab = rhocentre0 * den
 if (present(Rstar))     Rstar     = r(npts)*rfac
 if (present(rhocentre)) rhocentre = rhocentre0

end subroutine rho_polytrope

!-----------------------------------------------------------------------
!+
!  Option 3:
!  Calculate the density profile for a piecewise polytrope
!  Original Authors: Madeline Marshall & Bernard Field
!  Supervisors: James Wurster & Paul Lasky
!+
!-----------------------------------------------------------------------
subroutine rho_piecewise_polytrope(rtab,rhotab,rhocentre,mstar_in,get_dPdrho,npts,ierr)
 integer, intent(out)   :: npts,ierr
 real,    intent(in)    :: mstar_in
 real,    intent(out)   :: rhocentre,rtab(:),rhotab(:)
 integer, parameter     :: itermax = 1000
 integer                :: iter,lastsign
 real                   :: dr,drho,mstar
 logical                :: iterate,bisect
 procedure(func), pointer :: get_dPdrho
 !
 !--initialise variables
 iter      = 0
 ierr      = 0
 drho      = 0.0
 dr        = 30.0/size(rtab)
 rhocentre = 1.0
 lastsign  = 1
 iterate   = .true.
 bisect    = .false.
 !
 !--Iterate to get the correct density profile
 do while ( iterate )
    call integrate_rho_profile(rtab,rhotab,rhocentre,get_dPdrho,dr,npts,ierr)
    if (ierr > 0) then
       !--did not complete the profile; reset dr
       dr   = 2.0*dr
       ierr = 0
    else
       call calc_mass_enc(npts,rtab,rhotab,mstar=mstar)
       !--iterate to get the correct mass
       if (iter==0) then
          rhocentre = rhocentre * (mstar_in/mstar)**(1./3.)
          lastsign  = int( sign(1.0,mstar_in-mstar) )
       elseif (iter==1) then
          drho      = 0.1*rhocentre*lastsign
          lastsign  = int( sign(1.0,mstar_in-mstar) )
       else
          if (bisect) then
             drho = 0.5*drho*lastsign*sign(1.0,mstar_in-mstar)
          else
             if (lastsign /= int( sign(1.0,mstar_in-mstar) ) ) then
                bisect = .true.
                drho   = -0.5*drho
             endif
          endif
       endif
       rhocentre = rhocentre + drho
       lastsign  = int( sign(1.0,mstar_in-mstar) )
       iter      = iter + 1
       !--Converged: exit
       if (abs(mstar_in-mstar) < epsilon(mstar_in)*1.0d4) iterate = .false.
       !--Did not converge: abort
       if (iter > itermax) then
          ierr    = 2
          iterate = .false.
       endif
    endif
 enddo

end subroutine rho_piecewise_polytrope
!-----------------------------------------------------------------------
!  Calculate the density profile using an arbitrary EOS and
!  given a central density
!-----------------------------------------------------------------------
subroutine integrate_rho_profile(rtab,rhotab,rhocentre,get_dPdrho,dr,npts,ierr)
 integer, intent(out) :: npts,ierr
 real,    intent(out) :: rtab(:),rhotab(:)
 real,    intent(in)  :: rhocentre,dr
 integer              :: i
 real                 :: drhodr,dPdrho,dPdrho_prev
 logical              :: iterate
 procedure(func), pointer :: get_dPdrho

 !
 !--Initialise variables
 !
 i         = 1
 ierr      = 0
 rtab      = 0.0
 rhotab    = 0.0
 drhodr    = 0.0
 rtab(1)   = 0.0
 rhotab(1) = rhocentre
 iterate   = .true.
 dPdrho_prev = 0.0
 !
 do while ( iterate )
    i = i + 1
    rhotab(i) = rhotab(i-1) + dr*drhodr
    rtab(i)   = rtab(i-1)   + dr
    dPdrho    = get_dPdrho(rhotab(i))
    if (i==2) then
       drhodr = drhodr - fourpi*rhotab(i-1)**2*dr/dPdrho
    else
       drhodr = drhodr + dr*(drhodr**2/rhotab(i-1) &
              - fourpi*rhotab(i)**2/dPdrho &
              - (dPdrho-dPdrho_prev)/(dr*dPdrho)*drhodr - 2.0*drhodr/rtab(i) )
    endif
    dPdrho_prev = dPdrho
    if (rhotab(i) < 0.0) iterate = .false.
    if (i >=size(rtab)) then
       ierr    = 1
       iterate = .false.
    endif
 enddo

 npts         = i
 rhotab(npts) = 0.0

end subroutine integrate_rho_profile

!-----------------------------------------------------------------------
!  Calculate the enclosed mass of a star
!-----------------------------------------------------------------------
subroutine calc_mass_enc(npts,rtab,rhotab,mtab,mstar)
 integer, intent(in)            :: npts
 real,    intent(in)            :: rtab(:),rhotab(:)
 real,    intent(out), optional :: mtab(:),mstar
 integer                        :: i
 real                           :: ri,ro,menc(npts)

 ro      = 0.5*( rtab(1) + rtab(2) )
 menc(1) = ro**3*rhotab(1)/3.0
 do i = 2,npts-1
    ri      = 0.5*(rtab(i) + rtab(i-1))
    ro      = 0.5*(rtab(i) + rtab(i+1))
    menc(i) = menc(i-1) + rhotab(i)*rtab(i)**2*(ro - ri)
 enddo
 ri         = 0.5*(rtab(npts) + rtab(npts-1))
 menc(npts) = menc(npts-1) + rhotab(npts)*rtab(npts)**2*(rtab(npts) - ri)
 menc       = menc*fourpi

 if (present(mtab))  mtab  = menc
 if (present(mstar)) mstar = menc(npts)

end subroutine calc_mass_enc

!-----------------------------------------------------------------------
!+
!  Option 4:
!  Calculate the density profile for the Evrard Collapse
!+
!-----------------------------------------------------------------------
subroutine rho_evrard(ng,mass,radius,rtab,rhotab)
 integer, intent(in)  :: ng
 real,    intent(in)  :: mass,radius
 real,    intent(out) :: rtab(:),rhotab(:)
 integer              :: i
 real                 :: dr

 dr = radius/real(ng)
 do i=1,ng
    rtab(i)   = i*dr
    rhotab(i) = mass/(2.0*pi*radius*radius*rtab(i))
 enddo

end subroutine rho_evrard

!-----------------------------------------------------------------------
!+
!  Read quantities from MESA profile or from profile in the format of
!  the P12 star (phantom/data/star_data_files/P12_Phantom_Profile.data)
!+
!-----------------------------------------------------------------------
subroutine read_mesa(filepath,rho,r,pres,m,ene,temp,Xfrac,Yfrac,Mstar,ierr,cgsunits)
 use physcon,   only:solarm,solarr
 use eos,       only:X_in,Z_in
 use fileutils, only:get_nlines,get_ncolumns,string_delete,lcase
 use datafiles, only:find_phantom_datafile
 use units,     only:udist,umass,unit_density,unit_pressure,unit_ergg
 integer                                    :: lines,rows,i,ncols,nheaderlines,iu
 character(len=*), intent(in)               :: filepath
 logical, intent(in), optional              :: cgsunits
 integer, intent(out)                       :: ierr
 character(len=10000)                       :: dumc
 character(len=120)                         :: fullfilepath
 character(len=24),allocatable              :: header(:),dum(:)
 logical                                    :: iexist,usecgs,ismesafile,got_column
 real,allocatable,dimension(:,:)            :: dat
 real,allocatable,dimension(:),intent(out)  :: rho,r,pres,m,ene,temp,Xfrac,Yfrac
 real, intent(out)                          :: Mstar

 rows = 0
 usecgs = .false.
 if (present(cgsunits)) usecgs = cgsunits
 !
 !--Get path name
 !
 ierr = 0
 fullfilepath = find_phantom_datafile(filepath,'star_data_files')
 inquire(file=trim(fullfilepath),exist=iexist)
 if (.not.iexist) then
    ierr = 1
    return
 endif
 lines = get_nlines(fullfilepath) ! total number of lines in file

 print "(1x,a)",trim(fullfilepath)
 open(newunit=iu,file=fullfilepath,status='old')
 call get_ncolumns(iu,ncols,nheaderlines)
 if (nheaderlines == 6) then ! Assume file is a MESA profile, and so it has 6 header lines, and (row=3, col=2) = number of zones
    read(iu,'()')
    read(iu,'()')
    read(iu,*) lines,lines
    read(iu,'()')
    read(iu,'()')
    ismesafile = .true.
 else
    ismesafile = .false.
    lines = lines - nheaderlines
    do i = 1,nheaderlines-1
       read(iu,'()')
    enddo
 endif
 if (lines <= 0) then ! file not found
    ierr = 1
    return
 endif

 read(iu,'(a)') dumc! counting rows
 call string_delete(dumc,'[')
 call string_delete(dumc,']')
 allocate(dum(500)) ; dum = 'aaa'
 read(dumc,*,end=101) dum
101 continue
 do i = 1,500
    if (dum(i)=='aaa') then
       rows = i-1
       exit
    endif
 enddo
 allocate(header(rows),dat(lines,rows))
 header(1:rows) = dum(1:rows)
 deallocate(dum)
 do i = 1,lines
    read(iu,*) dat(lines-i+1,1:rows)
 enddo

 allocate(m(lines),r(lines),pres(lines),rho(lines),ene(lines), &
             temp(lines),Xfrac(lines),Yfrac(lines))

 close(iu)
 ! Set mass fractions to default in eos module if not in file
 Xfrac = X_in
 Yfrac = 1. - X_in - Z_in
 do i = 1,rows
    if (header(i)(1:1) == '#' .and. .not. trim(lcase(header(i)))=='#mass') then
       print '("Detected wrong header entry : ",A," in file ",A)',trim(lcase(header(i))),trim(fullfilepath)
       ierr = 2
       return
    endif
    got_column = .true.
    select case(trim(lcase(header(i))))
    case('mass_grams')
       m = dat(1:lines,i)
    case('mass','#mass')
       m = dat(1:lines,i)
       if (ismesafile) m = m * solarm  ! If reading MESA profile, 'mass' is in units of Msun
    case('rho','density')
       rho = dat(1:lines,i)
    case('logrho')
       rho = 10**(dat(1:lines,i))
    case('energy','e_int','e_internal')
       ene = dat(1:lines,i)
    case('radius_cm')
       r = dat(1:lines,i)
    case('radius')
       r = dat(1:lines,i)
       if (ismesafile) r = r * solarr
    case('logr')
       r = (10**dat(1:lines,i)) * solarr
    case('pressure')
       pres = dat(1:lines,i)
    case('temperature')
       temp = dat(1:lines,i)
    case('x_mass_fraction_h','xfrac')
       Xfrac = dat(1:lines,i)
    case('y_mass_fraction_he','yfrac')
       Yfrac = dat(1:lines,i)
    case default
       got_column = .false.
    end select
    if (got_column) print "(1x,i0,': ',a)",i,trim(header(i))
 enddo
 print "(a)"

 if (.not. usecgs) then
    m = m / umass
    r = r / udist
    pres = pres / unit_pressure
    rho = rho / unit_density
    ene = ene / unit_ergg
 endif

 Mstar = m(lines)

end subroutine read_mesa

!----------------------------------------------------------------
!+
!  Write stellar profile in format readable by read_mesa;
!  used in star setup to write softened stellar profile.
!+
!----------------------------------------------------------------
subroutine write_profile(outputpath,m,pres,temp,r,rho,ene,Xfrac,Yfrac,csound,mu)
 real, intent(in)                :: m(:),rho(:),pres(:),r(:),ene(:),temp(:)
 real, intent(in), optional      :: Xfrac(:),Yfrac(:),csound(:),mu(:)
 character(len=120), intent(in)  :: outputpath
 character(len=200)              :: headers
 integer                         :: i,noptionalcols,j,iu
 real, allocatable               :: optionalcols(:,:)

 headers = '[    Mass   ]  [  Pressure ]  [Temperature]  [   Radius  ]  [  Density  ]  [   E_int   ]'

 ! Add optional columns
 allocate(optionalcols(size(r),10))
 noptionalcols = 0
 if (present(Xfrac)) then
    noptionalcols = noptionalcols + 1
    headers = trim(headers) // '  [   Xfrac   ]'
    optionalcols(:,noptionalcols) = Xfrac
 endif
 if (present(Yfrac)) then
    noptionalcols = noptionalcols + 1
    headers = trim(headers) // '  [   Yfrac   ]'
    optionalcols(:,noptionalcols) = Yfrac
 endif
 if (present(mu)) then
    noptionalcols = noptionalcols + 1
    headers = trim(headers) // '  [    mu     ]'
    optionalcols(:,noptionalcols) = mu
 endif
 if (present(csound)) then
    noptionalcols = noptionalcols + 1
    headers = trim(headers) // '  [Sound speed]'
    optionalcols(:,noptionalcols) = csound
 endif

 open(newunit=iu, file = outputpath, status = 'replace')
 write(iu,'(a)') headers
101 format (es13.6,2x,es13.6,2x,es13.6,2x,es13.6,2x,es13.6,2x,es13.6)
 do i=1,size(r)
    if (noptionalcols <= 0) then
       write(iu,101) m(i),pres(i),temp(i),r(i),rho(i),ene(i)
    else
       write(iu,101,advance="no") m(i),pres(i),temp(i),r(i),rho(i),ene(i)
       do j=1,noptionalcols
          if (j==noptionalcols) then
             write(iu,'(2x,es13.6)') optionalcols(i,j)
          else
             write(iu,'(2x,es13.6)',advance="no") optionalcols(i,j)
          endif
       enddo
    endif
 enddo
 close(iu)

end subroutine write_profile

!-----------------------------------------------------------------------
!+
!  Option 6:
!  Read in datafile from the KEPLER stellar evolution code
!+
!-----------------------------------------------------------------------
subroutine read_kepler_file(filepath,ng_max,n_rows,rtab,rhotab,ptab,temperature,&
                               enitab,totmass,composition,comp_label,columns_compo,ierr,mcut,rcut  )
 use units,     only                      : udist,umass,unit_density,unit_pressure,unit_ergg
 use datafiles, only                      : find_phantom_datafile
 use fileutils, only                      : get_ncolumns,get_nlines,skip_header,get_column_labels

 integer,intent(in)                       :: ng_max
 integer,intent(out)                      :: ierr,n_rows
 real,intent(out)                         :: rtab(:),rhotab(:),ptab(:),temperature(:),enitab(:)
 real,intent(out),allocatable             :: composition(:,:)
 real,intent(out)                         :: totmass
 real,intent(out),optional                :: rcut
 real,intent(in),optional                 :: mcut
 character(len=20),allocatable,intent(out):: comp_label(:)
 character(len=20),allocatable            :: all_label(:) !This contains all labels read from KEPLER file.
 character(len=*),intent(in)              :: filepath
 integer,intent(out)                      :: columns_compo

 character(len=120)                       :: fullfilepath
 character(len=10000)                     :: line

 integer                                  :: k,aloc,i,column_no,n_cols,n_labels
 integer                                  :: nheaderlines,skip_no
 real,allocatable                         :: stardata(:,:)
 logical                                  :: iexist,n_too_big,composition_available

 !
 !--Get path name
 !
 ierr = 0
 fullfilepath = find_phantom_datafile(filepath,'star_data_files')
 inquire(file=trim(fullfilepath),exist=iexist)
 if (.not.iexist) then
    ierr = 1
    return
 endif
 !
 !--Read data from file
 !
 k = 1
 n_rows = 0
 n_cols = 0
 n_too_big = .false.
 composition_available = .false.
 skip_no = 0
 !
 !--Calculate the number of rows, columns and comments in kepler file.
 !
<<<<<<< HEAD
 n_rows = get_nlines(trim(fullfilepath),skip_comments=.true.,n_columns=n_cols,n_headerlines=nheaderlines)
=======
 do
    read(11, '(a)', iostat=ierr) line
    if (ierr/=0) exit

    if (index(line,'#')  /=  0) then
       j = j + 1

    else
       if (s==1) then
          !calculate number of columns
          do m=1, max_cols

             read(line,*,iostat=ierr) test_cols(1:m)
             if (ierr/=0) exit

          enddo
       endif

       s = s+1
       !calculate number of rows
       n_rows = n_rows + 1

    endif
 enddo
 close(11)

 n_cols = m-1
>>>>>>> 93594417
 !
 !--Check if the number of rows is 0 or greater than ng_max.
 !
 if (n_rows < 1 .or. n_cols < 1) then
    ierr = 2
    return
 endif

 if (n_rows >= ng_max) n_too_big = .true.

 if (n_too_big) then
    ierr = 3
    return
 endif

 print "(a,i5)",' number of data rows = ', n_rows
 !
 !--If there is 'nt1' in the column headings, we know the file contains composition.
 !--This is used as a test for saving composition.
 !
 ierr = 0
 OPEN(UNIT=11, file=trim(fullfilepath))
 !The row with the information about column headings is at nheaderlines-1.
 !we skip the first nheaderlines-2 rows and then read the nheaderlines-1 to find the substrings
 call skip_header(11,nheaderlines-2,ierr)
 read(11, '(a)', iostat=ierr) line

 !read the column labels and store them in an array.
 allocate(all_label(n_cols))
 call get_column_labels(line,n_labels,all_label)
 close(11)

 !check which label gives nt1.
 do i = 1,len(all_label)
   if (all_label(i) == 'nt1') then
     skip_no = i - 1
     composition_available = .true.
   endif
 enddo

 !Allocate memory for saving data
 allocate(stardata(n_rows, n_cols))
 !
 !--Read the file again and save the data in stardata tensor.
 !
 open(13, file=trim(fullfilepath))
<<<<<<< HEAD
 call skip_header(13,nheaderlines,ierr)
=======
 do i = 1,j
    read(13,*,iostat=ierr)
 enddo

>>>>>>> 93594417
 do k=1,n_rows
    read(13,*,iostat=ierr) stardata(k,:)
 enddo
 close(13)
 !
 !--Save the relevant information we require into arrays that can be used later.
 !--convert relevant data from CGS to code units
 !
 !radius
 stardata(1:n_rows,4)  = stardata(1:n_rows,4)/udist
 rtab(1:n_rows)        = stardata(1:n_rows,4)

 !density
 stardata(1:n_rows,6)  = stardata(1:n_rows,6)/unit_density
 rhotab(1:n_rows)      = stardata(1:n_rows,6)

 !mass
 stardata(1:n_rows,3)  = stardata(1:n_rows,3)/umass
 totmass               = stardata(n_rows,3)

 !pressure
 stardata(1:n_rows,8)  = stardata(1:n_rows,8)/unit_pressure
 ptab(1:n_rows)        = stardata(1:n_rows,8)

 !temperature
 temperature(1:n_rows) = stardata(1:n_rows,7)

 !specific internal energy
 stardata(1:n_rows,9)  = stardata(1:n_rows,9)/unit_ergg
 enitab(1:n_rows)      = stardata(1:n_rows,9)


 !if elements were found in the file read, save the composition by allocating an array
 !else set it to 0
 if (composition_available) then
   !saving composition. In a composition file of KEPLER, we have first 13 columns that do not contain composition
   !We skip them and store the rest into a composition tensor.
   print*, 'Kepler file has composition.'
   columns_compo = 0
   allocate(composition(n_rows,n_cols-skip_no))
   allocate(comp_label(n_cols-skip_no))
   comp_label(:) = all_label(skip_no+1:n_cols)
   column_no = skip_no + 1
   do i = 1, n_cols-skip_no
     composition(:,i) = stardata(:,column_no)
     column_no        = column_no + 1
   end do
   columns_compo = n_cols-skip_no
 else
   allocate(composition(0,0))
   allocate(comp_label(0))
 endif
 print*, shape(composition),'shape of composition array'
 if (present(rcut) .and. present(mcut)) then
    aloc = minloc(abs(stardata(1:n_rows,1) - mcut),1)
    rcut = rtab(aloc)
    print*, 'rcut = ', rcut
 endif
 print*, 'Finished reading KEPLER file'
 print*, '------------------------------------------------------------'

end subroutine read_kepler_file
!-----------------------------------------------------------------------
!+
!  Option 7:
!  Calculates a Bonnor-Ebert sphere
!
!  Examples:
!  To reproduce the sphere in Wurster & Bate (2019):
!     iBEparam = 5, normalised radius = 7.45; physical mass = 1Msun; fac = 1.0
!  To reproduce the sphere in Saiki & Machida (2020):
!     iBEparam = 4, normalised radius = 12.9; physical radius = 5300au; fac = 6.98
!     cs_sphere = 18900cm/s (this is 10K, assuming gamma = 1)
!     density_contrast = 4.48
!  To define both physical radius & mass, the overdensity factor is automatically changed
!+
!-----------------------------------------------------------------------
subroutine rho_bonnorebert(iBEparam,central_density,edge_density,rBE,xBE,mBE,facBE,csBE,gmw,npts,iBElast,rtab,rhotab,ierr)
 use physcon, only:au,pc,mass_proton_cgs,solarm
 use units,   only:umass,udist
 integer, intent(in)    :: iBEparam,npts
 integer, intent(out)   :: iBElast,ierr
 real,    intent(in)    :: csBE,gmw
 real,    intent(inout) :: rBE,mBE,xBE,facBE,central_density
 real,    intent(out)   :: edge_density,rtab(:),rhotab(:)
 integer                :: j,iu
 real                   :: xi,phi,func,containedmass,dxi,dfunc,rho,dphi
 real                   :: rBE0,fac_close,facBEm,facBEr
 real                   :: mtab(npts)
 logical                :: write_BE_profile = .true.
 logical                :: override_critical = .false.  ! if true, will not error out if the density ratio is too small

 !--Initialise variables
 xi             = 0.0
 phi            = 0.0
 func           = 0.0
 containedmass  = 0.0
 dxi            = 5.01*6.45/float(npts)
 dfunc          = (-exp(phi))*dxi
 rtab           = 0.  ! array of radii
 mtab           = 0.  ! array of enclosed masses
 rhotab         = 0.  ! array of densities
 rhotab(1)      = 1.  ! initial normalised density
 rho            = 1.
 ierr           = 0

 ! initialise variables not required for chosen iBEparam (to avoid errors)
 if (iBEparam/=1 .and. iBEparam/=2 .and. iBEparam/=3) central_density = 3.8d-18
 if (iBEparam/=1 .and. iBEparam/=4 .and. iBEparam/=6) rBE   = 7000.*au/udist
 if (iBEparam/=2 .and. iBEparam/=4 .and. iBEparam/=5) xBE   = 7.45
 if (iBEparam/=3 .and. iBEparam/=5 .and. iBEparam/=6) mBE   = 1.0*solarm/umass
 if (iBEparam/=4 .and. iBEparam/=5)                   facBE = 1.0

 !--Calculate a normalised BE profile out to 5 critical radii
 do j = 2,npts
    xi    = (j-1)*dxi
    func  = func + dfunc
    dphi  = func*dxi
    phi   = phi + dphi
    dfunc = (-exp(phi) - 2.0*func/xi)*dxi
    rho   = exp(phi)
    containedmass = containedmass + fourpi*xi*xi*rho*dxi
    rtab(j)       = xi
    mtab(j)       = containedmass
    rhotab(j)     = rho
 enddo
 iBElast = npts

 !--Determine scaling factors for the BE
 fac_close = 1000.
 if (iBEparam==4) then
    central_density = (csBE*xBE/rBE)**2/fourpi
 elseif (iBEparam==5 .or. iBEparam==6) then
    do j = 1, npts
       if (rtab(j) < xBE) iBElast = j
    enddo
    central_density = (csBE**3*mtab(iBElast)*facBE/mBE)**2/fourpi**3
 endif
 rBE0 = csBE/sqrt(fourpi*central_density)

 !--Scale the entire profile to match the input parameters
 do j = 1, npts
    if (iBEparam == 2 .and. rtab(j) < xBE) iBElast = j

    rtab(j)   = rBE0 * rtab(j)
    mtab(j)   = mtab(j) * central_density*rBE0**3
    rhotab(j) = central_density * rhotab(j)

    if ((iBEparam == 1 .or. iBEparam == 4) .and. rtab(j) < rBE) then
       iBElast = j
    elseif (iBEparam == 3 .and. mtab(j) < mBE) then
       iBElast = j
    endif
 enddo
 !--Set the remaining properties
 if (iBEparam==4) then
    central_density = central_density*facBE
    mtab            = mtab*facBE
    rhotab          = rhotab*facBE
 endif
 if (iBEparam==5) then
    central_density = central_density/sqrt(facBE)
    mtab            = mtab*facBE
    rhotab          = rhotab/sqrt(facBE)
 endif
 if (iBEparam==6) then
    facBEr          = rBE/rtab(iBElast)
    facBEm          = mBE/mtab(iBElast)
    rtab            = rtab*facBEr
    mtab            = mtab*facBEm
    facBE           = facBEm/facBEr**3
    rhotab          = rhotab*facBE
    central_density = central_density*facBE
 endif
 mBE = mtab(iBElast)
 rBE = rtab(iBElast)
 xBE = rBE/rBE0
 edge_density = rhotab(iBElast)

 print*, '------ BE sphere properties --------'
 print*, ' Value of central density (code units) = ',central_density
 print*, ' Value of central density (g/cm^3)     = ',central_density*umass/udist**3
 print*, ' Value of central density (1/cm^3)     = ',central_density*umass/(gmw*mass_proton_cgs*udist**3)
 print*, ' Radius (dimensionless) = ',xBE
 print*, ' Radius (code)          = ',rBE
 print*, ' Radius (cm)            = ',rBE*udist
 print*, ' Radius (au)            = ',rBE*udist/au
 print*, ' Radius (pc)            = ',rBE*udist/pc
 print*, ' Total mass (Msun)      = ',mBE*umass/solarm
 print*, ' Overdensity factor     = ',facBE
 print*, ' rho_c/rho_outer             = ',central_density/edge_density
 print*, ' Equilibrium temperature (K) = ',mBE*umass*pc/(rBE*udist*solarm*2.02)
 print*, '------------------------------------'

 !--Error out if required
 if (central_density/rhotab(iBElast) < 14.1) then
    print*, 'The density ratio between the central and edge densities is too low and the sphere will not collapse.'
    if (.not. override_critical) then
       print*, 'Aborting.'
       ierr = 1
       return
    endif
 endif
 !--Sanity check on enclosed mass
 containedmass = 0.
 do j = 1,iBElast
    if (j == 1) then
       containedmass = containedmass + 4.0*pi/3.0*rhotab(j)*rtab(j)**3
    else
       containedmass = containedmass + 4.0*pi*rhotab(j)*rtab(j)**2*(rtab(j)-rtab(j-1))
    endif
 enddo
 print*, 'By density, the contained mass is ',containedmass
 if (abs(containedmass-mBE)/mBE > 0.05) then
    print*, 'WARNING! The defined mass and input mass are not the same! Aborting.'
    ierr = 1
    return
 endif

 !--Write the scaled BE profile that is to be used
 if (write_BE_profile) then
    open(newunit=iu,file='BonnorEbert.txt')
    write(iu,'(a)') "# [01     r(code)]   [02 M_enc(code)]   [03   rho(code)]"
    do j = 1,iBElast
       write(iu,'(3(1pe18.10,1x))') rtab(j),mtab(j),rhotab(j)
    enddo
    close(iu)
 endif

end subroutine rho_bonnorebert
!-----------------------------------------------------------------------
!  Prompts for the BE sphere
!  (see setup_sphereinbox for read/write_setup commands)
!-----------------------------------------------------------------------
subroutine prompt_BEparameters(iBEparam,rho_cen,rad_phys,rad_norm,mass_phys,fac,umass,udist,au,solarm)
 use prompting, only:prompt
 integer,      intent(out) :: iBEparam
 real,         intent(out) :: rho_cen,rad_phys,rad_norm,mass_phys,fac
 real,         intent(in)  :: au,solarm
 real(kind=8), intent(in)  :: umass,udist

 print*, 'Please select parameters used to fit the BE sphere:'
 print*, 'The pairs are: '
 print*, '  1: central density & physical radius'
 print*, '  2: central density & normalised radius'
 print*, '  3: central density & physical mass'
 print*, '  4: normalised radius & physical radius & overdensity factor'
 print*, '  5: normalised radius & physical mass   & overdensity factor'
 print*, '  6: physical radius & physical mass'
 iBEparam = 5
 call prompt('Please enter your choice now: ',iBEparam,1,6)

 !--Default values
 rho_cen   = 3.8d-18
 rad_phys  = 7000.*au/udist
 rad_norm  = 7.45
 mass_phys = 1.0*solarm/umass
 fac       = 1.0 ! This might need to be removed

 !--Ask for the values depending on iBEparam
 if (iBEparam==1 .or. iBEparam==2 .or. iBEparam==3) call prompt('Enter the central density [cgs]: ',rho_cen,0.)
 if (iBEparam==1 .or. iBEparam==4 .or. iBEparam==6) call prompt('Enter the physical radius [code]: ',rad_phys,0.)
 if (iBEparam==2 .or. iBEparam==4 .or. iBEparam==5) call prompt('Enter the normalised radius (critical==6.45): ',rad_norm,0.)
 if (iBEparam==3 .or. iBEparam==5 .or. iBEparam==6) call prompt('Enter the physical mass [code]: ',mass_phys,0.)
 if (iBEparam==4 .or. iBEparam==5) call prompt('Enter density enhancement factor (for mass = fac*mBE): ',fac,1.)
 rho_cen = rho_cen * udist**3/umass ! convert to code units

end subroutine prompt_BEparameters

end module rho_profile<|MERGE_RESOLUTION|>--- conflicted
+++ resolved
@@ -561,37 +561,7 @@
  !
  !--Calculate the number of rows, columns and comments in kepler file.
  !
-<<<<<<< HEAD
  n_rows = get_nlines(trim(fullfilepath),skip_comments=.true.,n_columns=n_cols,n_headerlines=nheaderlines)
-=======
- do
-    read(11, '(a)', iostat=ierr) line
-    if (ierr/=0) exit
-
-    if (index(line,'#')  /=  0) then
-       j = j + 1
-
-    else
-       if (s==1) then
-          !calculate number of columns
-          do m=1, max_cols
-
-             read(line,*,iostat=ierr) test_cols(1:m)
-             if (ierr/=0) exit
-
-          enddo
-       endif
-
-       s = s+1
-       !calculate number of rows
-       n_rows = n_rows + 1
-
-    endif
- enddo
- close(11)
-
- n_cols = m-1
->>>>>>> 93594417
  !
  !--Check if the number of rows is 0 or greater than ng_max.
  !
@@ -638,14 +608,7 @@
  !--Read the file again and save the data in stardata tensor.
  !
  open(13, file=trim(fullfilepath))
-<<<<<<< HEAD
  call skip_header(13,nheaderlines,ierr)
-=======
- do i = 1,j
-    read(13,*,iostat=ierr)
- enddo
-
->>>>>>> 93594417
  do k=1,n_rows
     read(13,*,iostat=ierr) stardata(k,:)
  enddo
