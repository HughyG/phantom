!--------------------------------------------------------------------------!
! The Phantom Smoothed Particle Hydrodynamics code, by Daniel Price et al. !
! Copyright (c) 2007-2020 The Authors (see AUTHORS)                        !
! See LICENCE file for usage and distribution conditions                   !
! http://phantomsph.bitbucket.io/                                          !
!--------------------------------------------------------------------------!
!+
!  MODULE: setup
!
!  DESCRIPTION: None
!
!  REFERENCES: None
!
!  OWNER: David Liptai
!
!  $Id$
!
!  RUNTIME PARAMETERS:
!    dumpsperorbit -- number of dumps per orbit
!    eccentricity  -- eccentricity
!    gastemp       -- gas temperature in K
!    hacc1         -- white dwarf (sink) accretion radius (solar radii)
!    m1            -- mass of white dwarf (solar mass)
!    m2            -- mass of asteroid (ceres mass)
!    norbits       -- number of orbits
!    rasteroid     -- radius of asteroid (km)
!    semia         -- semi-major axis (solar radii)
!
!  DEPENDENCIES: eos, infile_utils, inject, io, part, physcon, setbinary,
!    spherical, timestep, units
!+
!--------------------------------------------------------------------------
module setup
 implicit none
 public :: setpart

 real :: m1,m2,ecc,semia,hacc1,rasteroid,norbits,gastemp
 integer :: dumpsperorbit,ipot

 private

contains

subroutine setpart(id,npart,npartoftype,xyzh,massoftype,vxyzu,polyk,gamma,hfact,time,fileprefix)
 use part,      only:nptmass,xyzmh_ptmass,vxyz_ptmass,ihacc,ihsoft,idust,set_particle_type
 use setbinary, only:set_binary,get_a_from_period
 use spherical, only:set_sphere
 use units,     only:set_units,umass,udist,unit_velocity
 use physcon,   only:solarm,au,pi,solarr,ceresm,km,kboltz,mass_proton_cgs
 use externalforces,   only:iext_binary, iext_einsteinprec, update_externalforce, &
                            mass1,accradius1
 use io,        only:master,fatal
 use timestep,  only:tmax,dtmax
 use inject,    only:inject_particles
 use eos,       only:gmw
 use options,   only:iexternalforce
 integer,           intent(in)    :: id
 integer,           intent(inout) :: npart
 integer,           intent(out)   :: npartoftype(:)
 real,              intent(out)   :: xyzh(:,:)
 real,              intent(out)   :: massoftype(:)
 real,              intent(out)   :: polyk,gamma,hfact
 real,              intent(inout) :: time
 character(len=20), intent(in)    :: fileprefix
 real,              intent(out)   :: vxyzu(:,:)
 character(len=120) :: filename
 integer :: ierr
 logical :: iexist
 real    :: period,hacc2,temperature_coef,dtinj

!
!--Default runtime parameters
!
 ipot          = 1         ! (using iexternalforce=11)
 m1            = 0.7       ! (solar masses)
 m2            = 0.1       ! (ceres masses)
 ecc           = 0.4       ! (eccentricity)
 semia         = 0.7       ! (solar radii)
 hacc1         = 0.02      ! (solar radii)
 rasteroid     = 100.      ! (km)
 gastemp       = 3000.     ! (K)
 norbits       = 1.
 dumpsperorbit = 100

!
!--Read runtime parameters from setup file
!
 if (id==master) print "(/,65('-'),1(/,a),/,65('-'),/)",' Asteroid wind'
 filename = trim(fileprefix)//'.setup'
 inquire(file=filename,exist=iexist)
 if (iexist) call read_setupfile(filename,ierr)
 if (.not. iexist .or. ierr /= 0) then
    if (id==master) then
       call write_setupfile(filename)
       print*,' Edit '//trim(filename)//' and rerun phantomsetup'
    endif
    stop
 endif

!
!-- Set units
!
 m1 = m1*solarm
 if (ipot == 0) then
    call set_units(mass=solarm,dist=solarr,G=1.d0)
 else
    call set_units(c=1.0,G=1.0,mass=m1)
    print*,'Code units changed to c=G=m1=1.0 for LT'
 endif

!
!--Convert to code units
!
 m1    = m1/umass
 m2    = m2*ceresm/umass

 semia = semia*solarr/udist
 hacc1 = hacc1*solarr/udist
 rasteroid = rasteroid*km/udist

!
!--general parameters
!
 time             = 0.

 temperature_coef = mass_proton_cgs/kboltz * unit_velocity**2
 polyk            = gastemp/(temperature_coef*gmw)
 gamma            = 1.

!
!--space available for injected gas particles
!
 npart = 0
 npartoftype(:) = 0
 xyzh(:,:)  = 0.
 vxyzu(:,:) = 0.
 nptmass = 0

 period = sqrt(4.*pi**2*semia**3/(m1+m2))
 hacc2  = 0.                                 ! Asteroid should not accrete
 tmax   = norbits*period
 dtmax  = period/dumpsperorbit

<<<<<<< HEAD
! If using sink particle for central mass, use binary to setup orbits
! and have two point masses. Otherwise use iexternalforce and only one
! point mass for the asteroid

 if (ipot == 0) then
   !
   !--Set a binary orbit given the desired orbital parameters
   !
   call set_binary(m1,massr,semia,ecc,hacc1,hacc2,xyzmh_ptmass,vxyz_ptmass,nptmass)
   xyzmh_ptmass(ihsoft,2) = rasteroid ! Asteroid radius softening

 else

   !
   !--Set the asteroid on orbit around the fixed potential
   !
   mass1                = m1
   accradius1           = hacc1
   iexternalforce       = 11
   call update_externalforce(iexternalforce,time,0.)

   ! Orbit and position
   nptmass = 1
   xyzmh_ptmass(1:3,1) = (/semia*(1. + ecc),0.,0./)
   vxyz_ptmass(1:3,1)  = (/0.,sqrt(semia*(1.-ecc**2)*(m1+m2))/xyzmh_ptmass(1,1),0./)

   xyzmh_ptmass(4,1)      = m2
   xyzmh_ptmass(ihacc,1)  = hacc2        ! Asteroid should not accrete
   xyzmh_ptmass(ihsoft,1) = rasteroid ! Asteroid radius softening
 endif   
=======
!
!--Set a binary orbit given the desired orbital parameters
!
 call set_binary(m1,m2,semia,ecc,hacc1,hacc2,xyzmh_ptmass,vxyz_ptmass,nptmass,ierr)

 xyzmh_ptmass(ihsoft,2) = rasteroid ! Asteroid radius softening
>>>>>>> 0c0f00cb

 call inject_particles(time,0.,xyzh,vxyzu,xyzmh_ptmass,vxyz_ptmass,npart,npartoftype,dtinj)

 if (nptmass == 0) call fatal('setup','no sink particles setup')
 if (npart == 0)   call fatal('setup','no hydro particles setup')
 if (ierr /= 0)    call fatal('setup','ERROR during setup')

end subroutine setpart


!
!---Read/write setup file--------------------------------------------------
!
subroutine write_setupfile(filename)
 use infile_utils, only:write_inopt
 character(len=*), intent(in) :: filename
 integer, parameter :: iunit = 20

 print "(a)",' writing setup options file '//trim(filename)
 open(unit=iunit,file=filename,status='replace',form='formatted')
 write(iunit,"(a)") '# input file for binary setup routines'
 call write_inopt(ipot,         'ipot',         'wd modelled by sink (0) or externalforce(1)',      iunit)
 call write_inopt(m1,           'm1',           'mass of white dwarf (solar mass)',                 iunit)
 call write_inopt(m2,           'm2',           'mass of asteroid (ceres mass)',                    iunit)
 call write_inopt(ecc,          'ecc',          'eccentricity',                                     iunit)
 call write_inopt(semia,        'semia',        'semi-major axis (solar radii)',                    iunit)
 call write_inopt(hacc1,        'hacc1',        'white dwarf (sink) accretion radius (solar radii)',iunit)
 call write_inopt(rasteroid,    'rasteroid',    'radius of asteroid (km)',                          iunit)
 call write_inopt(gastemp,      'gastemp',      'gas temperature in K',                             iunit)
 call write_inopt(norbits,      'norbits',      'number of orbits',                                 iunit)
 call write_inopt(dumpsperorbit,'dumpsperorbit','number of dumps per orbit',                        iunit)
 close(iunit)

end subroutine write_setupfile

subroutine read_setupfile(filename,ierr)
 use infile_utils, only:open_db_from_file,inopts,read_inopt,close_db
 use io,           only:error
 character(len=*), intent(in)  :: filename
 integer,          intent(out) :: ierr
 integer, parameter :: iunit = 21
 integer :: nerr
 type(inopts), allocatable :: db(:)

 print "(a)",'reading setup options from '//trim(filename)
 nerr = 0
 ierr = 0
 call open_db_from_file(db,filename,iunit,ierr)
 call read_inopt(ipot,         'ipot',         db,min=0 ,errcount=nerr)
 call read_inopt(m1,           'm1',           db,min=0.,errcount=nerr)
 call read_inopt(m2,           'm2',           db,min=0.,errcount=nerr)
 call read_inopt(ecc,          'ecc',          db,min=0.,errcount=nerr)
 call read_inopt(semia,        'semia',        db,min=0.,errcount=nerr)
 call read_inopt(hacc1,        'hacc1',        db,min=0.,errcount=nerr)
 call read_inopt(rasteroid,    'rasteroid',    db,min=0.,errcount=nerr)
 call read_inopt(gastemp,      'gastemp',      db,min=0.,errcount=nerr)
 call read_inopt(norbits,      'norbits',      db,min=0.,errcount=nerr)
 call read_inopt(dumpsperorbit,'dumpsperorbit',db,min=0 ,errcount=nerr)
 call close_db(db)
 if (nerr > 0) then
    print "(1x,i2,a)",nerr,' error(s) during read of setup file: re-writing...'
    ierr = nerr
 endif

end subroutine read_setupfile

end module setup<|MERGE_RESOLUTION|>--- conflicted
+++ resolved
@@ -141,7 +141,6 @@
  tmax   = norbits*period
  dtmax  = period/dumpsperorbit
 
-<<<<<<< HEAD
 ! If using sink particle for central mass, use binary to setup orbits
 ! and have two point masses. Otherwise use iexternalforce and only one
 ! point mass for the asteroid
@@ -172,14 +171,6 @@
    xyzmh_ptmass(ihacc,1)  = hacc2        ! Asteroid should not accrete
    xyzmh_ptmass(ihsoft,1) = rasteroid ! Asteroid radius softening
  endif   
-=======
-!
-!--Set a binary orbit given the desired orbital parameters
-!
- call set_binary(m1,m2,semia,ecc,hacc1,hacc2,xyzmh_ptmass,vxyz_ptmass,nptmass,ierr)
-
- xyzmh_ptmass(ihsoft,2) = rasteroid ! Asteroid radius softening
->>>>>>> 0c0f00cb
 
  call inject_particles(time,0.,xyzh,vxyzu,xyzmh_ptmass,vxyz_ptmass,npart,npartoftype,dtinj)
 
