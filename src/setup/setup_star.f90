!--------------------------------------------------------------------------!
! The Phantom Smoothed Particle Hydrodynamics code, by Daniel Price et al. !
! Copyright (c) 2007-2020 The Authors (see AUTHORS)                        !
! See LICENCE file for usage and distribution conditions                   !
! http://phantomsph.bitbucket.io/                                          !
!--------------------------------------------------------------------------!
module setup
!
! This module sets up sphere(s).  There are multiple options, including
!    1) uniform unit sphere
!    2) single polytrope
!    3) binary polytrope (decommissioned)
!    4) neutron star from file
!    5) red giant (Macquarie)
!    6) neutron star using a piecewise polytrope EOS
!    7) Evrard sphere
!    8) KEPLER star from file
!    9) Helmholtz Equation of state
!
! :References: None
!
! :Owner: Daniel Price
!
! :Runtime parameters:
!   - EOSopt             : *EOS: 1=APR3,2=SLy,3=MS1,4=ENG (from Read et al 2009)*
!   - Mstar              : *mass of star*
!   - Rstar              : *radius of star*
!   - X                  : *hydrogen mass fraction*
!   - densityfile        : *File containing data for stellar profile*
!   - dist_unit          : *distance unit (e.g. au)*
!   - gamma              : *Adiabatic index*
!   - hdens              : *Radius of core softening*
!   - hsoft              : *Softening length of sink particle stellar core*
!   - ieos               : *1=isothermal,2=adiabatic,10=MESA,12=idealplusrad*
!   - initialtemp        : *initial temperature of the star*
!   - isinkcore          : *Add a sink particle stellar core*
!   - isoftcore          : *0=no core softening, 1=cubic core, 2=constant entropy core*
!   - isofteningopt      : *1=supply hsoft, 2=supply mcore, 3=supply both*
!   - mass_unit          : *mass unit (e.g. solarm)*
!   - mcore              : *Mass of sink particle stellar core*
!   - metallicity        : *metallicity*
!   - mu                 : *mean molecular weight*
!   - np                 : *approx number of particles (in box of size 2R)*
!   - outputfilename     : *Output path for softened MESA profile*
!   - polyk              : *polytropic constant (cs^2 if isothermal)*
!   - relax_star         : *relax star automatically during setup*
!   - ui_coef            : *specific internal energy (units of GM/R)*
!   - unsoftened_profile : *Path to MESA profile for softening*
!   - use_exactN         : *find closest particle number to np*
!   - write_rho_to_file  : *write density profile to file*
!
! :Dependencies: centreofmass, dim, domain, eos, eos_idealplusrad,
!   eos_mesa, extern_densprofile, externalforces, infile_utils, io, kernel,
!   options, part, physcon, prompting, relaxstar, rho_profile,
!   setfixedentropycore, setsoftenedcore, setstellarcore, setup_params,
!   spherical, table_utils, timestep, units
!
 use io,             only:fatal,error,master
 use part,           only:gravity
 use physcon,        only:solarm,solarr,km,pi,c,kb_on_mh,radconst
 use options,        only:nfulldump,iexternalforce,calc_erot
 use timestep,       only:tmax,dtmax
 use eos,            only:ieos, p1pwpcgs,gamma1pwp,gamma2pwp,gamma3pwp
 use externalforces, only:iext_densprofile
 use extern_densprofile, only:nrhotab

 implicit none
 !
 ! Input parameters
 !
 integer            :: iprofile,np,EOSopt,isoftcore,isofteningopt
 integer            :: nstar
 integer            :: need_iso, need_temp
 real(kind=8)       :: udist,umass
 real               :: Rstar,Mstar,rhocentre,maxvxyzu,ui_coef
 real               :: initialtemp, initialgmw, initialx, initialz
 real               :: mcore,hdens,hsoft
 logical            :: iexist,input_polyk,isinkcore
 logical            :: use_exactN,relax_star_in_setup,write_rho_to_file
 logical            :: need_densityfile,need_rstar
 character(len=120) :: unsoftened_profile,densityfile,dens_profile
 character(len=120) :: outputfilename ! outputfilename is the path to the cored profile
 character(len=20)  :: dist_unit,mass_unit
 character(len=30)  :: lattice = 'random'  ! The lattice type if stretchmap is used
 !
 ! Index of setup options
 !
 integer, parameter :: nprofile_opts =  7 ! maximum number of initial configurations
 integer, parameter :: iuniform   = 1
 integer, parameter :: ipoly      = 2
 integer, parameter :: ifromfile  = 3
 integer, parameter :: ikepler    = 4
 integer, parameter :: imesa      = 5
 integer, parameter :: ibpwpoly   = 6
 integer, parameter :: ievrard    = 7

 character(len=*), parameter :: profile_opt(nprofile_opts) = &
    (/'Uniform density             ', &
      'Polytrope                   ', &
      'Density vs r from ascii file', &
      'KEPLER star from file       ', &
      'MESA star from file         ', &
      'Piecewise polytrope         ', &
      'Evrard collapse             '/)

 public             :: setpart
 private

contains

!-----------------------------------------------------------------------
!+
!  Setup routine for stars / spherical collapse calculations
!+
!-----------------------------------------------------------------------
subroutine setpart(id,npart,npartoftype,xyzh,massoftype,vxyzu,polyk,gamma,hfact,time,fileprefix)
 use setup_params,    only:rhozero,npart_total
 use part,            only:igas,isetphase,iphase,ihsoft
 use spherical,       only:set_sphere
 use centreofmass,    only:reset_centreofmass
 use table_utils,     only:yinterp,interpolator
 use sortutils,       only:indexxfunc,r2func
 use units,           only:set_units,select_unit,utime,unit_density,unit_pressure,unit_ergg
 use kernel,          only:hfact_default
 use rho_profile,     only:rho_uniform,rho_polytrope,rho_piecewise_polytrope, &
                           rho_evrard,read_mesa_file,read_mesa,read_kepler_file, &
                           write_softened_profile
 use extern_densprofile, only:write_rhotab,rhotabfile,read_rhotab_wrapper
 use eos,             only:init_eos,init_eos_9,finish_eos,equationofstate,gmw,X_in,Z_in,calc_temp_and_ene
 use eos_idealplusrad,only:get_idealplusrad_enfromtemp,get_idealgasplusrad_tempfrompres
<<<<<<< HEAD
 use part,            only:eos_vars,itemp,igasP,store_temperature
=======
 use eos_mesa,        only:get_eos_eT_from_rhop_mesa, get_eos_pressure_temp_mesa
 use part,            only:eos_vars,itemp,store_temperature
>>>>>>> 653f3452
 use setstellarcore,  only:set_stellar_core
 use setfixedentropycore, only:set_fixedS_softened_core
 use setfixedentropysurf, only: set_fixedS_surface
 use setsoftenedcore, only:set_softened_core,find_hsoft_given_mcore,find_mcore_given_hsoft,&
                           check_hsoft_and_mcore
 use part,            only:nptmass,xyzmh_ptmass,vxyz_ptmass,rhoh
 use relaxstar,       only:relax_star
 use domain,          only:i_belong
 integer,           intent(in)    :: id
 integer,           intent(inout) :: npart
 integer,           intent(out)   :: npartoftype(:)
 real,              intent(out)   :: xyzh(:,:)
 real,              intent(out)   :: massoftype(:)
 real,              intent(out)   :: polyk,gamma,hfact
 real,              intent(inout) :: time
 character(len=20), intent(in)    :: fileprefix
 real,              intent(out)   :: vxyzu(:,:)
 integer, parameter               :: ng_max = nrhotab
 integer, parameter               :: ng     = 5001
 integer                          :: i,nx,npts,ierr
 real                             :: vol_sphere,psep,rmin,presi,hi
 real                             :: r(ng_max),den(ng_max),pres(ng_max),temp(ng_max),&
                                     enitab(ng_max),mtab(ng_max)
 real, allocatable                :: rho0(:),r0(:),pres0(:),m0(:),ene0(:),temp0(:),&
                                     Xfrac(:),Yfrac(:)
 real                             :: pgas,eni,tempi,Y_in,rhoi
 logical                          :: calc_polyk,setexists
 character(len=120)               :: setupfile,inname
 !
 ! Initialise parameters, including those that will not be included in *.setup
 !
 time         = 0.
 polyk        = 1.0
 gamma        = 5./3.
 hfact        = hfact_default
 maxvxyzu     = size(vxyzu(:,1))
 use_exactN   = .true.
 relax_star_in_setup = .false.
 write_rho_to_file = .false.
 input_polyk  = .false.
 !
 ! set default options
 !
 dist_unit   = 'solarr'
 mass_unit   = 'solarm'
 Rstar       = 1.0
 Mstar       = 1.0
 ui_coef     = 1.0
 iprofile    = 1
 EOSopt      = 1
 initialtemp = 1.0e7
 initialgmw  = 2.381
 initialx    = 0.74
 initialz    = 0.02
 isoftcore   = 0
 isinkcore   = .false.
 mcore         = 0.
 hsoft         = 0.
 hdens         = 0.
 isofteningopt = 1 ! By default, specify hdens
 outputfilename = 'mysoftenedstar.dat'
 densityfile  = 'ns-rdensity.tab'
 dens_profile = 'density-profile.tab'
 !
 ! defaults needed for error checking
 !
 need_iso    = 0       ! -1 = no; 0 = doesn't matter; 1 = yes
 need_temp   = 0       ! -1 = no; 0 = doesn't matter; 1 = yes
 !
 ! determine if an .in file exists
 !
 inname=trim(fileprefix)//'.in'
 inquire(file=inname,exist=iexist)
 if (.not. iexist) then
    tmax      = 100.
    dtmax     = 1.0
    ieos      = 2
 endif
 !
 ! determine if an .setup file exists
 !
 setupfile = trim(fileprefix)//'.setup'
 inquire(file=setupfile,exist=setexists)
 if (setexists) then
    call read_setupfile(setupfile,gamma,polyk,ierr)
    if (ierr /= 0) then
       if (id==master) call write_setupfile(setupfile,gamma,polyk)
       stop 'please rerun phantomsetup with revised .setup file'
    endif
    !--Prompt to get inputs and write to file
 elseif (id==master) then
    print "(a,/)",trim(setupfile)//' not found: using interactive setup'
    call setup_interactive(polyk,gamma,iexist,id,master,ierr)
    call write_setupfile(setupfile,gamma,polyk)
    stop 'please check and edit .setup file and rerun phantomsetup'
 endif

 !
 ! Verify correct pre-processor commands
 !
 if (.not.gravity) then
    iexternalforce = iext_densprofile
    write_rho_to_file = .true.
 endif

 if (maxvxyzu > 3  .and. need_iso == 1) call fatal('setup','require ISOTHERMAL=yes')
 if (maxvxyzu < 4  .and. need_iso ==-1) call fatal('setup','require ISOTHERMAL=no')
 if (maxvxyzu < 4  .and. need_temp==-1) call fatal('setup','require ISOTHERMAL=no')
 if (need_temp==1 .and. .not. store_temperature) call fatal('setup','require TEMPERATURE=yes')
 !
 ! set units
 !
 call set_units(dist=udist,mass=umass,G=1.d0)
 !
 ! setup particles
 !
 npartoftype(:) = 0
 nstar          = 0
 npart          = 0
 npart_total    = 0
 vxyzu          = 0.0
 !
 ! where needed initialise the EoS
 !
 !polytropic
 calc_polyk = .true.
 if (ieos==9) call init_eos_9(EOSopt)
 !MESA
 if (ieos==10) then
    gmw = initialgmw
    X_in = initialx
    Z_in = initialz
    print*, initialgmw, initialx, initialz
    print*, gmw, X_in, Z_in
    call init_eos(ieos,ierr)
 endif
 !
 ! setup tabulated density profile
 !
 calc_polyk = .true.
 if (ieos==9) call init_eos_9(EOSopt)

 print "(/,a,/)",' Using '//trim(profile_opt(iprofile))//' profile'
 select case(iprofile)
 case(ipoly)
    call rho_polytrope(gamma,polyk,Mstar,r,den,npts,rhocentre,calc_polyk,Rstar)
    pres = polyk*den**gamma
 case(ifromfile)
    call read_rhotab_wrapper(trim(densityfile),ng_max,r,den,npts,&
                             polyk,gamma,rhocentre,Mstar,iexist,ierr)
    if (.not.iexist) call fatal('setup','density file does not exist')
    if (ierr > 0)    call fatal('setup','error in reading density file')
    pres = polyk*den**gamma
 case(ibpwpoly)
    call rho_piecewise_polytrope(r,den,rhocentre,Mstar,npts,ierr)
    if (ierr == 1) call fatal('setup','ng_max is too small')
    if (ierr == 2) call fatal('setup','failed to converge to a self-consistent density profile')
    rmin  = r(1)
    Rstar = r(npts)
    pres = polyk*den**gamma
 case(imesa)
    if (isoftcore > 0) then
       !
       ! Read the MESA profile to be softened
       !
       call read_mesa(unsoftened_profile,rho0,r0,pres0,m0,ene0,temp0,Xfrac,Yfrac)
       rmin  = r0(1)
       Rstar = r0(size(r0))
       !
       ! Get mean molecular weight (temporary: Find gmw at R/2)
       !
       call interpolator(r0, 0.5*Rstar, i)
       pgas = pres0(i) - radconst*temp0(i)**4/3. ! Assuming pressure due to ideal gas + radiation
       gmw = (rho0(i) * kb_on_mh * temp0(i)) / pgas
       !
       ! Get representative, fixed X and Z mass fractions (Taken to be at R/2)
       !
       if ((ieos == 10) .or. (ieos == 12)) then
          X_in = Xfrac(i)
          Y_in = Yfrac(i)
          Z_in = 1 - X_in - Y_in
       endif
       !
       ! Get values of hsoft and mcore
       !
       if (isoftcore == 1) then
          if (isofteningopt == 1) then ! Default
             call find_mcore_given_hsoft(hdens,r0,rho0,m0,mcore,ierr)
             if (ierr==1) call fatal('setup','Cannot find mcore that produces nice profile (mcore/m(h) > 0.98 reached)')
          elseif (isofteningopt == 2) then
             call find_hsoft_given_mcore(mcore,r0,rho0,m0,hdens,ierr)
             if (ierr==1) call fatal('setup','Cannot find softening length that produces nice profile (h/r(mcore) < 1.02 reached)')
          else ! Both hdens and mcore are specified, check if values are sensible
             call check_hsoft_and_mcore(hdens,mcore,r0,rho0,m0,ierr)
             if (ierr==1) call fatal('setup','mcore cannot exceed m(r=h)')
             if (ierr==2) call fatal('setup','softenedrho/rho > tolerance')
             if (ierr==3) call fatal('setup','drho/dr > 0 found in softened profile')
          endif
       endif
       hsoft = 0.5*hdens ! This is set by default so that the pressure, energy, and temperature
       ! are same as the original profile for r > hsoft

       if (ierr /= 0) call fatal('setup','could not initialise equation of state')
       select case(isoftcore)
       case(1)
          call set_softened_core(mcore,hdens,hsoft,rho0,r0,pres0,m0,ene0,temp0,ierr)
          if (ierr==1) call fatal('setup','EoS not one of: adiabatic, ideal gas plus radiation, MESA in set_softened_core')
       case(2)
          call set_fixedS_softened_core(mcore,hdens,hsoft,rho0,r0,pres0,m0,ene0,temp0,ierr)
          if (ierr==2) call fatal('setup','Choice of fixed entropy exceeds outer entropy. Try choosing a smaller core mass.')
          if (ierr==1) call fatal('setup','EoS not one of: adiabatic, ideal gas plus radiation, MESA in set_softened_core')
          call set_fixedS_surface(mcore,m0,rho0,r0,pres0,ene0,temp0,ierr)
          if (ierr==2) call fatal('setup','Error encountered in set_fixedS_surface')
       end select
       call set_stellar_core(nptmass,xyzmh_ptmass,vxyz_ptmass,mcore,hsoft,ihsoft)
       call write_softened_profile(outputfilename,m0,pres0,temp0,r0,rho0,ene0)
       densityfile = outputfilename ! Have the read_mesa_file subroutine read the softened profile instead
    endif

    call read_mesa_file(trim(densityfile),ng_max,npts,r,den,pres,temp,enitab,mtab,Mstar,ierr)
    rmin  = r(1)
    Rstar = r(npts)
    if (ierr==1) call fatal('setup',trim(densityfile)//' does not exist')
    if (ierr==2) call fatal('setup','insufficient data points read from file')
    if (ierr==3) call fatal('setup','too many data points; increase ng')
 case(ikepler)
    call read_kepler_file(trim(densityfile),ng_max,npts,r,den,pres,temp,enitab,Mstar,ierr)
    if (ierr==1) call fatal('setup',trim(densityfile)//' does not exist')
    if (ierr==2) call fatal('setup','insufficient data points read from file')
    if (ierr==3) call fatal('setup','too many data points; increase ng')
    rmin  = r(1)
    Rstar = r(npts)
 case(ievrard)
    call rho_evrard(ng,Mstar,Rstar,r,den)
    npts = ng
    polyk = ui_coef*Mstar/Rstar
    pres = polyk*den**gamma
    print*,' Assuming polyk = ',polyk
 case default  ! set up uniform sphere by default
    call rho_uniform(ng,Mstar,Rstar,r,den) ! use this array for continuity of call to set_sphere
    npts = ng
    pres = polyk*den**gamma
    print*,' Assuming polyk = ',polyk
 end select
 !
 ! place particles in sphere
 !
 vol_sphere  = 4./3.*pi*Rstar**3
 nx          = int(np**(1./3.))
 psep        = vol_sphere**(1./3.)/real(nx)
 call set_sphere(lattice,id,master,rmin,Rstar,psep,hfact,npart,xyzh, &
                 rhotab=den(1:npts),rtab=r(1:npts),nptot=npart_total, &
                 exactN=use_exactN,np_requested=np,mask=i_belong)
 !
 ! add sink particle stellar core
 !
 if (isinkcore) call set_stellar_core(nptmass,xyzmh_ptmass,vxyz_ptmass,mcore,hsoft,ihsoft)

 nstar = int(npart_total,kind=(kind(nstar)))
 massoftype(igas) = Mstar/nstar
 !
 ! set total particle number (on this MPI thread)
 !
 npart             = nstar
 npartoftype(igas) = npart
 iphase(1:npart)   = isetphase(igas,iactive=.true.)
 !
 ! Write the desired profile to file (do this before relaxation)
 !
 if (write_rho_to_file) call write_rhotab(dens_profile,r,den,npts,polyk,gamma,rhocentre,ierr)
 !
 ! relax the density profile to achieve nice hydrostatic equilibrium
 !
 if (relax_star_in_setup) then
    if (nstar==npart) then
       call relax_star(npts,den,pres,r,npart,xyzh)
    else
       call error('setup_star','cannot run relaxation with MPI setup, please run setup on ONE MPI thread')
    endif
 endif
 !
 ! set the thermal energy / temperature profile of the star
 !
<<<<<<< HEAD
!  do i=1,nstar
!     if (maxvxyzu==4) then
!        !
!        !  Interpolate density and pressure from table
!        !
!        ri    = sqrt(dot_product(xyzh(1:3,i),xyzh(1:3,i)))
!        densi = yinterp(den(1:npts),r(1:npts),ri)
!        presi = yinterp(pres(1:npts),r(1:npts),ri)
!        !
!        ! Set internal energy of particles given pressure and density depending on EoS
!        !
!        select case(ieos)
!        case(16) ! Shen EoS
!           vxyzu(4,i) = initialtemp
!        case(15) ! Helmholtz EoS
!           xi    = xyzh(1,i)
!           yi    = xyzh(2,i)
!           zi    = xyzh(3,i)
!           tempi = initialtemp
!           call equationofstate(ieos,p_on_rhogas,spsoundi,densi,xi,yi,zi,eni,tempi)
!           vxyzu(4,i) = eni
!           if (store_temperature) eos_vars(itemp,i) = initialtemp
!        case(12) ! Ideal gas plus radiation EoS
!           call get_idealgasplusrad_tempfrompres(presi*unit_pressure,densi*unit_density,gmw,tempi)
!           call get_idealplusrad_enfromtemp(densi*unit_density,tempi,gmw,eni)
!           vxyzu(4,i) = eni / unit_ergg
!           if (store_temperature) eos_vars(itemp,i) = tempi
!        case(10) ! MESA EoS
!           vxyzu(4,i) = yinterp(enitab(1:npts),r(1:npts),ri)
!           if (store_temperature) eos_vars(itemp,i) = yinterp(temp(1:npts),r(1:npts),ri)
!        case default
!           if (gamma < 1.00001) then
!              vxyzu(4,i) = polyk
!           else
!              vxyzu(4,i) = presi / ((gamma - 1.) * densi)
!           endif
!        end select
!     endif
!  enddo

 ! Recalculate eint and temp for each particle according to EoS
 do i = 1,nstar
    hi = xyzh(4,i)
    rhoi = rhoh(hi,massoftype(igas))
    ! Retrieve pressure from relax_star calculated with the fake (ieos=2) internal energy
    presi = vxyzu(4,i) * rhoi * (gamma-1.) ! utherm = pr/(rho*(gamma-1.))
    call calc_temp_and_ene(rhoi*unit_density,presi*unit_pressure,eni,tempi,ierr)
    vxyzu(4,i) = eni / unit_ergg
    if (store_temperature) eos_vars(itemp,i) = tempi
=======
 do i=1,nstar
    if (maxvxyzu==4) then
       !
       !  Interpolate density and pressure from table
       !
       ri    = sqrt(dot_product(xyzh(1:3,i),xyzh(1:3,i)))
       densi = yinterp(den(1:npts),r(1:npts),ri)
       presi = yinterp(pres(1:npts),r(1:npts),ri)
       !
       ! Set internal energy of particles given pressure and density depending on EoS
       !
       select case(ieos)
       case(16) ! Shen EoS
          vxyzu(4,i) = initialtemp
       case(15) ! Helmholtz EoS
          xi    = xyzh(1,i)
          yi    = xyzh(2,i)
          zi    = xyzh(3,i)
          tempi = initialtemp
          call equationofstate(ieos,p_on_rhogas,spsoundi,densi,xi,yi,zi,eni,tempi)
          vxyzu(4,i) = eni
          if (store_temperature) eos_vars(itemp,i) = initialtemp
       case(12) ! Ideal gas plus radiation EoS
          call get_idealgasplusrad_tempfrompres(presi*unit_pressure,densi*unit_density,gmw,tempi)
          call get_idealplusrad_enfromtemp(densi*unit_density,tempi,gmw,eni)
          vxyzu(4,i) = eni / unit_ergg
          if (store_temperature) eos_vars(itemp,i) = tempi
       case(10) ! MESA EoS
          call get_eos_eT_from_rhop_mesa(densi*unit_density,presi*unit_pressure,eni,tempi) ! No initial guess for eint used
          vxyzu(4,i) = eni / unit_ergg
          if (store_temperature) eos_vars(itemp,i) = tempi
       case default
          if (gamma < 1.00001) then
             vxyzu(4,i) = polyk
          else
             vxyzu(4,i) = presi / ((gamma - 1.) * densi)
          endif
       end select
    endif
>>>>>>> 653f3452
 enddo

 call finish_eos(ieos,ierr)
 !
 ! Reset centre of mass (again)
 !
 call reset_centreofmass(npart,xyzh,vxyzu,nptmass,xyzmh_ptmass,vxyz_ptmass)

 !
 ! Print summary to screen
 !
 rhozero = Mstar/vol_sphere
 write(*,"(70('='))")
 if (ieos /= 9) then
    write(*,'(1x,a,f12.5)')       'gamma               = ', gamma
 endif
 if (maxvxyzu <= 4) then
    write(*,'(1x,a,f12.5)')       'polyk               = ', polyk
    write(*,'(1x,a,f10.6,a)')     'specific int. energ = ', polyk*Rstar/Mstar,' GM/R'
 endif
 call write_mass('particle mass       = ',massoftype(igas),umass)
 call write_dist('Radius              = ',Rstar,udist)
 call write_mass('Mass                = ',Mstar,umass)
 if (iprofile==ipoly) then
    write(*,'(1x,a,es12.5,a)') 'rho_central         = ', rhocentre*unit_density,' g/cm^3'
 endif
 write(*,'(1x,a,i12)')         'N                   = ', nstar
 write(*,'(1x,a,2(es12.5,a))')    'rho_mean            = ', rhozero*unit_density,  ' g/cm^3 = '&
                                                       , rhozero,               ' code units'
 write(*,'(1x,a,es12.5,a)')       'free fall time      = ', sqrt(3.*pi/(32.*rhozero))*utime,' s'
 call write_dist('particle separation = ',psep,udist)
 if ( (iprofile==iuniform .and. .not.gravity) .or. iprofile==ifromfile) then
    write(*,'(a)') 'WARNING! This setup may not be stable'
 endif
 write(*,"(70('='))")

end subroutine setpart

!-----------------------------------------------------------------------
!+
!  Ask questions of the user to determine which setup to use
!+
!-----------------------------------------------------------------------
subroutine setup_interactive(polyk,gamma,iexist,id,master,ierr)
 use prompting, only:prompt
 use units,     only:select_unit
 real, intent(out)    :: polyk,gamma
 logical, intent(in)  :: iexist
 integer, intent(in)  :: id,master
 integer, intent(out) :: ierr
 integer :: i
 logical :: need_rstar

 ierr = 0
 ! Select sphere & set default values
 do i = 1, nprofile_opts
    write(*,"(i2,')',1x,a)") i, profile_opt(i)
 enddo

 call prompt('Enter which density profile to use',iprofile,1,nprofile_opts)
 !
 ! set default file output parameters
 !
 if (id==master) write(*,"('Setting up ',a)") trim(profile_opt(iprofile))
 call set_defaults_given_profile(iprofile,iexist,need_densityfile,need_rstar,polyk)

 ! units
 ierr = 1
 do while (ierr /= 0)
    call prompt('Enter mass unit (e.g. solarm,jupiterm,earthm)',mass_unit)
    call select_unit(mass_unit,umass,ierr)
    if (ierr /= 0) print "(a)",' ERROR: mass unit not recognised'
 enddo
 ierr = 1
 do while (ierr /= 0)
    call prompt('Enter distance unit (e.g. au,pc,kpc,0.1pc)',dist_unit)
    call select_unit(dist_unit,udist,ierr)
    if (ierr /= 0) print "(a)",' ERROR: length unit not recognised'
 enddo

 ! resolution
 np    = 100000 ! default number of particles
 call prompt('Enter the approximate number of particles in the sphere ',np,0)

 ! equation of state
 call prompt('Enter the desired EoS for setup',ieos)
 select case(ieos)
 case(15) ! Helmholtz
    call prompt('Enter temperature',initialtemp,1.0e3,1.0e11)
 case(9)
    write(*,'(a)') 'EOS options: 1=APR3,2=SLy,3=MS1,4=ENG (from Read et al 2009)'
    call prompt('Enter equation of state type',EOSopt,1,4)
 case(2)
    call prompt('Enter gamma (adiabatic index)',gamma,1.,7.)
    if (input_polyk) call prompt('Enter polytropic constant',polyk,0.)
 case(1)
    call prompt('Enter polytropic constant (cs^2 if isothermal)',polyk,0.)
 case(10)
    call prompt('Enter mean molecular weight',initialgmw,0.0)
    call prompt('Enter hydrogen mass fraction (X)',initialx,0.0,1.0)
    call prompt('Enter metals mass fraction (Z)',initialz,0.0,1.0)
 end select
 if (iprofile==ievrard) then
    call prompt('Enter the specific internal energy (units of GM/R) ',ui_coef,0.)
 endif

 ! star properties
 if (need_densityfile) then
    call prompt('Enter file name containing density profile ', densityfile)
 else
    call prompt('Enter the mass of the star (code units) ',  Mstar,0.)
    if (need_rstar) call prompt('Enter the radius of the star (code units) ',Rstar,0.)
 endif

 if (iprofile==imesa) then
    print*,'Soften the core density profile and add a sink particle core?'
    print "(3(/,a))",'0: Do not soften profile', &
                     '1: Use cubic softened density profile', &
                     '2: Use constant entropy softened profile'
    call prompt('Select option above : ',isoftcore,0,2)

    select case (isoftcore)
    case(0)
       call prompt('Add a sink particle stellar core?',isinkcore)
       if (isinkcore) then
          call prompt('Enter mass of the created sink particle core',mcore,0.)
          call prompt('Enter softening length of the sink particle core',hsoft,0.)
       endif
    case(1)
       isinkcore = .true. ! Create sink particle core automatically
       unsoftened_profile = densityfile
       print*,'Options for core softening:'
       print "(5(/,a))",'1. Specify radius of density softening', &
                        '2. Specify mass of sink particle core (not recommended)', &
                        '3. Specify both radius of density softening length and mass', &
                        '   of sink particle core (if you do not know what you are', &
                        '   doing, you will obtain a poorly softened profile)'
       call prompt('Select option above : ',isofteningopt,1,3)

       select case (isofteningopt)
       case(1)
          call prompt('Enter radius of density softening',hdens,0.)
       case(2)
          call prompt('Enter mass of the created sink particle core',mcore,0.)
       case(3)
          call prompt('Enter mass of the created sink particle core',mcore,0.)
          call prompt('Enter radius of density softening',hdens,0.)
       end select

       call prompt('Enter output file name of cored stellar profile:',outputfilename)
    case(2)
       isinkcore = .true. ! Create sink particle core automatically
       unsoftened_profile = densityfile
       print*,'Specify radius of density softening and initial guess for mass of sink particle core'
       call prompt('Enter softening radius in Rsun : ',hdens,0.)
       call prompt('Enter guess for core mass in Msun : ',mcore,0.)
       call prompt('Enter output file name of cored stellar profile:',outputfilename)
    end select

 endif
 call prompt('Relax star automatically during setup?',relax_star_in_setup)

end subroutine setup_interactive

!-----------------------------------------------------------------------
!+
!  Set default options associated with particular star setups
!  This routine should not do ANY prompting
!+
!-----------------------------------------------------------------------
subroutine set_defaults_given_profile(iprofile,iexist,need_densityfile,need_rstar,polyk)
 integer, intent(in)  :: iprofile
 logical, intent(in)  :: iexist
 logical, intent(out) :: need_densityfile,need_rstar
 real,    intent(out) :: polyk

 need_rstar = .true.
 need_densityfile = .false.
 select case(iprofile)
 case(iuniform)
    input_polyk  = .true.
 case(ipoly)
    input_polyk  = .false.
 case(ifromfile)
    ! Read the density profile from file (e.g. for neutron star)
    !  Original Author: Mark Bennett
    densityfile = 'ns-rdensity.tab'
    need_densityfile = .true.
 case(imesa)
    ! sets up a star from a 1D MESA code output
    !  Original Author: Roberto Iaconi
    densityfile = 'P12_Phantom_Profile.data'
    need_densityfile = .true.
 case(ikepler)
    ! sets up a star from a 1D KEPLER code output
    !  Original Author: Nicole Rodrigues
    densityfile = 'kepler_MS.data'
    need_densityfile = .true.
 case(ibpwpoly)
    !  piecewise polytrope
    !  Original Author: Madeline Marshall & Bernard Field
    !  Supervisors: James Wurster & Paul Lasky
    ieos         = 9
    dist_unit    = 'km'
    Mstar        = 1.35
    polyk        = 144.
    calc_erot    = .true.
    need_rstar   = .false.
    input_polyk  = .true.
 case(ievrard)
    ! Evrard Collapse
    if (.not. iexist) then
       tmax      = 3.0
       dtmax     = 0.1
       nfulldump = 1
    endif
    ui_coef     = 0.05
    need_iso    = -1
    input_polyk  = .false.
 end select

end subroutine set_defaults_given_profile

!-----------------------------------------------------------------------
!+
!  Subroutines to write summary to screen
!+
!-----------------------------------------------------------------------
subroutine write_dist(item_in,dist_in,udist)
 real,             intent(in) :: dist_in
 real(kind=8),     intent(in) :: udist
 character(len=*), intent(in) :: item_in

 if ( abs(1.0-solarr/udist) < 1.0d-4) then
    write(*,'(1x,2(a,Es12.5),a)') item_in, dist_in*udist,' cm     = ',dist_in,' R_sun'
 elseif ( abs(1.0-km/udist) < 1.0d-4) then
    write(*,'(1x,2(a,Es12.5),a)') item_in, dist_in*udist,' cm     = ',dist_in,' km'
 else
    write(*,'(1x,a,Es12.5,a)')    item_in, dist_in*udist,' cm'
 endif

end subroutine write_dist

subroutine write_mass(item_in,mass_in,umass)
 real,             intent(in) :: mass_in
 real(kind=8),     intent(in) :: umass
 character(len=*), intent(in) :: item_in

 if ( abs(1.0-solarm/umass) < 1.0d-4) then
    write(*,'(1x,2(a,Es12.5),a)') item_in, mass_in*umass,' g      = ',mass_in,' M_sun'
 else
    write(*,'(1x,a,Es12.5,a)')    item_in, mass_in*umass,' g'
 endif

end subroutine write_mass
!-----------------------------------------------------------------------
!+
!  Write setup parameters to input file
!+
!-----------------------------------------------------------------------
subroutine write_setupfile(filename,gamma,polyk)
 use infile_utils, only:write_inopt,get_optstring
 use dim,          only:tagline
 use relaxstar,    only:write_options_relax
 real,             intent(in) :: gamma,polyk
 character(len=*), intent(in) :: filename
 integer,          parameter  :: iunit = 20
 character(len=120)           :: string

 write(*,"(a)") ' Writing '//trim(filename)
 open(unit=iunit,file=filename,status='replace',form='formatted')
 write(iunit,"(a)") '# '//trim(tagline)
 write(iunit,"(a)") '# input file for Phantom star setup'

 call get_optstring(nprofile_opts,profile_opt,string,4)
 call write_inopt(iprofile,'iprofile',trim(string),iunit)

 write(iunit,"(/,a)") '# units'
 call write_inopt(mass_unit,'mass_unit','mass unit (e.g. solarm)',iunit)
 call write_inopt(dist_unit,'dist_unit','distance unit (e.g. au)',iunit)

 write(iunit,"(/,a)") '# resolution'
 call write_inopt(np,'np','approx number of particles (in box of size 2R)',iunit)
 call write_inopt(use_exactN,'use_exactN','find closest particle number to np',iunit)

 write(iunit,"(/,a)") '# equation of state'
 call write_inopt(ieos,'ieos','1=isothermal,2=adiabatic,10=MESA,12=idealplusrad',iunit)
 select case(ieos)
 case(15) ! Helmholtz
    call write_inopt(initialtemp,'initialtemp','initial temperature of the star',iunit)
 case(9)
    write(iunit,"(/,a)") '# Piecewise Polytrope default options'
    call write_inopt(EOSopt,'EOSopt','EOS: 1=APR3,2=SLy,3=MS1,4=ENG (from Read et al 2009)',iunit)
 case(2)
    call write_inopt(gamma,'gamma','Adiabatic index',iunit)
    if (input_polyk) call write_inopt(polyk,'polyk','polytropic constant (cs^2 if isothermal)',iunit)
 case(1)
    if (input_polyk) call write_inopt(polyk,'polyk','polytropic constant (cs^2 if isothermal)',iunit)
 case(10)
    call write_inopt(initialgmw,'mu','mean molecular weight',iunit)
    call write_inopt(initialx,'X','hydrogen mass fraction',iunit)
    call write_inopt(initialz,'Z','metallicity',iunit)
 end select
 if (iprofile==ievrard) then
    call write_inopt(ui_coef,'ui_coef','specific internal energy (units of GM/R)',iunit)
 endif

 if (isoftcore == 0) then
    write(iunit,"(/,a)") '# star properties'
    if (need_densityfile) then
       call write_inopt(densityfile,'densityfile','File containing data for stellar profile',iunit)
    else
       call write_inopt(Rstar,'Rstar','radius of star',iunit)
       call write_inopt(Mstar,'Mstar','mass of star',iunit)
    endif
 endif

 if (iprofile==imesa) then
    write(iunit,"(/,a)") '# core softening and sink stellar core options'
    call write_inopt(isoftcore,'isoftcore','0=no core softening, 1=cubic core, 2=constant entropy core',iunit)
    if (isoftcore > 0) then
       call write_inopt(unsoftened_profile,'unsoftened_profile','Path to MESA profile for softening',iunit)
       call write_inopt(outputfilename,'outputfilename','Output path for softened MESA profile',iunit)
       if (isoftcore == 1) then
          call write_inopt(isofteningopt,'isofteningopt','1=supply hsoft, 2=supply mcore, 3=supply both',iunit)
          if ((isofteningopt == 1) .or. (isofteningopt == 3)) then
             call write_inopt(hdens,'hdens','Radius of core softening',iunit)
          endif
          if ((isofteningopt == 2) .or. (isofteningopt == 3)) then
             call write_inopt(mcore,'mcore','Mass of sink particle stellar core',iunit)
          endif
       elseif (isoftcore == 2) then
          call write_inopt(hdens,'hdens','Radius of core softening',iunit)
          call write_inopt(mcore,'mcore','Initial guess for mass of sink particle stellar core',iunit)
       endif
    else
       call write_inopt(isinkcore,'isinkcore','Add a sink particle stellar core',iunit)
       if (isinkcore) then
          call write_inopt(mcore,'mcore','Mass of sink particle stellar core',iunit)
          call write_inopt(hsoft,'hsoft','Softening length of sink particle stellar core',iunit)
       endif
    endif
 endif

 write(iunit,"(/,a)") '# relaxation options'
 call write_inopt(relax_star_in_setup,'relax_star','relax star automatically during setup',iunit)
 if (relax_star_in_setup) call write_options_relax(iunit)

 call write_inopt(write_rho_to_file,'write_rho_to_file','write density profile to file',iunit)

 close(iunit)

end subroutine write_setupfile
!-----------------------------------------------------------------------
!+
!  Read setup parameters from input file
!+
!-----------------------------------------------------------------------
subroutine read_setupfile(filename,gamma,polyk,ierr)
 use infile_utils, only:open_db_from_file,inopts,close_db,read_inopt
 use io,           only:error
 use units,        only:select_unit
 use relaxstar,    only:read_options_relax
 character(len=*), intent(in)  :: filename
 integer,          parameter   :: lu = 21
 integer,          intent(out) :: ierr
 real,             intent(out) :: gamma,polyk
 integer                       :: nerr
 type(inopts), allocatable     :: db(:)

 call open_db_from_file(db,filename,lu,ierr)
 if (ierr /= 0) return
 write(*, '(1x,2a)') 'setup_star: Reading setup options from ',trim(filename)

 nerr = 0
 call read_inopt(iprofile,'iprofile',db,errcount=nerr)
 call set_defaults_given_profile(iprofile,iexist,need_densityfile,need_rstar,polyk)

 ! units
 call read_inopt(mass_unit,'mass_unit',db,ierr)
 call read_inopt(dist_unit,'dist_unit',db,ierr)

 ! resolution
 call read_inopt(np,'np',db,errcount=nerr)
 call read_inopt(use_exactN,'use_exactN',db,errcount=nerr)
 nstar = np

 ! equation of state
 call read_inopt(ieos,'ieos',db,errcount=nerr)
 select case(ieos)
 case(15) ! Helmholtz
    call read_inopt(initialtemp,'initialtemp',db,errcount=nerr)
 case(9)
    call read_inopt(EOSopt,'EOSopt',db,errcount=nerr)
 case(2)
    call read_inopt(gamma,'gamma',db,errcount=nerr)
    if (input_polyk) call read_inopt(polyk,'polyk',db,errcount=nerr)
 case(1)
    if (input_polyk) call read_inopt(polyk,'polyk',db,errcount=nerr)
 case(10)
    call read_inopt(initialgmw,'mu',db,errcount=nerr)
    call read_inopt(initialx,'X',db,errcount=nerr)
    call read_inopt(initialz,'Z',db,errcount=nerr)
 end select
 if (iprofile==ievrard) then
    call read_inopt(ui_coef,'ui_coef',db,errcount=nerr)
 endif

 ! core softening
 if (iprofile==imesa) then
    call read_inopt(isoftcore,'isoftcore',db,errcount=nerr)
    select case(isoftcore)
    case(0) ! sink particle core without softening
       call read_inopt(isinkcore,'isinkcore',db,errcount=nerr)
       if (isinkcore) then
          call read_inopt(mcore,'mcore',db,errcount=nerr)
          call read_inopt(hsoft,'hsoft',db,errcount=nerr)
       endif
    case(1) ! cubic core density profile
       call read_inopt(isofteningopt,'isofteningopt',db,errcount=nerr)
       if ((isofteningopt==1) .or. (isofteningopt==3)) call read_inopt(hdens,'hdens',db,errcount=nerr)
       if ((isofteningopt==2) .or. (isofteningopt==3)) call read_inopt(mcore,'mcore',db,errcount=nerr)
    case(2) ! fixed entropy softened core
       call read_inopt(hdens,'hdens',db,errcount=nerr)
       call read_inopt(mcore,'mcore',db,errcount=nerr)
    end select

    if (isoftcore > 0) then
       call read_inopt(unsoftened_profile,'unsoftened_profile',db,errcount=nerr)
       call read_inopt(outputfilename,'outputfilename',db,errcount=nerr)
       if (ieos==2) call read_inopt(gamma,'gamma',db,errcount=nerr)
    endif
 endif

 ! star properties
 if (isoftcore == 0) then
    if (need_densityfile) then
       call read_inopt(densityfile,'densityfile',db,errcount=nerr)
    else
       call read_inopt(Mstar,'Mstar',db,errcount=nerr)
       if (need_rstar) call read_inopt(Rstar,'Rstar',db,errcount=nerr)
    endif
 endif

 ! relax star options
 call read_inopt(relax_star_in_setup,'relax_star',db,errcount=nerr)
 if (relax_star_in_setup) call read_options_relax(db,nerr)
 if (nerr /= 0) ierr = ierr + 1

 ! option to write density profile to file
 call read_inopt(write_rho_to_file,'write_rho_to_file',db)

 !
 ! parse units
 !
 call select_unit(mass_unit,umass,nerr)
 if (nerr /= 0) then
    call error('setup_star','mass unit not recognised')
    ierr = ierr + 1
 endif
 call select_unit(dist_unit,udist,nerr)
 if (nerr /= 0) then
    call error('setup_star','length unit not recognised')
    ierr = ierr + 1
 endif

 if (nerr > 0) then
    print "(1x,a,i2,a)",'setup_star: ',nerr,' error(s) during read of setup file'
    ierr = 1
 endif

 call close_db(db)

end subroutine read_setupfile

end module setup<|MERGE_RESOLUTION|>--- conflicted
+++ resolved
@@ -128,12 +128,8 @@
  use extern_densprofile, only:write_rhotab,rhotabfile,read_rhotab_wrapper
  use eos,             only:init_eos,init_eos_9,finish_eos,equationofstate,gmw,X_in,Z_in,calc_temp_and_ene
  use eos_idealplusrad,only:get_idealplusrad_enfromtemp,get_idealgasplusrad_tempfrompres
-<<<<<<< HEAD
- use part,            only:eos_vars,itemp,igasP,store_temperature
-=======
- use eos_mesa,        only:get_eos_eT_from_rhop_mesa, get_eos_pressure_temp_mesa
  use part,            only:eos_vars,itemp,store_temperature
->>>>>>> 653f3452
+ use eos_mesa,        only:get_eos_eT_from_rhop_mesa,get_eos_pressure_temp_mesa
  use setstellarcore,  only:set_stellar_core
  use setfixedentropycore, only:set_fixedS_softened_core
  use setfixedentropysurf, only: set_fixedS_surface
@@ -410,6 +406,17 @@
  if (relax_star_in_setup) then
     if (nstar==npart) then
        call relax_star(npts,den,pres,r,npart,xyzh)
+
+        ! Recalculate eint and temp for each particle according to EoS
+        do i = 1,nstar
+           hi = xyzh(4,i)
+           rhoi = rhoh(hi,massoftype(igas))
+           ! Retrieve pressure from relax_star calculated with the fake (ieos=2) internal energy
+           presi = vxyzu(4,i) * rhoi * (gamma-1.) ! utherm = pr/(rho*(gamma-1.))
+           call calc_temp_and_ene(rhoi*unit_density,presi*unit_pressure,eni,tempi,ierr)
+           vxyzu(4,i) = eni / unit_ergg
+           if (store_temperature) eos_vars(itemp,i) = tempi
+        enddo
     else
        call error('setup_star','cannot run relaxation with MPI setup, please run setup on ONE MPI thread')
     endif
@@ -417,98 +424,48 @@
  !
  ! set the thermal energy / temperature profile of the star
  !
-<<<<<<< HEAD
-!  do i=1,nstar
-!     if (maxvxyzu==4) then
-!        !
-!        !  Interpolate density and pressure from table
-!        !
-!        ri    = sqrt(dot_product(xyzh(1:3,i),xyzh(1:3,i)))
-!        densi = yinterp(den(1:npts),r(1:npts),ri)
-!        presi = yinterp(pres(1:npts),r(1:npts),ri)
-!        !
-!        ! Set internal energy of particles given pressure and density depending on EoS
-!        !
-!        select case(ieos)
-!        case(16) ! Shen EoS
-!           vxyzu(4,i) = initialtemp
-!        case(15) ! Helmholtz EoS
-!           xi    = xyzh(1,i)
-!           yi    = xyzh(2,i)
-!           zi    = xyzh(3,i)
-!           tempi = initialtemp
-!           call equationofstate(ieos,p_on_rhogas,spsoundi,densi,xi,yi,zi,eni,tempi)
-!           vxyzu(4,i) = eni
-!           if (store_temperature) eos_vars(itemp,i) = initialtemp
-!        case(12) ! Ideal gas plus radiation EoS
-!           call get_idealgasplusrad_tempfrompres(presi*unit_pressure,densi*unit_density,gmw,tempi)
-!           call get_idealplusrad_enfromtemp(densi*unit_density,tempi,gmw,eni)
-!           vxyzu(4,i) = eni / unit_ergg
-!           if (store_temperature) eos_vars(itemp,i) = tempi
-!        case(10) ! MESA EoS
-!           vxyzu(4,i) = yinterp(enitab(1:npts),r(1:npts),ri)
-!           if (store_temperature) eos_vars(itemp,i) = yinterp(temp(1:npts),r(1:npts),ri)
-!        case default
-!           if (gamma < 1.00001) then
-!              vxyzu(4,i) = polyk
-!           else
-!              vxyzu(4,i) = presi / ((gamma - 1.) * densi)
-!           endif
-!        end select
-!     endif
-!  enddo
-
- ! Recalculate eint and temp for each particle according to EoS
- do i = 1,nstar
-    hi = xyzh(4,i)
-    rhoi = rhoh(hi,massoftype(igas))
-    ! Retrieve pressure from relax_star calculated with the fake (ieos=2) internal energy
-    presi = vxyzu(4,i) * rhoi * (gamma-1.) ! utherm = pr/(rho*(gamma-1.))
-    call calc_temp_and_ene(rhoi*unit_density,presi*unit_pressure,eni,tempi,ierr)
-    vxyzu(4,i) = eni / unit_ergg
-    if (store_temperature) eos_vars(itemp,i) = tempi
-=======
- do i=1,nstar
-    if (maxvxyzu==4) then
-       !
-       !  Interpolate density and pressure from table
-       !
-       ri    = sqrt(dot_product(xyzh(1:3,i),xyzh(1:3,i)))
-       densi = yinterp(den(1:npts),r(1:npts),ri)
-       presi = yinterp(pres(1:npts),r(1:npts),ri)
-       !
-       ! Set internal energy of particles given pressure and density depending on EoS
-       !
-       select case(ieos)
-       case(16) ! Shen EoS
-          vxyzu(4,i) = initialtemp
-       case(15) ! Helmholtz EoS
-          xi    = xyzh(1,i)
-          yi    = xyzh(2,i)
-          zi    = xyzh(3,i)
-          tempi = initialtemp
-          call equationofstate(ieos,p_on_rhogas,spsoundi,densi,xi,yi,zi,eni,tempi)
-          vxyzu(4,i) = eni
-          if (store_temperature) eos_vars(itemp,i) = initialtemp
-       case(12) ! Ideal gas plus radiation EoS
-          call get_idealgasplusrad_tempfrompres(presi*unit_pressure,densi*unit_density,gmw,tempi)
-          call get_idealplusrad_enfromtemp(densi*unit_density,tempi,gmw,eni)
-          vxyzu(4,i) = eni / unit_ergg
-          if (store_temperature) eos_vars(itemp,i) = tempi
-       case(10) ! MESA EoS
-          call get_eos_eT_from_rhop_mesa(densi*unit_density,presi*unit_pressure,eni,tempi) ! No initial guess for eint used
-          vxyzu(4,i) = eni / unit_ergg
-          if (store_temperature) eos_vars(itemp,i) = tempi
-       case default
-          if (gamma < 1.00001) then
-             vxyzu(4,i) = polyk
-          else
-             vxyzu(4,i) = presi / ((gamma - 1.) * densi)
-          endif
-       end select
-    endif
->>>>>>> 653f3452
- enddo
+ if (.not. relax_star_in_setup) then
+    do i=1,nstar
+       if (maxvxyzu==4) then
+          !
+          !  Interpolate density and pressure from table
+          !
+          ri    = sqrt(dot_product(xyzh(1:3,i),xyzh(1:3,i)))
+          densi = yinterp(den(1:npts),r(1:npts),ri)
+          presi = yinterp(pres(1:npts),r(1:npts),ri)
+          !
+          ! Set internal energy of particles given pressure and density depending on EoS
+          !
+          select case(ieos)
+          case(16) ! Shen EoS
+             vxyzu(4,i) = initialtemp
+          case(15) ! Helmholtz EoS
+             xi    = xyzh(1,i)
+             yi    = xyzh(2,i)
+             zi    = xyzh(3,i)
+             tempi = initialtemp
+             call equationofstate(ieos,p_on_rhogas,spsoundi,densi,xi,yi,zi,eni,tempi)
+             vxyzu(4,i) = eni
+             if (store_temperature) eos_vars(itemp,i) = initialtemp
+          case(12) ! Ideal gas plus radiation EoS
+             call get_idealgasplusrad_tempfrompres(presi*unit_pressure,densi*unit_density,gmw,tempi)
+             call get_idealplusrad_enfromtemp(densi*unit_density,tempi,gmw,eni)
+             vxyzu(4,i) = eni / unit_ergg
+             if (store_temperature) eos_vars(itemp,i) = tempi
+          case(10) ! MESA EoS
+             call get_eos_eT_from_rhop_mesa(densi*unit_density,presi*unit_pressure,eni,tempi) ! No initial guess for eint used
+             vxyzu(4,i) = eni / unit_ergg
+             if (store_temperature) eos_vars(itemp,i) = tempi
+          case default
+             if (gamma < 1.00001) then
+                vxyzu(4,i) = polyk
+             else
+                vxyzu(4,i) = presi / ((gamma - 1.) * densi)
+             endif
+          end select
+       endif
+     enddo
+  endif
 
  call finish_eos(ieos,ierr)
  !
