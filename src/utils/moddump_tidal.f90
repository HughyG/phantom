--- conflicted
+++ resolved
@@ -10,22 +10,6 @@
 !
 ! :References: None
 !
-<<<<<<< HEAD
-! :Owner: David Liptai
-!
-! :Runtime parameters:
-!   - beta  : *penetration factor*
-!   - ecc   : *eccentricity (1 for parabolic)*
-!   - mh    : *mass of black hole (code units)*
-!   - ms    : *mass of star       (code units)*
-!   - phi   : *stellar rotation with respect to y-axis (in degrees)*
-!   - r0    : *starting distance  (code units)*
-!   - rs    : *radius of star     (code units)*
-!   - theta : *stellar rotation with respect to x-axis (in degrees)*
-!
-! :Dependencies: centreofmass, dim, externalforces, infile_utils, io,
-!   options, physcon, prompting, units
-=======
 ! :Owner: Megha Sharma
 !
 ! :Runtime parameters:
@@ -45,7 +29,6 @@
 ! :Dependencies: centreofmass, dim, externalforces, infile_utils, io,
 !   metric, options, orbits_data, part, physcon, prompting, setbinary,
 !   units, vectorutils
->>>>>>> 891780d1
 !
  implicit none
 
@@ -76,14 +59,11 @@
  use prompting,      only:prompt
  use physcon,        only:pi,solarm,solarr
  use units,          only:umass,udist,get_c_code
-<<<<<<< HEAD
-=======
  use metric,         only:a
  use orbits_data,    only:isco_kerr
  use vectorutils,    only:rotatevec
  use setbinary,      only:set_binary
  use part,           only:nptmass,xyzmh_ptmass,vxyz_ptmass
->>>>>>> 891780d1
  integer,  intent(inout) :: npart
  integer,  intent(inout) :: npartoftype(:)
  real,     intent(inout) :: massoftype(:)
@@ -94,45 +74,24 @@
  real                    :: Lx,Ly,Lz,L,Lp,Ltot(3),L_sum(3)
  real                    :: rp,rt
  real                    :: x,y,z,vx,vy,vz
-<<<<<<< HEAD
- real                    :: x0,y0,vx0,vy0,alpha
- real                    :: c_light
-
-=======
  real                    :: x0,y0,vx0,vy0,alpha,z0,vz0
  real                    :: c_light,m0
  real                    :: unit_ltot(3),unit_L_sum(3),ltot_mag,L_mag,accradius2
  real                    :: dot_value_angvec,angle_btw_vec,xyzstar(3),vxyzstar(3)
  real                    :: semia,period,hacc1,hacc2
->>>>>>> 891780d1
 !
 !-- Default runtime parameters
 !
 !
-<<<<<<< HEAD
- beta  = 1.                  ! penetration factor
- Mh    = 1.e6*solarm/umass   ! BH mass
- Ms    = 1.  *solarm/umass   ! stellar mass
-=======
  c_light        = get_c_code()
  beta  = 1.                  ! penetration factor
  Mh1   = 1.e6*solarm/umass   ! BH mass
  ms    = 1.  *solarm/umass   ! stellar mass
->>>>>>> 891780d1
  rs    = 1.  *solarr/udist   ! stellar radius
  theta = 0.                  ! stellar tilting along x
  phi   = 0.                  ! stellar tilting along y
  ecc   = 1.                  ! eccentricity
-<<<<<<< HEAD
-
- rt = (Mh/Ms)**(1./3.) * rs         ! tidal radius
- rp = rt/beta                       ! pericenter distance
- r0 = 10.*rt                        ! starting radius
-
- !
- !-- Read runtime parameters from tdeparams file
- !
-=======
+
  semimajoraxis_binary = 1000.*solarr/udist   !separation distance
  if (.not. gr) then
     spin = 0.
@@ -150,7 +109,6 @@
  rp = rt/beta
  r0 = 10.*rt
 
->>>>>>> 891780d1
  filename = 'tde'//'.tdeparams'                                ! moddump should really know about the output file prefix...
  inquire(file=filename,exist=iexist)
  if (iexist) call read_setupfile(filename,ierr)
@@ -221,82 +179,6 @@
     vxyzstar = (/vx0,vy0,vz0/)
  endif
 
-<<<<<<< HEAD
-!
-!--Rotate the star so the momentum lies in the yz plan
-!
- print*,'tilting along y axis: ',(phi*180/pi),'degrees'
- do i=1,npart
-    x=xyzh(1,i)
-    z=xyzh(3,i)
-    xyzh(1,i)=x*cos(-phi)+z*sin(-phi)
-    xyzh(3,i)=-x*sin(-phi)+z*cos(-phi)
-    vx=vxyzu(1,i)
-    vz=vxyzu(3,i)
-    vxyzu(1,i)=vx*cos(-phi)+vz*sin(-phi)
-    vxyzu(3,i)=-vx*sin(-phi)+vz*cos(-phi)
- enddo
-
-!
-!--Recheck the stellar angular momentum
-!
- call get_angmom(ltot,npart,xyzh,vxyzu)
- lx = ltot(1)
- ly = ltot(2)
- lz = ltot(3)
- L  = sqrt(Lx**2.0+Ly**2.0+Lz**2.0)
- if (Ly < 0.) then
-    theta=acos(Lz/L)
- elseif (Ly > 0.) then
-    theta=-acos(Lz/L)
- endif
-
-!
-!--Rotate the star so the momentum lies along the z axis
-!
- print*, 'tilting along x axis: ',(theta*180/pi),'degrees'
- do i=1,npart
-    y=xyzh(2,i)
-    z=xyzh(3,i)
-    xyzh(2,i)=y*cos(-theta)-z*sin(-theta)
-    xyzh(3,i)=y*sin(-theta)+z*cos(-theta)
-    vy=vxyzu(2,i)
-    vz=vxyzu(3,i)
-    vxyzu(2,i)=vy*cos(-theta)-vz*sin(-theta)
-    vxyzu(3,i)=vy*sin(-theta)+vz*cos(-theta)
- enddo
-
-!
-!--Recheck the stellar angular momentum
-!
-
- call get_angmom(ltot,npart,xyzh,vxyzu)
- print*,'Stellar spin should now be along the z axis.'
-
- print*, ' '
- if (ecc<1.) then
-    print*, 'Eliptical orbit'
-    alpha = acos((rt*(1.+ecc)/(r0*beta)-1.)/ecc)     ! starting angle anti-clockwise from positive x-axis
-    x0    = -r0*cos(alpha)
-    y0    = r0*sin(alpha)
-    vx0   = sqrt(mh*beta/((1.+ecc)*rt)) * sin(alpha)
-    vy0   = -sqrt(mh*beta/((1.+ecc)*rt)) * (cos(alpha)+ecc)
- elseif (abs(ecc-1.) < tiny(1.)) then
-    print*, 'Parabolic orbit'
-    y0    = -2.*rp + r0
-    x0    = -sqrt(r0**2 - y0**2)
-    vx0   = sqrt(2*Mh/r0) * 2*rp / (4*rp**2 + x0**2)
-    vy0   = sqrt(2*Mh/r0) * x0   / (4*rp**2 + x0**2)
- endif
-
- !--Set input file parameters
- if (.not. gr) then
-    mass1          = Mh
-    iexternalforce = 1
-    damp           = 0.
-    c_light        = get_c_code()
-    accradius1     = (2*Mh)/(c_light**2) ! R_sch = 2*G*Mh/c**2
-=======
  !--Set input file parameters
  print*,x0,y0,"x0,y0",vx0,"vx0",vy0,"vy0"
  accradius1     = (2*Mh1)/(c_light**2) ! R_sch = 2*G*Mh/c**2
@@ -319,7 +201,6 @@
     mass1          = m0
     iexternalforce = 1
     damp           = 0.
->>>>>>> 891780d1
  endif
 
  if (theta /= 0.) then
@@ -371,14 +252,8 @@
  write(*,'(a,Es12.5,a)') ' Tidal radius        = ',rt,' code units'
  write(*,'(a,Es12.5,a)') ' Radius of star      = ',rs,' code units'
  write(*,'(a,Es12.5,a)') ' Starting distance   = ',r0,' code units'
-<<<<<<< HEAD
- write(*,'(a,Es12.5,a)') ' Stellar mass        = ',Ms,' code units'
- write(*,'(a,Es12.5,a)') ' Tilting along x     = ',theta,' degrees'
- write(*,'(a,Es12.5,a)') ' Tilting along y     = ',phi,' degrees'
- write(*,'(a,Es12.5,a)') ' Eccentricity        = ',ecc
-=======
  write(*,'(a,Es12.5,a)') ' Stellar mass        = ',ms,' code units'
- write(*,'(a,Es12.5,a)') ' Tilting along y axis     = ',theta,' degrees'
+ write(*,'(a,Es12.5,a)') ' Tilting along y     = ',theta,' degrees'
  write(*,'(a,Es12.5,a)') ' Eccentricity of stellar orbit      = ',ecc
  if (gr) then
     write(*,'(a,Es12.5,a)') ' Spin of black hole "a"       = ',a
@@ -390,8 +265,6 @@
  else
     write(*,'(a)') "Use Binary BH = False"
  endif
-
->>>>>>> 891780d1
 
  write(*,'(a)') "======================================================================"
 
@@ -413,12 +286,6 @@
  call write_inopt(Mh1,    'mh',    'mass of black hole (code units)',                    iunit)
  call write_inopt(ms,    'ms',    'mass of star       (code units)',                     iunit)
  call write_inopt(rs,    'rs',    'radius of star     (code units)',                     iunit)
-<<<<<<< HEAD
- call write_inopt(theta, 'theta', 'stellar rotation with respect to x-axis (in degrees)',iunit)
- call write_inopt(phi,   'phi',   'stellar rotation with respect to y-axis (in degrees)',iunit)
- call write_inopt(r0,    'r0',    'starting distance  (code units)',                     iunit)
- call write_inopt(ecc,   'ecc',   'eccentricity (1 for parabolic)',                      iunit)
-=======
  call write_inopt(theta, 'theta', 'stellar rotation with respect to y-axis (in degrees)',iunit)
  call write_inopt(r0,    'r0',    'starting distance  (code units)',                     iunit)
  call write_inopt(ecc,   'ecc',   'eccentricity of stellar orbit (1 for parabolic)',                      iunit)
@@ -434,7 +301,6 @@
        call write_inopt(semimajoraxis_binary,'semimajoraxis_binary', 'sepration between black hole binary(code units)',iunit)
     endif
  endif
->>>>>>> 891780d1
  close(iunit)
 
 end subroutine write_setupfile
@@ -460,9 +326,7 @@
  call read_inopt(theta, 'theta', db,min=0.,errcount=nerr)
  call read_inopt(r0,    'r0',    db,min=0.,errcount=nerr)
  call read_inopt(ecc,   'ecc',   db,min=0.,max=1.,errcount=nerr)
-<<<<<<< HEAD
-
-=======
+
  if (gr) then
     call read_inopt(spin, 'a',    db,min=-1.,max=1.,errcount=nerr)
  endif
@@ -475,7 +339,6 @@
        call read_inopt(semimajoraxis_binary, 'semimajoraxis_binary',    db,min=0.05,errcount=nerr)
     endif
  endif
->>>>>>> 891780d1
  call close_db(db)
  if (nerr > 0) then
     print "(1x,i2,a)",nerr,' error(s) during read of setup file: re-writing...'
