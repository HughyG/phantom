--- conflicted
+++ resolved
@@ -176,8 +176,6 @@
     x0    = -sqrt(r0**2 - y0**2)
     vx0   = sqrt(2*Mh/r0) * 2*rp / sqrt(4*rp**2 + x0**2)
     vy0   = sqrt(2*Mh/r0) * x0   / sqrt(4*rp**2 + x0**2)
-    print*,vx0,"vx0",vy0,"vy0",x0,"x0",y0,"y0",umass,"umass",udist,"udist"
-print*,sqrt(2*Mh/r0),"escape",Mh,"Mh",r0,"r0"
  endif
 
  !--Set input file parameters
@@ -193,7 +191,7 @@
     mass1          = Mh
     !accradius1     = 5.
     !accradius1_hard= 5.
-    a              = 0.1 !upper limit on Sagitarrius A*'s spin is 0.1 (Fragione and Loeb 2020)'
+    a              = -1. !upper limit on Sagitarrius A*'s spin is 0.1 (Fragione and Loeb 2020)'
     call isco_kerr(a,mass1,accradius1)
     accradius1_hard = accradius1
  endif
@@ -233,16 +231,9 @@
     xyzh(2,i)  = xyzh(2,i)  + y0
     vxyzu(1,i) = vxyzu(1,i) + vx0
     vxyzu(2,i) = vxyzu(2,i) + vy0
-    if (vxyzu(1,i)==0.) then 
-        print*,i,"i"
-    endif 
-    if (i==1 .or. i==2) then 
-        print*,vxyzu(1,i),"vx",vxyzu(2,i),"vy"
-    endif 
  enddo
  !check angular momentum after putting star on orbit
  call get_angmom(ltot,npart,xyzh,vxyzu)
- print*, "angular momentum after putting on orbit i.e., wrt BH"
 
  !find angular momentum of star on the orbit
  call angmom_star(xyzh,vxyzu,npart,L_sum,L_mag)
@@ -250,26 +241,11 @@
  unit_L_sum = L_sum(:)/L_mag
  ltot_mag = sqrt(dot_product(ltot,ltot))
  unit_ltot = ltot(:)/ltot_mag
-<<<<<<< HEAD
-print*,unit_L_sum,"unit_L_sum",unit_ltot,"unit_ltot"
- !next take dot product of the unit_ltot and unit_L_sum.
- !using this we can find the angle between the two vectors
- !if the vectors are on a angle of Pi, we have retrograde motion
- !if the vectors are on an angle of 0, we have prograde motion
- dot_value_angvec = dot_product(unit_L_sum,unit_ltot)
- angle_btw_vec = asin(dot_value_angvec)*57.2958 !convert to degrees 
-=======
- print*,unit_L_sum,"unit_L_sum",unit_ltot,"unit_ltot","for star"
  dot_value_angvec = dot_product(unit_L_sum,unit_ltot)
  angle_btw_vec = asin(dot_value_angvec)*57.2958 !convert to degrees
->>>>>>> 46fad64e
-
- print*,dot_value_angvec,"dot_value_angvec", angle_btw_vec,"angle_btw_vec"
+
  theta = theta*pi/180.
  phi   = phi*pi/180.
-if (gr) then 
-    a              = 0.25
- endif
  write(*,'(a)') "======================================================================"
  write(*,'(a,Es12.5,a)') ' Pericenter distance = ',rp,' code units'
  write(*,'(a,Es12.5,a)') ' Tidal radius        = ',rt,' code units'
