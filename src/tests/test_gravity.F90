!--------------------------------------------------------------------------!
! The Phantom Smoothed Particle Hydrodynamics code, by Daniel Price et al. !
! Copyright (c) 2007-2018 The Authors (see AUTHORS)                        !
! See LICENCE file for usage and distribution conditions                   !
! http://users.monash.edu.au/~dprice/phantom                               !
!--------------------------------------------------------------------------!
!+
!  MODULE: testgravity
!
!  DESCRIPTION:
!  Unit tests of self-gravity
!
!  REFERENCES: None
!
!  OWNER: Daniel Price
!
!  $Id$
!
!  RUNTIME PARAMETERS: None
!
!  DEPENDENCIES: deriv, dim, directsum, eos, io, kdtree, options, part,
!    physcon, spherical, testutils, timing
!+
!--------------------------------------------------------------------------
module testgravity
 implicit none
 public :: test_gravity

 private

contains

subroutine test_gravity(ntests,npass,string)
 use io,        only:id,master
#ifdef GRAVITY
 use dim,       only:maxp
 use io,        only:iverbose
 use part,      only:npart,npartoftype,massoftype,xyzh,hfact,vxyzu,fxyzu,fext,Bevol,mhd, &
                     alphaind,maxalpha,dustprop,ddustprop, &
                     divcurlv,divcurlB,dBevol,gradh,poten,&
<<<<<<< HEAD
                     iphase,isetphase,maxphase,dustfrac,ddustfrac,temperature,labeltype, &
                     pxyzu,dens,metrics
=======
                     iphase,isetphase,maxphase,dustfrac,ddustevol,temperature,labeltype
>>>>>>> bffc57ed
 use eos,       only:polyk,gamma
 use options,   only:ieos,alpha,alphau,alphaB,tolh
 use testutils, only:checkval,checkvalf,checkvalbuf_start,checkvalbuf,checkvalbuf_end
 use spherical, only:set_sphere
 use deriv,     only:derivs
 use physcon,   only:pi
 use timing,    only:getused,printused
 use directsum, only:directsum_grav
 use kdtree,    only:compute_fnode,expand_fgrav_in_taylor_series,tree_accuracy
#endif
 integer,          intent(inout) :: ntests,npass
 character(len=*), intent(in)    :: string
#ifdef GRAVITY
 integer :: nfailed(18)
 logical                :: testdirectsum,testpolytrope,testtaylorseries,testall
 integer :: maxvxyzu,nx,np,i,npnode,k
 real :: psep,totvol,totmass,rhozero
 real :: time,rmin,rmax,dtext_dum,phitot
 real(kind=4) :: t1,t2
 real :: xposi(3),xposj(3),x0(3),dx(3),fexact(3),f0(3)
 real :: xposjd(3,3),dfdx_approx(3,3),d2f(3,3),dpot(3)
 real :: fnode(20)
 real :: quads(6)
 real :: dr,phiexact,phi,dr2,pmassi,epot,tol,tree_acc_prev

 if (id==master) write(*,"(/,a,/)") '--> TESTING SELF-GRAVITY'

 testdirectsum    = .false.
 testtaylorseries = .false.
 testpolytrope    = .false.
 testall          = .false.
 select case(string)
 case('taylorseries')
    testtaylorseries = .true.
 case('directsum')
    testdirectsum = .true.
 case('polytrope')
    testpolytrope = .true.
 case default
    testall = .true.
 end select
!
!--unit test of the taylor series expansion
!  about the node centre
!
 if (testtaylorseries .or. testall) then
    if (id==master) write(*,"(/,a)") '--> testing taylor series expansion about current node'
    totmass = 5.
    xposi = (/0.05,-0.04,-0.05/)  ! position to evaluate the force at
    xposj = (/1., 1., 1./)       ! position of distant node
    x0 = 0.                      ! position of nearest node centre

    call get_dx_dr(xposi,xposj,dx,dr)
    fexact = -totmass*dr**3*dx   ! exact force between i and j
    phiexact = -totmass*dr       ! exact potential between i and j

    call get_dx_dr(x0,xposj,dx,dr)
    fnode = 0.
    quads = 0.
    call compute_fnode(dx(1),dx(2),dx(3),dr,totmass,quads,fnode)

    dx = xposi - x0   ! perform expansion about x0
    call expand_fgrav_in_taylor_series(fnode,dx(1),dx(2),dx(3),f0(1),f0(2),f0(3),phi)
    !print*,'           exact force = ',fexact,' phi = ',phiexact
    !print*,'       force at origin = ',fnode(1:3), ' phi = ',fnode(20)
    !print*,'force w. taylor series = ',f0, ' phi = ',phi
    nfailed(:) = 0
    call checkval(f0(1),fexact(1),3.e-4,nfailed(1),'fx taylor series about f0')
    call checkval(f0(2),fexact(2),1.1e-4,nfailed(2),'fy taylor series about f0')
    call checkval(f0(3),fexact(3),9.e-5,nfailed(3),'fz taylor series about f0')
    call checkval(phi,phiexact,8.e-4,nfailed(4),'phi taylor series about f0')
    ntests = ntests + 1
    if (all(nfailed==0)) npass = npass + 1

    if (id==master) write(*,"(/,a)") '--> testing taylor series expansion about distant node'
    totmass = 5.
    npnode = 3
    xposjd(:,1) = (/1.03, 0.98, 1.01/)       ! position of distant particle 1
    xposjd(:,2) = (/0.95, 1.01, 1.03/)       ! position of distant particle 2
    xposjd(:,3) = (/0.99, 0.95, 0.95/)       ! position of distant particle 3
    xposj = 0.
    pmassi = totmass/real(npnode)
    do i=1,npnode
       xposj = xposj + pmassi*xposjd(:,i)     ! centre of mass of distant node
    enddo
    xposj = xposj/totmass
    !print*,' centre of mass of distant node = ',xposj
    !--compute quadrupole moments
    quads = 0.
    do i=1,npnode
       dx(:) = xposjd(:,i) - xposj
       dr2   = dot_product(dx,dx)
       quads(1) = quads(1) + pmassi*(3.*dx(1)*dx(1) - dr2)
       quads(2) = quads(2) + pmassi*(3.*dx(1)*dx(2))
       quads(3) = quads(3) + pmassi*(3.*dx(1)*dx(3))
       quads(4) = quads(4) + pmassi*(3.*dx(2)*dx(2) - dr2)
       quads(5) = quads(5) + pmassi*(3.*dx(2)*dx(3))
       quads(6) = quads(6) + pmassi*(3.*dx(3)*dx(3) - dr2)
    enddo

    x0 = 0.      ! position of nearest node centre
    xposi = x0   ! position to evaluate the force at
    fexact = 0.
    phiexact = 0.
    do i=1,npnode
       dx = xposi - xposjd(:,i)
       dr = 1./sqrt(dot_product(dx,dx))
       fexact = fexact - dr**3*dx   ! exact force between i and j
       phiexact = phiexact - dr     ! exact force between i and j
    enddo
    fexact = fexact*pmassi
    phiexact = phiexact*pmassi

    call get_dx_dr(x0,xposj,dx,dr)
    fnode = 0.
    call compute_fnode(dx(1),dx(2),dx(3),dr,totmass,quads,fnode)

    dx = xposi - x0   ! perform expansion about x0
    call expand_fgrav_in_taylor_series(fnode,dx(1),dx(2),dx(3),f0(1),f0(2),f0(3),phi)
    !print*,'           exact force = ',fexact,' phi = ',phiexact
    !print*,'       force at origin = ',fnode(1:3), ' phi = ',fnode(20)
    !print*,'force w. taylor series = ',f0, ' phi = ',phi
    nfailed(:) = 0
    call checkval(f0(1),fexact(1),8.7e-5,nfailed(1),'fx taylor series about f0')
    call checkval(f0(2),fexact(2),1.5e-6,nfailed(2),'fy taylor series about f0')
    call checkval(f0(3),fexact(3),1.6e-5,nfailed(3),'fz taylor series about f0')
    call checkval(phi,phiexact,5.9e-6,nfailed(4),'phi taylor series about f0')
    ntests = ntests + 1
    if (all(nfailed==0)) npass = npass + 1

    if (id==master) write(*,"(/,a)") '--> checking results of compute_fnode routine'
    !
    ! check that components of fnode are derivatives of each other
    !
    tol = 1.e-6
    call get_finite_diff(3,x0,xposj,totmass,quads,fnode,dfdx_approx,dpot,d2f,tol)
    nfailed(:) = 0
    call checkval(fnode(1),dpot(1),tol,nfailed(1),'fx=-dphi/dx')
    call checkval(fnode(2),dpot(2),tol,nfailed(2),'fy=-dphi/dy')
    call checkval(fnode(3),dpot(3),tol,nfailed(3),'fz=-dphi/dz')
    call checkval(fnode(4),dfdx_approx(1,1),tol,nfailed(4),'dfx/dx')
    call checkval(fnode(5),dfdx_approx(1,2),tol,nfailed(5),'dfx/dy')
    call checkval(fnode(6),dfdx_approx(1,3),tol,nfailed(6),'dfx/dz')
    call checkval(fnode(7),dfdx_approx(2,2),tol,nfailed(7),'dfy/dy')
    call checkval(fnode(8),dfdx_approx(2,3),tol,nfailed(8),'dfx/dz')
    call checkval(fnode(9),dfdx_approx(3,3),tol,nfailed(9),'dfz/dz')
    call checkval(fnode(10),d2f(1,1),1.e-3,nfailed(10),'d^2fx/dx^2')
    call checkval(fnode(13),d2f(1,2),1.1e-3,nfailed(11),'d^2fx/dy^2')
    call checkval(fnode(15),d2f(1,3),1.e-3,nfailed(12),'d^2fx/dz^2')
    call checkval(fnode(11),d2f(2,1),1.e-3,nfailed(13),'d^2fy/dx^2')
    call checkval(fnode(16),d2f(2,2),1.e-3,nfailed(14),'d^2fy/dy^2')
    call checkval(fnode(18),d2f(2,3),1.e-3,nfailed(15),'d^2fy/dz^2')
    call checkval(fnode(12),d2f(3,1),1.e-3,nfailed(16),'d^2fz/dx^2')
    call checkval(fnode(17),d2f(3,2),1.2e-3,nfailed(17),'d^2fz/dy^2')
    call checkval(fnode(19),d2f(3,3),1.e-3,nfailed(18),'d^2fz/dz^2')
    ntests = ntests + 1
    if (all(nfailed==0)) npass = npass + 1

    if (id==master) write(*,"(/,a)") '--> testing taylor series expansion about both current and distant nodes'
    x0 = 0.                      ! position of nearest node centre
    xposi = (/0.05,0.05,-0.05/)  ! position to evaluate the force at
    fexact = 0.
    phiexact = 0.
    do i=1,npnode
       dx = xposi - xposjd(:,i)
       dr = 1./sqrt(dot_product(dx,dx))
       fexact = fexact - dr**3*dx   ! exact force between i and j
       phiexact = phiexact - dr     ! exact force between i and j
    enddo
    fexact = fexact*pmassi
    phiexact = phiexact*pmassi

    dx = x0 - xposj
    dr = 1./sqrt(dot_product(dx,dx))  ! compute approx force between node and j
    fnode = 0.
    call compute_fnode(dx(1),dx(2),dx(3),dr,totmass,quads,fnode)

    dx = xposi - x0   ! perform expansion about x0
    call expand_fgrav_in_taylor_series(fnode,dx(1),dx(2),dx(3),f0(1),f0(2),f0(3),phi)
    !print*,'           exact force = ',fexact,' phi = ',phiexact
    !print*,'       force at origin = ',fnode(1:3), ' phi = ',fnode(20)
    !print*,'force w. taylor series = ',f0, ' phi = ',phi
    nfailed(:) = 0
    call checkval(f0(1),fexact(1),4.3e-5,nfailed(1),'fx taylor series about f0')
    call checkval(f0(2),fexact(2),1.4e-4,nfailed(2),'fy taylor series about f0')
    call checkval(f0(3),fexact(3),3.2e-4,nfailed(3),'fz taylor series about f0')
    call checkval(phi,phiexact,9.7e-4,nfailed(4),'phi taylor series about f0')
    ntests = ntests + 1
    if (all(nfailed==0)) npass = npass + 1

 endif

 testsum: if (testdirectsum .or. testall) then

    tree_acc_prev = tree_accuracy
    do k = 1,6
       if (labeltype(k)/='bound') then
          if (id==master) write(*,"(/,3a)") '--> testing gravity force in densityforce for ',labeltype(k),' particles'
!
!--general parameters
!
          time  = 0.
          hfact = 1.2
          gamma = 5./3.
          rmin  = 0.
          rmax  = 1.
          ieos  = 2
          tree_accuracy = 0.5
!
!--setup particles
!
          np       = 1000
          maxvxyzu = size(vxyzu(:,1))
          totvol   = 4./3.*pi*rmax**3
          nx       = int(np**(1./3.))
          psep     = totvol**(1./3.)/real(nx)
          !print*,' got psep = ',nx,psep
          psep     = 0.18
          npart    = 0
          call set_sphere('cubic',id,master,rmin,rmax,psep,hfact,npart,xyzh)
          !print*,' using npart = ',npart
          np       = npart
          !iverbose = 5
!
!--set particle properties
!
          totmass        = 1.
          rhozero        = totmass/totvol
          npartoftype(:) = 0
          npartoftype(k) = npart
          massoftype(:)  = 0.0
          massoftype(k)  = totmass/npart
          if (maxphase==maxp) then
             do i=1,npart
                iphase(i) = isetphase(k,iactive=.true.)
             enddo
          endif
!
!--set thermal terms and velocity to zero, so only force is gravity
!
          polyk      = 0.
          vxyzu(:,:) = 0.
          if (mhd) Bevol(:,:) = 0.
!
!--make sure AV is off
!
          alpha  = 0.
          alphau = 0.
          alphaB = 0.
          tolh = 1.e-5
          if (maxalpha==maxp)  alphaind(:,:) = 0.

          ntests = ntests + 1
!
!--calculate derivatives
!
          call getused(t1)
          call derivs(1,npart,npart,xyzh,vxyzu,fxyzu,fext,divcurlv,divcurlB,&
<<<<<<< HEAD
                      Bevol,dBevol,dustprop,ddustprop,dustfrac,ddustfrac,temperature,time,0.,dtext_dum,pxyzu,dens,metrics)
=======
                      Bevol,dBevol,dustprop,ddustprop,dustfrac,ddustevol,temperature,time,0.,dtext_dum)
>>>>>>> bffc57ed
          call getused(t2)
          if (id==master) call printused(t1)
!
!--compute gravitational forces by direct summation
!
          call directsum_grav(xyzh,gradh,vxyzu,phitot,npart)
!
!--compare the results
!
          call checkval(np,fxyzu(1,:),vxyzu(1,:),5.e-3,nfailed(1),'fgrav(x)')
          call checkval(np,fxyzu(2,:),vxyzu(2,:),6.e-3,nfailed(2),'fgrav(y)')
          call checkval(np,fxyzu(3,:),vxyzu(3,:),9.4e-3,nfailed(3),'fgrav(z)')
          epot = 0.
          do i=1,npart
             epot = epot + poten(i)
          enddo
          call checkval(epot,phitot,4.8e-4,nfailed(4),'potential')

          if (all(nfailed(1:4)==0)) npass = npass + 1
       endif
    enddo
!
!--clean up doggie-doos
!
    npartoftype(:) = 0
    massoftype(:) = 0.
    tree_accuracy = tree_acc_prev
    fxyzu = 0.
    vxyzu = 0.

 endif testsum

 if (id==master) write(*,"(/,a)") '<-- SELF-GRAVITY TESTS COMPLETE'

#else
 if (id==master) write(*,"(/,a)") '--> SKIPPING SELF-GRAVITY TESTS (need -DGRAVITY)'
 return
#endif

end subroutine test_gravity

#ifdef GRAVITY
subroutine get_dx_dr(x1,x2,dx,dr)
 real, intent(in) :: x1(3),x2(3)
 real, intent(out) :: dx(3),dr

 dx = x1 - x2
 dr = 1./sqrt(dot_product(dx,dx))

end subroutine get_dx_dr

subroutine get_finite_diff(ndim,x0,xposj,totmass,quads,fnode,dfdx,dpot,d2f,eps)
 use kdtree,    only:compute_fnode
 integer, intent(in)  :: ndim
 real,    intent(in)  :: x0(ndim),xposj(ndim),totmass,quads(6),fnode(20),eps
 real,    intent(out) :: dfdx(ndim,ndim),dpot(ndim),d2f(ndim,ndim)
 integer :: i,j
 real :: dx(ndim),x0_plus(ndim),x0_minus(ndim)
 real :: dr,fnode_plus(20),fnode_minus(20)

 do j=1,ndim
    x0_plus     = x0
    x0_plus(j)  = x0(j) + eps
    x0_minus    = x0
    x0_minus(j) = x0(j) - eps
    do i=1,ndim
       call get_dx_dr(x0_plus,xposj,dx,dr)
       fnode_plus = 0.
       call compute_fnode(dx(1),dx(2),dx(3),dr,totmass,quads,fnode_plus)

       call get_dx_dr(x0_minus,xposj,dx,dr)
       fnode_minus = 0.
       call compute_fnode(dx(1),dx(2),dx(3),dr,totmass,quads,fnode_minus)

       dfdx(i,j) = (fnode_plus(i) - fnode_minus(i))/(2.*eps)
       d2f(i,j) = (fnode_plus(i) - 2.*fnode(i) + fnode_minus(i))/(eps*eps)
    enddo
    dpot(j) = -(fnode_plus(20) - fnode_minus(20))/(2.*eps)
 enddo

end subroutine get_finite_diff
#endif

end module testgravity<|MERGE_RESOLUTION|>--- conflicted
+++ resolved
@@ -38,12 +38,8 @@
  use part,      only:npart,npartoftype,massoftype,xyzh,hfact,vxyzu,fxyzu,fext,Bevol,mhd, &
                      alphaind,maxalpha,dustprop,ddustprop, &
                      divcurlv,divcurlB,dBevol,gradh,poten,&
-<<<<<<< HEAD
-                     iphase,isetphase,maxphase,dustfrac,ddustfrac,temperature,labeltype, &
+                     iphase,isetphase,maxphase,dustfrac,ddustevol,temperature,labeltype, &
                      pxyzu,dens,metrics
-=======
-                     iphase,isetphase,maxphase,dustfrac,ddustevol,temperature,labeltype
->>>>>>> bffc57ed
  use eos,       only:polyk,gamma
  use options,   only:ieos,alpha,alphau,alphaB,tolh
  use testutils, only:checkval,checkvalf,checkvalbuf_start,checkvalbuf,checkvalbuf_end
@@ -302,11 +298,7 @@
 !
           call getused(t1)
           call derivs(1,npart,npart,xyzh,vxyzu,fxyzu,fext,divcurlv,divcurlB,&
-<<<<<<< HEAD
-                      Bevol,dBevol,dustprop,ddustprop,dustfrac,ddustfrac,temperature,time,0.,dtext_dum,pxyzu,dens,metrics)
-=======
-                      Bevol,dBevol,dustprop,ddustprop,dustfrac,ddustevol,temperature,time,0.,dtext_dum)
->>>>>>> bffc57ed
+                      Bevol,dBevol,dustprop,ddustprop,dustfrac,ddustevol,temperature,time,0.,dtext_dum,pxyzu,dens,metrics)
           call getused(t2)
           if (id==master) call printused(t1)
 !
