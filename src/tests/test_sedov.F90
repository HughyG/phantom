!--------------------------------------------------------------------------!
! The Phantom Smoothed Particle Hydrodynamics code, by Daniel Price et al. !
! Copyright (c) 2007-2018 The Authors (see AUTHORS)                        !
! See LICENCE file for usage and distribution conditions                   !
! http://users.monash.edu.au/~dprice/phantom                               !
!--------------------------------------------------------------------------!
!+
!  MODULE: testsedov
!
!  DESCRIPTION:
!
!  REFERENCES: None
!
!  OWNER: Daniel Price
!
!  $Id$
!
!  RUNTIME PARAMETERS: None
!
!  DEPENDENCIES: boundary, deriv, dim, energies, eos, evolve, evwrite,
!    initial_params, io, io_summary, mpiutils, options, part, physcon,
!    testutils, timestep, unifdis, viscosity
!+
!--------------------------------------------------------------------------
module testsedov
 implicit none

 public :: test_sedov

contains

subroutine test_sedov(ntests,npass)
 use dim,      only:maxp,maxvxyzu,maxalpha,use_dust
 use io,       only:id,master,iprint,ievfile,iverbose,real4
 use boundary, only:set_boundary,xmin,xmax,ymin,ymax,zmin,zmax,dxbound,dybound,dzbound
 use unifdis,  only:set_unifdis
 use part,     only:mhd,npart,npartoftype,massoftype,xyzh,vxyzu,hfact,fxyzu,fext,ntot, &
                    divcurlv,divcurlB,Bevol,dBevol,Bextx,Bexty,Bextz,alphaind,&
<<<<<<< HEAD
                    dustfrac,ddustfrac,dustevol,dustprop,ddustprop
=======
                    dustfrac,ddustfrac,dustevol,temperature
>>>>>>> a1cab701
 use part,     only:iphase,maxphase,igas,isetphase
 use eos,      only:gamma,polyk
 use options,  only:ieos,tolh,alpha,alphau,alphaB,beta,tolv
 use physcon,  only:pi
 use deriv,    only:derivs
 use timestep, only:time,tmax,dtmax,C_cour,C_force,dt
#ifndef IND_TIMESTEPS
 use timestep, only:dtcourant,dtforce
#endif
 use testutils, only:checkval
 use evwrite,   only:init_evfile,write_evfile
 use energies,  only:etot,totmom,angtot,mdust
 use evolve,    only:evol
 use viscosity, only:irealvisc
 use io_summary,only:summary_reset
 use initial_params, only:etot_in,angtot_in,totmom_in,mdust_in,xyzcom_in,dxi_in
 use mpiutils,  only:reduceall_mpi
 integer, intent(inout) :: ntests,npass
 integer :: nfailed(2)
 integer :: i,itmp,ierr
 real    :: psep,denszero,enblast,rblast,prblast,gam1,dtext_dum
 real    :: totmass,etotin,momtotin,etotend,momtotend
 character(len=20) :: logfile,evfile,dumpfile

#ifndef PERIODIC
 if (id==master) write(*,"(/,a)") '--> SKIPPING Sedov blast wave (needs -DPERIODIC)'
 return
#endif
#ifdef DISC_VISCOSITY
 if (id==master) write(*,"(/,a)") '--> SKIPPING Sedov blast wave (cannot use -DDISC_VISCOSITY)'
 return
#endif

 testsedv: if (maxvxyzu >= 4) then
    if (id==master) write(*,"(/,a)") '--> testing Sedov blast wave'
    call summary_reset ! reset since summary will be written by evol if there are warnings; want only warnings from this test
    call set_boundary(-0.5,0.5,-0.5,0.5,-0.5,0.5)
    time = 0.
    hfact = 1.2
    ieos = 2
    iverbose = 1 !max(iverbose,1)
    alpha = 1.
    alphau = 1.
    alphaB = 0.
    beta  = 2.
    tolh = 1.e-5
    if (maxalpha==maxp) alphaind(1,:) = real4(alpha)
    irealvisc = 0
    tolv = 1.e-3
!
!--setup particles
!
    npart = 16
    psep = dxbound/npart

    denszero = 1.0
    polyk = 0.
    enblast = 1.0
    rblast = 2.*hfact*psep
    gamma = 5./3.
    gam1 = gamma - 1.
    prblast = gam1*enblast/(4./3.*pi*rblast**3)
    npart = 0

    call set_unifdis('cubic',id,master,xmin,xmax,ymin,ymax,zmin,zmax,psep,hfact,npart,xyzh)

    npartoftype(:) = 0
    npartoftype(1) = npart
    ntot = npart

    totmass = denszero*dxbound*dybound*dzbound
    massoftype(:) = 0.
    massoftype(igas) = totmass/reduceall_mpi('+',npart)
    print*,' npart = ',npart,' particle mass = ',massoftype(igas)

    do i=1,npart
       if (maxphase==maxp) iphase(i) = isetphase(igas,iactive=.true.)
       vxyzu(:,i) = 0.
       if (use_dust) then
          dustfrac(i) = 0.
          dustevol(i) = 0.
       endif

       if ((xyzh(1,i)**2 + xyzh(2,i)**2 + xyzh(3,i)**2) < rblast*rblast) then
          vxyzu(4,i) = prblast/(gam1*denszero)
       else
          vxyzu(4,i) = 0.
       endif
       if (mhd) then
          Bevol(:,i) = 0.
          Bextx = 0.
          Bexty = 0.
          Bextz = 0.
       endif
    enddo
    tmax = 0.1
    dtmax = tmax
!
!--call derivs the first time around
!
    call derivs(1,npart,npart,xyzh,vxyzu,fxyzu,fext,divcurlv,divcurlB,&
<<<<<<< HEAD
                Bevol,dBevol,dustprop,ddustprop,dustfrac,ddustfrac,time,0.,dtext_dum)
=======
                Bevol,dBevol,dustfrac,ddustfrac,temperature,time,0.,dtext_dum)
>>>>>>> a1cab701
!
!--now call evolve
!
#ifndef IND_TIMESTEPS
    dt = min(C_cour*dtcourant,C_force*dtforce)
#endif
    C_cour = 0.15
    C_force = 0.25
    iprint = 6
    logfile  = 'test01.log'
    evfile   = 'test01.ev'
    dumpfile = 'test001'

    call init_evfile(ievfile,evfile,.true.)
    call write_evfile(time,dt)
    etotin    = etot
    momtotin  = totmom
    etot_in   = etot
    angtot_in = angtot
    totmom_in = totmom
    mdust_in  = mdust
    xyzcom_in = 0.0
    dxi_in    = 1.0
    call evol('test.in',logfile,evfile,dumpfile)
    call write_evfile(time,dt)
    etotend   = etot
    momtotend = totmom

    nfailed(:) = 0
    call checkval(etotend,etotin,4.7e-4,nfailed(1),'total energy')
    call checkval(momtotend,momtotin,7.e-15,nfailed(2),'linear momentum')

    ! delete temporary files
    close(unit=ievfile,status='delete',iostat=ierr)

    itmp = 201
    open(unit=itmp,file='test002',status='old',iostat=ierr)
    close(unit=itmp,status='delete',iostat=ierr)

    open(unit=itmp,file='test.in',status='old',iostat=ierr)
    close(unit=itmp,status='delete',iostat=ierr)

    ntests = ntests + 1
    if (all(nfailed(:)==0)) npass = npass + 1
 else
    if (id==master) write(*,"(/,a)") '--> SKIPPING Sedov blast wave (needs thermal energy: maxvxyzu=4)'

 endif testsedv

end subroutine test_sedov

end module testsedov<|MERGE_RESOLUTION|>--- conflicted
+++ resolved
@@ -36,11 +36,7 @@
  use unifdis,  only:set_unifdis
  use part,     only:mhd,npart,npartoftype,massoftype,xyzh,vxyzu,hfact,fxyzu,fext,ntot, &
                     divcurlv,divcurlB,Bevol,dBevol,Bextx,Bexty,Bextz,alphaind,&
-<<<<<<< HEAD
-                    dustfrac,ddustfrac,dustevol,dustprop,ddustprop
-=======
-                    dustfrac,ddustfrac,dustevol,temperature
->>>>>>> a1cab701
+                    dustfrac,ddustfrac,dustevol,,dustprop,ddustprop,temperature
  use part,     only:iphase,maxphase,igas,isetphase
  use eos,      only:gamma,polyk
  use options,  only:ieos,tolh,alpha,alphau,alphaB,beta,tolv
@@ -142,11 +138,7 @@
 !--call derivs the first time around
 !
     call derivs(1,npart,npart,xyzh,vxyzu,fxyzu,fext,divcurlv,divcurlB,&
-<<<<<<< HEAD
-                Bevol,dBevol,dustprop,ddustprop,dustfrac,ddustfrac,time,0.,dtext_dum)
-=======
-                Bevol,dBevol,dustfrac,ddustfrac,temperature,time,0.,dtext_dum)
->>>>>>> a1cab701
+                Bevol,dBevol,dustprop,ddustprop,dustfrac,ddustfrac,temperature,time,0.,dtext_dum)
 !
 !--now call evolve
 !
