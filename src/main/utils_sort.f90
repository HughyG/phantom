--- conflicted
+++ resolved
@@ -17,14 +17,10 @@
 ! :Dependencies: None
 !
  implicit none
-<<<<<<< HEAD
  public :: indexx,indexxfunc,find_rank,r2func,r2func_origin,set_r2func_origin
-=======
- public :: indexx,indexxfunc,r2func,r2func_origin,set_r2func_origin
  interface indexx
   module procedure indexx_r4, indexx_i8
  end interface indexx
->>>>>>> 5cc6d3a0
 
  private
  real, private :: x0,y0,z0
