!--------------------------------------------------------------------------!
! The Phantom Smoothed Particle Hydrodynamics code, by Daniel Price et al. !
! Copyright (c) 2007-2023 The Authors (see AUTHORS)                        !
! See LICENCE file for usage and distribution conditions                   !
! http://phantomsph.bitbucket.io/                                          !
!--------------------------------------------------------------------------!
module dim
!
! Module to determine storage based on compile-time configuration
!
! :References: None
!
! :Owner: Daniel Price
!
! :Runtime parameters: None
!
! :Dependencies: None
!
 implicit none
#include "../../build/phantom-version.h"
 integer, parameter, public :: phantom_version_major = PHANTOM_VERSION_MAJOR
 integer, parameter, public :: phantom_version_minor = PHANTOM_VERSION_MINOR
 integer, parameter, public :: phantom_version_micro = PHANTOM_VERSION_MICRO
 character(len=*), parameter, public :: phantom_version_string = PHANTOM_VERSION_STRING
 character(len=80), parameter :: &  ! module version
    modid="$Id$"

 public

 character(len=80), parameter :: &
    tagline='Phantom v'//phantom_version_string//' (c) 2007-2023 The Authors'

 ! maximum number of particles
 integer :: maxp = 0 ! memory not allocated initially
#ifdef MAXP
 integer, parameter :: maxp_hard = MAXP
#else
 integer, parameter :: maxp_hard = 5200000
#endif

 ! maximum number of point masses
#ifdef MAXPTMASS
 integer, parameter :: maxptmass = MAXPTMASS
#else
 integer, parameter :: maxptmass = 1000
#endif
 integer, parameter :: nsinkproperties = 18

 ! storage of thermal energy or not
#ifdef ISOTHERMAL
 integer, parameter :: maxvxyzu = 3
#else
 integer, parameter :: maxvxyzu = 4
#endif

 integer :: maxTdust = 0
 logical :: store_dust_temperature = .false.
#ifdef SINK_RADIATION
 logical, parameter :: sink_radiation = .true.
#else
 logical, parameter :: sink_radiation = .false.
#endif

 ! maximum allowable number of neighbours (safest=maxp)
#ifdef MAXNEIGH
 integer, parameter :: maxneigh = MAXNEIGH
#else
 integer, parameter :: maxneigh = maxp_hard
#endif

! maxmimum storage in linklist
 integer         :: ncellsmax
 integer(kind=8) :: ncellsmaxglobal

!------
! Dust
!------
 integer :: maxp_dustfrac = 0
 integer :: maxp_growth = 0
#ifdef DUST
 logical, parameter :: use_dust = .true.

#ifdef MAXDUSTLARGE
 integer, parameter :: maxdustlarge = MAXDUSTLARGE
#else
 integer, parameter :: maxdustlarge = 11
#endif
#ifdef MAXDUSTSMALL
 integer, parameter :: maxdustsmall = MAXDUSTSMALL
#else
 integer, parameter :: maxdustsmall = 11
#endif

#ifdef DUSTGROWTH
 logical, parameter :: use_dustgrowth = .true.
#else
 logical, parameter :: use_dustgrowth = .false.
#endif
#else
 logical, parameter :: use_dust = .false.
 ! integer, parameter :: ndustfluids = 0
 ! integer, parameter :: ndusttypes = 1 ! to avoid seg faults
 integer, parameter :: maxdustlarge = 1
 integer, parameter :: maxdustsmall = 1
 logical, parameter :: use_dustgrowth = .false.
#endif
 integer, parameter :: maxdusttypes = maxdustsmall + maxdustlarge

 ! kdtree
 integer, parameter :: minpart = 10

 integer :: maxprad = 0

 integer, parameter :: &
 radensumforce      = 1,&
 radenxpartvecforce = 7,&
 radensumden        = 3,&
 radenxpartvetden   = 1
#ifdef RADIATION
 logical, parameter :: do_radiation = .true.
#else
 logical, parameter :: do_radiation = .false.
#endif

 ! rhosum
 integer, parameter :: maxrhosum = 39 + &
                                   maxdustlarge - 1 + &
                                   radensumden

 ! fsum
 integer, parameter :: fsumvars = 20 ! Number of scalars in fsum
 integer, parameter :: fsumarrs = 5  ! Number of arrays  in fsum
 integer, parameter :: maxfsum  = fsumvars + &                  ! Total number of values
                                  fsumarrs*(maxdusttypes-1) + &
                                  radensumforce

! xpartveci
 integer, parameter :: maxxpartvecidens = 14 + radenxpartvetden

 integer, parameter :: maxxpartvecvars = 57 ! Number of scalars in xpartvec
 integer, parameter :: maxxpartvecarrs = 2  ! Number of arrays in xpartvec
 integer, parameter :: maxxpartvecGR   = 33 ! Number of GR values in xpartvec (1 for dens, 16 for gcov, 16 for gcon)
 integer, parameter :: maxxpartveciforce = maxxpartvecvars + &              ! Total number of values
                                           maxxpartvecarrs*(maxdusttypes-1) + &
                                           radenxpartvecforce + &
                                           maxxpartvecGR

#ifdef MPI
 logical, parameter :: mpi = .true.
#else
 logical, parameter :: mpi = .false.
#endif

 ! storage for artificial viscosity switch
 integer :: maxalpha = 0
#ifdef DISC_VISCOSITY
 integer, parameter :: nalpha = 0
#else
#ifdef CONST_AV
 integer, parameter :: nalpha = 0
#else
#ifdef USE_MORRIS_MONAGHAN
 integer, parameter :: nalpha = 1
#else
 integer, parameter :: nalpha = 3
#endif
#endif
#endif

 ! optional storage of curl v
#ifdef CURLV
 integer, parameter :: ndivcurlv = 4
#else
 integer, parameter :: ndivcurlv = 1
#endif
 ! storage of velocity derivatives
 integer :: maxdvdx = 0  ! set to maxp when memory allocated

 ! periodic boundaries
#ifdef PERIODIC
 logical, parameter :: periodic = .true.
#else
 logical, parameter :: periodic = .false.
#endif

 ! Maximum number of particle types
 !
 integer, parameter :: maxtypes = 7 + 2*maxdustlarge - 1

 !
 ! Number of dimensions, where it is needed
 ! (Phantom is hard wired to ndim=3 in a lot of
 !  places; changing this does NOT change the
 !  code dimensionality, it just allows routines
 !  to be written in a way that are agnostic to
 !  the number of dimensions)
 !
 integer, parameter :: ndim = 3


!-----------------
! KROME chemistry
!-----------------
 integer :: maxp_krome = 0
#ifdef KROME
 logical, parameter :: use_krome = .true.
#else
 logical, parameter :: use_krome = .false.
#endif

!-----------------
! Magnetic fields
!-----------------
 integer :: maxmhd = 0
#ifdef MHD
 logical, parameter :: mhd = .true.
#else
 logical, parameter :: mhd = .false.
#endif
 integer, parameter :: maxBevol  = 4  ! size of B-arrays (Bx,By,Bz,psi)
 integer, parameter :: ndivcurlB = 4

! Non-ideal MHD
! if fast_divcurlB=true, then divcurlB is calculated simultaneous with density which leads to a race condition and errors (typically less than a percent)
! divcurlB is only used as diagnostics & divergence cleaning in ideal MHD, so fast_divcurlB=true is reasonable
! divcurlB is used to update the non-ideal terms, so fast_divcurlB=false is required for accuracy (especially if there will be jumps in density)
 integer :: maxmhdni = 0
#ifdef NONIDEALMHD
 logical, parameter :: mhd_nonideal    = .true.
 logical, parameter :: fast_divcurlB   = .false.
 integer, parameter :: n_nden_phantom  = 13      ! number density of chemical species, electrons & n_grains; defined in nicil == 11+2*na
#else
 logical, parameter :: mhd_nonideal    = .false.
 logical, parameter :: fast_divcurlB   = .true.
 integer, parameter :: n_nden_phantom  = 0
#endif
 logical            :: calculate_density  = .true.  ! do not toggle; initialised for efficiency
 logical            :: calculate_divcurlB = .true.  ! do not toggle; initialised for efficiency

!--------------------
! H2 Chemistry
!--------------------
 integer :: maxp_h2 = 0
#ifdef H2CHEM
 logical, parameter :: h2chemistry = .true.
#else
 logical, parameter :: h2chemistry = .false.
#endif
 integer, parameter :: nabundances = 5

!--------------------
! Self-gravity
!--------------------
 integer :: maxgrav = 0
#ifdef GRAVITY
 logical, parameter :: gravity = .true.
 integer, parameter :: ngradh = 2
#else
 logical, parameter :: gravity = .false.
 integer, parameter :: ngradh = 1
#endif

!--------------------
! General relativity
!--------------------
 integer :: maxgr = 0
#ifdef GR
 logical, parameter :: gr = .true.
#else
 logical, parameter :: gr = .false.
#endif

!--------------------
! Supertimestepping
!--------------------
 integer :: maxsts = 1

!--------------------
! Dust formation
!--------------------
 logical :: do_nucleation = .false.
 integer :: itau_alloc    = 0
 integer :: inucleation   = 0
 !number of elements considered in the nucleation chemical network
 integer, parameter :: nElements = 10
#ifdef DUST_NUCLEATION
 logical :: nucleation = .true.
#else
 logical :: nucleation = .false.
#endif
 integer :: maxp_nucleation = 0

!--------------------
! MCFOST library
!--------------------
#ifdef MCFOST
 logical, parameter :: compiled_with_mcfost = .true.
#else
 logical, parameter :: compiled_with_mcfost = .false.
#endif

!--------------------
! Light curve stuff
!--------------------
 integer :: maxlum = 0
#ifdef LIGHTCURVE
 logical, parameter :: lightcurve = .true.
#else
 logical, parameter :: lightcurve = .false.
#endif

!--------------------
! logical for bookkeeping
!--------------------
#ifdef INJECT_PARTICLES
 logical, parameter :: particles_are_injected = .true.
#else
 logical, parameter :: particles_are_injected = .false.
#endif

!--------------------
! individual timesteps
!--------------------
#ifdef IND_TIMESTEPS
 logical, parameter :: ind_timesteps = .true.
#else
 logical, parameter :: ind_timesteps = .false.
#endif

 !--------------------
 ! Analysis array sizes
 !--------------------
 integer :: maxan = 0
 integer :: maxmhdan = 0
 integer :: maxdustan = 0
 integer :: maxgran = 0

 !--------------------
 ! Phase and gradh sizes - inconsistent with everything else, but keeping to original logic
 !--------------------
 integer :: maxphase = 0
 integer :: maxgradh = 0

contains

subroutine update_max_sizes(n,ntot)
 integer,                   intent(in) :: n
 integer(kind=8), optional, intent(in) :: ntot

 maxp = n

#ifdef KROME
 maxp_krome = maxp
#endif

<<<<<<< HEAD
 if (store_dust_temperature) then
    maxTdust = maxp
 endif
=======
#ifdef SINK_RADIATION
 store_dust_temperature = .true.
#endif
>>>>>>> dc9e0636

 if (store_dust_temperature) maxTdust = maxp
 if (do_nucleation) maxp_nucleation = maxp

#ifdef NCELLSMAX
 ncellsmax       = NCELLSMAX
 ncellsmaxglobal = NCELLSMAX
#else
 ncellsmax = 2*maxp
 if (present(ntot)) then
    ncellsmaxglobal = 2*ntot
 else
    ncellsmaxglobal = ncellsmax
 endif
#endif

#ifdef DUST
 maxp_dustfrac = maxp
#ifdef DUSTGROWTH
 maxp_growth = maxp
#endif
#endif

#ifdef DISC_VISCOSITY
 maxalpha = 0
#else
#ifdef CONST_AV
 maxalpha = 0
#else
#ifdef USE_MORRIS_MONAGHAN
 maxalpha = maxp
#else
 maxalpha = maxp
#endif
#endif
#endif

#ifdef MHD
 maxmhd = maxp
#ifdef NONIDEALMHD
 maxmhdni = maxp
#endif
#endif

#ifdef H2CHEM
 maxp_h2 = maxp
#endif

#ifdef GRAVITY
 maxgrav = maxp
#endif

#ifdef GR
 maxgr = maxp
#endif

#ifdef STS_TIMESTEPS
#ifdef IND_TIMESTEPS
 maxsts = maxp
#endif
#endif

#if LIGHTCURVE
 maxlum = maxp
#endif

#ifndef ANALYSIS
 maxan = maxp
 maxmhdan = maxmhd
 maxdustan = maxp_dustfrac
 maxgran = maxgr
#endif

#ifdef RADIATION
 maxprad = maxp
 maxlum = maxp
#endif
! Very convoluted, but follows original logic...
 maxphase = maxan
 maxgradh = maxan
 maxdvdx = maxan

end subroutine update_max_sizes

end module dim<|MERGE_RESOLUTION|>--- conflicted
+++ resolved
@@ -353,15 +353,9 @@
  maxp_krome = maxp
 #endif
 
-<<<<<<< HEAD
- if (store_dust_temperature) then
-    maxTdust = maxp
- endif
-=======
 #ifdef SINK_RADIATION
  store_dust_temperature = .true.
 #endif
->>>>>>> dc9e0636
 
  if (store_dust_temperature) maxTdust = maxp
  if (do_nucleation) maxp_nucleation = maxp
