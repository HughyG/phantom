!--------------------------------------------------------------------------!
! The Phantom Smoothed Particle Hydrodynamics code, by Daniel Price et al. !
! Copyright (c) 2007-2021 The Authors (see AUTHORS)                        !
! See LICENCE file for usage and distribution conditions                   !
! http://phantomsph.bitbucket.io/                                          !
!--------------------------------------------------------------------------!
module dim
!
! Module to determine storage based on compile-time configuration
!
! :References: None
!
! :Owner: Daniel Price
!
! :Runtime parameters: None
!
! :Dependencies: None
!
 implicit none
#include "../../build/phantom-version.h"
 integer, parameter, public :: phantom_version_major = PHANTOM_VERSION_MAJOR
 integer, parameter, public :: phantom_version_minor = PHANTOM_VERSION_MINOR
 integer, parameter, public :: phantom_version_micro = PHANTOM_VERSION_MICRO
 character(len=*), parameter, public :: phantom_version_string = PHANTOM_VERSION_STRING
 character(len=80), parameter :: &  ! module version
    modid="$Id$"

 public

 character(len=80), parameter :: &
    tagline='Phantom v'//phantom_version_string//' (c) 2007-2020 The Authors'

 ! maximum number of particles
 integer :: maxp = 0 ! memory not allocated initially
#ifdef MAXP
 integer, parameter :: maxp_hard = MAXP
#else
 integer, parameter :: maxp_hard = 1200000
#endif

 ! maximum number of point masses
#ifdef MAXPTMASS
 integer, parameter :: maxptmass = MAXPTMASS
#else
 integer, parameter :: maxptmass = 1000
#endif
 integer, parameter :: nsinkproperties = 17

 ! storage of thermal energy or not
#ifdef ISOTHERMAL
 integer, parameter :: maxvxyzu = 3
#else
 integer, parameter :: maxvxyzu = 4
#endif

 ! storage of temperature
 integer :: maxtemp = 0
#ifdef STORE_TEMPERATURE
 logical, parameter :: store_temperature = .true.
#else
 logical, parameter :: store_temperature = .false.
#endif

 integer :: maxTdust = 0
#ifdef SINK_RADIATION
 logical, parameter :: sink_radiation = .true.
 logical, parameter :: store_dust_temperature = .true.
#else
 logical, parameter :: sink_radiation = .false.
 logical, parameter :: store_dust_temperature = .false.
#endif

 ! maximum allowable number of neighbours (safest=maxp)
#ifdef MAXNEIGH
 integer, parameter :: maxneigh = MAXNEIGH
#else
 integer, parameter :: maxneigh = maxp_hard
#endif

! maxmimum storage in linklist
 integer :: ncellsmax

!------
! Dust
!------
 integer :: maxp_dustfrac = 0
 integer :: maxp_growth = 0
#ifdef DUST
 logical, parameter :: use_dust = .true.

#ifdef MAXDUSTLARGE
 integer, parameter :: maxdustlarge = MAXDUSTLARGE
#else
 integer, parameter :: maxdustlarge = 11
#endif
#ifdef MAXDUSTSMALL
 integer, parameter :: maxdustsmall = MAXDUSTSMALL
#else
 integer, parameter :: maxdustsmall = 11
#endif

#ifdef DUSTGROWTH
 logical, parameter :: use_dustgrowth = .true.
#else
 logical, parameter :: use_dustgrowth = .false.
#endif
#else
 logical, parameter :: use_dust = .false.
 ! integer, parameter :: ndustfluids = 0
 ! integer, parameter :: ndusttypes = 1 ! to avoid seg faults
 integer, parameter :: maxdustlarge = 1
 integer, parameter :: maxdustsmall = 1
 logical, parameter :: use_dustgrowth = .false.
#endif
 integer, parameter :: maxdusttypes = maxdustsmall + maxdustlarge

 ! kdtree
 integer, parameter :: minpart = 10

 integer :: maxprad = 0

 integer, parameter :: &
 radensumforce      = 1,&
 radenxpartvecforce = 7,&
 radensumden        = 3,&
 radenxpartvetden   = 1
#ifdef RADIATION
 logical, parameter :: do_radiation = .true.
#else
 logical, parameter :: do_radiation = .false.
#endif

 ! rhosum
 integer, parameter :: maxrhosum = 39 + &
                                   maxdustlarge - 1 + &
                                   radensumden

 ! fsum
 integer, parameter :: fsumvars = 20 ! Number of scalars in fsum
 integer, parameter :: fsumarrs = 5  ! Number of arrays  in fsum
 integer, parameter :: maxfsum  = fsumvars + &                  ! Total number of values
                                  fsumarrs*(maxdusttypes-1) + &
                                  radensumforce

! xpartveci
 integer, parameter :: maxxpartvecidens = 14 + radenxpartvetden

 integer, parameter :: maxxpartvecvars = 57 ! Number of scalars in xpartvec
 integer, parameter :: maxxpartvecarrs = 2  ! Number of arrays in xpartvec
 integer, parameter :: maxxpartvecGR   = 33 ! Number of GR values in xpartvec (1 for dens, 16 for gcov, 16 for gcon)
 integer, parameter :: maxxpartveciforce = maxxpartvecvars + &              ! Total number of values
                                           maxxpartvecarrs*(maxdusttypes-1) + &
                                           radenxpartvecforce + &
                                           maxxpartvecGR

 ! cell storage
 integer, parameter :: maxprocs = 32
#ifdef STACKSIZE
 integer, parameter :: stacksize = STACKSIZE
#else
 integer, parameter :: stacksize = 200000
#endif

 ! storage for artificial viscosity switch
 integer :: maxalpha = 0
#ifdef DISC_VISCOSITY
 integer, parameter :: nalpha = 1
#else
#ifdef CONST_AV
 integer, parameter :: nalpha = 1
#else
#ifdef USE_MORRIS_MONAGHAN
 integer, parameter :: nalpha = 1
#else
 integer, parameter :: nalpha = 3
#endif
#endif
#endif

 ! optional storage of curl v
#ifdef CURLV
 integer, parameter :: ndivcurlv = 4
#else
 integer, parameter :: ndivcurlv = 1
#endif
 ! storage of velocity derivatives
 integer :: maxdvdx = 0  ! set to maxp when memory allocated

 ! periodic boundaries
#ifdef PERIODIC
 logical, parameter :: periodic = .true.
#else
 logical, parameter :: periodic = .false.
#endif

 ! Maximum number of particle types
 !
 integer, parameter :: maxtypes = 7 + 2*maxdustlarge - 1

 !
 ! Number of dimensions, where it is needed
 ! (Phantom is hard wired to ndim=3 in a lot of
 !  places; changing this does NOT change the
 !  code dimensionality, it just allows routines
 !  to be written in a way that are agnostic to
 !  the number of dimensions)
 !
 integer, parameter :: ndim = 3


!-----------------
! KROME chemistry
!-----------------
 integer :: maxp_krome = 0
#ifdef KROME
 logical, parameter :: use_krome = .true.
 logical, parameter :: store_gamma = .true.
#else
 logical, parameter :: store_gamma = .false.
 logical, parameter :: use_krome = .false.
#endif

!-----------------
! Magnetic fields
!-----------------
 integer :: maxmhd = 0
#ifdef MHD
 logical, parameter :: mhd = .true.
#else
 logical, parameter :: mhd = .false.
#endif
 integer, parameter :: maxBevol  = 4  ! size of B-arrays (Bx,By,Bz,psi)
 integer, parameter :: ndivcurlB = 4

! Non-ideal MHD
! if fast_divcurlB=true, then divcurlB is calculated simultaneous with density which leads to a race condition and errors (typically less than a percent)
! divcurlB is only used as diagnostics & divergence cleaning in ideal MHD, so fast_divcurlB=true is reasonable
! divcurlB is used to update the non-ideal terms, so fast_divcurlB=false is required for accuracy (especially if there will be jumps in density)
 integer :: maxmhdni = 0
#ifdef NONIDEALMHD
 logical, parameter :: mhd_nonideal    = .true.
 logical, parameter :: fast_divcurlB   = .false.
 integer, parameter :: n_nden_phantom  = 13      ! number density of chemical species, electrons & n_grains; defined in nicil == 11+2*na
#else
 logical, parameter :: mhd_nonideal    = .false.
 logical, parameter :: fast_divcurlB   = .true.
 integer, parameter :: n_nden_phantom  = 0
#endif
 logical            :: calculate_density  = .true.  ! do not toggle; initialised for efficiency
 logical            :: calculate_divcurlB = .true.  ! do not toggle; initialised for efficiency

!--------------------
! H2 Chemistry
!--------------------
 integer :: maxp_h2 = 0
#ifdef H2CHEM
 logical, parameter :: h2chemistry = .true.
#else
 logical, parameter :: h2chemistry = .false.
#endif
 integer, parameter :: nabundances = 5

!--------------------
! Self-gravity
!--------------------
 integer :: maxgrav = 0
#ifdef GRAVITY
 logical, parameter :: gravity = .true.
 integer, parameter :: ngradh = 2
#else
 logical, parameter :: gravity = .false.
 integer, parameter :: ngradh = 1
#endif

!--------------------
! General relativity
!--------------------
 integer :: maxgr = 0
#ifdef GR
 logical, parameter :: gr = .true.
#else
 logical, parameter :: gr = .false.
#endif

!--------------------
! Gravitational wave strain
!--------------------
<<<<<<< HEAD
!#ifdef GWS
!logical, parameter :: gws = .true.
!#else
!logical, parameter :: gws = .false.
!#endif
=======
#ifdef GWS
 logical, parameter :: gws = .true.
#else
 logical, parameter :: gws = .false.
#endif
>>>>>>> 07f9ff8d

!--------------------
! Supertimestepping
!--------------------
 integer :: maxsts = 1

!--------------------
! Wind cooling
!--------------------
#if defined(WIND) || !defined (ISOTHERMAL)
 logical :: windcooling = .true.
#else
 logical :: windcooling = .false.
#endif

!--------------------
! Dust formation
!--------------------
#ifdef NUCLEATION
 integer :: maxsp = maxp_hard
#else
 integer :: maxsp = 0
#endif

!--------------------
! MCFOST library
!--------------------
#ifdef MCFOST
 logical, parameter :: compiled_with_mcfost = .true.
#else
 logical, parameter :: compiled_with_mcfost = .false.
#endif

!--------------------
! Light curve stuff
!--------------------
 integer :: maxlum = 0
#ifdef LIGHTCURVE
 logical, parameter :: lightcurve = .true.
#else
 logical, parameter :: lightcurve = .false.
#endif

!--------------------
! logical for bookkeeping
!--------------------
#ifdef INJECT_PARTICLES
 logical, parameter :: particles_are_injected = .true.
#else
 logical, parameter :: particles_are_injected = .false.
#endif

 !--------------------
 ! Analysis array sizes
 !--------------------
 integer :: maxan = 0
 integer :: maxmhdan = 0
 integer :: maxdustan = 0
 integer :: maxgran = 0

 !--------------------
 ! Phase and gradh sizes - inconsistent with everything else, but keeping to original logic
 !--------------------
 integer :: maxphase = 0
 integer :: maxgradh = 0

contains

subroutine update_max_sizes(n)
 integer, intent(in) :: n

 maxp = n

#ifdef KROME
 maxp_krome = maxp
#endif

#ifdef SINK_RADIATION
 maxTdust = maxp
#endif

#ifdef STORE_TEMPERATURE
 maxtemp = maxp
#endif

#ifdef NCELLSMAX
 ncellsmax = NCELLSMAX
#else
 ncellsmax = 2*maxp
#endif

#ifdef DUST
 maxp_dustfrac = maxp
#ifdef DUSTGROWTH
 maxp_growth = maxp
#endif
#endif

#ifdef DISC_VISCOSITY
 maxalpha = 0
#else
#ifdef CONST_AV
 maxalpha = 0
#else
#ifdef USE_MORRIS_MONAGHAN
 maxalpha = maxp
#else
 maxalpha = maxp
#endif
#endif
#endif

#ifdef MHD
 maxmhd = maxp
#ifdef NONIDEALMHD
 maxmhdni = maxp
#endif
#endif

#ifdef H2CHEM
 maxp_h2 = maxp
#endif

#ifdef GRAVITY
 maxgrav = maxp
#endif

#ifdef GR
 maxgr = maxp
#endif

#ifdef STS_TIMESTEPS
#ifdef IND_TIMESTEPS
 maxsts = maxp
#endif
#endif

#if LIGHTCURVE
 maxlum = maxp
#endif

#ifndef ANALYSIS
 maxan = maxp
 maxmhdan = maxmhd
 maxdustan = maxp_dustfrac
 maxgran = maxgr
#endif

#ifdef RADIATION
 maxprad = maxp
#endif
! Very convoluted, but follows original logic...
 maxphase = maxan
 maxgradh = maxan
 maxdvdx = maxan

end subroutine update_max_sizes

end module dim<|MERGE_RESOLUTION|>--- conflicted
+++ resolved
@@ -285,19 +285,11 @@
 !--------------------
 ! Gravitational wave strain
 !--------------------
-<<<<<<< HEAD
-!#ifdef GWS
-!logical, parameter :: gws = .true.
-!#else
-!logical, parameter :: gws = .false.
-!#endif
-=======
 #ifdef GWS
  logical, parameter :: gws = .true.
 #else
  logical, parameter :: gws = .false.
 #endif
->>>>>>> 07f9ff8d
 
 !--------------------
 ! Supertimestepping
