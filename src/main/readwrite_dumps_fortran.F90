!--------------------------------------------------------------------------!
! The Phantom Smoothed Particle Hydrodynamics code, by Daniel Price et al. !
! Copyright (c) 2007-2023 The Authors (see AUTHORS)                        !
! See LICENCE file for usage and distribution conditions                   !
! http://phantomsph.bitbucket.io/                                          !
!--------------------------------------------------------------------------!
module readwrite_dumps_fortran
!
! This module contains all routines related
!  to the data format.
!
!  For Phantom, the format is identical to sphNG
!  (although with fewer arrays dumped)
!
! :References: None
!
! :Owner: Daniel Price
!
! :Runtime parameters: None
!
! :Dependencies: boundary, checkconserved, dim, dump_utils, dust,
!   dust_formation, eos, externalforces, fileutils, io, krome_user,
!   lumin_nsdisc, memory, mpi, mpiutils, options, part,
!   readwrite_dumps_common, setup_params, sphNGutils, timestep, units
!
 use dump_utils, only:lenid,ndatatypes,i_int,i_int1,i_int2,i_int4,i_int8,&
                      i_real,i_real4,i_real8,int1,int2,int1o,int2o,dump_h,lentag
 use readwrite_dumps_common, only:check_arrays,fileident,get_options_from_fileid
 implicit none
 character(len=80), parameter, public :: &    ! module version
    modid="$Id$"

 public :: write_smalldump_fortran,write_fulldump_fortran,read_smalldump_fortran,read_dump_fortran

 logical, target, public    :: opened_full_dump_fortran       ! for use in analysis files if user wishes to skip small dumps
 logical, target, public    :: dt_read_in_fortran             ! to determine if dt has been read in so that ibin & ibinold can be set on restarts
 integer, parameter :: maxphead = 256         ! max items in header
 integer, parameter :: is_small_dump = 1978
 integer, parameter :: is_not_mhd = 1979

 private

contains
!--------------------------------------------------------------------
!+
!  utility to determine whether to read a particular block
!  in the dump file, in whole or in part.
!  Allows limited changes to number of threads.
!+
!--------------------------------------------------------------------
subroutine get_blocklimits(npartblock,nblocks,nthreads,id,iblock,noffset,npartread)
 use io, only:die,fatal
 integer(kind=8), intent(in)  :: npartblock
 integer,         intent(in)  :: nblocks,nthreads,id,iblock
 integer,         intent(out) :: noffset,npartread
 integer                      :: nblocksperthread,nthreadsperblock
 character(len=15), parameter :: tag = 'get_blocklimits'
!
!--check for errors in input
!
 if (npartblock < 0) call fatal(tag,'block in dump file has npartinblock < 0')
 if (npartblock > huge(npartread)) call fatal(tag,'npart in block exceeds 32 bit limit')
!
!--usual situation: nblocks = nprocessors
!  read whole block if id = iblock
!
 if (nblocks==nthreads) then
    if (id==iblock-1) then
       !--read whole block
       npartread = int(npartblock)
       noffset   = 0
    else
       !--do not read block
       npartread = 0
       noffset   = 0
    endif

 elseif (nblocks > nthreads .and. mod(nblocks,nthreads)==0) then
!
!--if more blocks than processes and nblocks exactly divisible by nthreads,
!  then just read more than one block per thread
!
    nblocksperthread = nblocks/nthreads
    if (id==(iblock-1)/nblocksperthread) then
       npartread = int(npartblock)
       noffset   = 0
    else
       npartread = 0
       noffset   = 0
    endif

 elseif (nthreads > nblocks .and. mod(nthreads,nblocks)==0) then
!
!--if more threads than blocks, and exactly divisible, read fractions of blocks only
!
    nthreadsperblock = nthreads/nblocks
    if (id/nthreadsperblock==iblock-1) then
       npartread = int((npartblock-1)/nthreadsperblock) + 1
       noffset   = mod(id,nthreadsperblock)*npartread

       if (mod(id,nthreadsperblock)==nthreadsperblock-1) then
          !--last thread has remainder for non-exactly divisible numbers of particles
          npartread = int(npartblock) - (nthreadsperblock-1)*npartread
          !--die if we would need to load balance between more than the last processor.
          if (npartread < 0) then
             print*,' npart to read from last block =',npartread
             call fatal(tag,'error assigning npart to last thread')
          endif
       endif
    else
       npartread = 0
       noffset   = 0
    endif
 else
    noffset = 0
    npartread = 0
    print*,' ERROR: rearrangement of ',nblocks,' blocks to ',nthreads,' threads not implemented'
    call die
 endif

end subroutine get_blocklimits

!--------------------------------------------------------------------
!+
!  utility for initialising each thread
!+
!--------------------------------------------------------------------
subroutine start_threadwrite(id,iunit,filename)
#ifdef MPI
 use mpi
 use mpiutils, only:status,mpierr
#endif
 use io, only:fatal,iverbose
 implicit none
 integer, intent(in) :: id, iunit
 character(len=*), intent(in) :: filename
 integer :: nowgo,ierr

 if (iverbose >= 3) print *,id,' : starting write...'
 nowgo = 0
 if (id  >  0) then
#ifdef MPI
    call MPI_RECV(nowgo,1,MPI_INTEGER,id-1,99,MPI_COMM_WORLD,status,mpierr)
#endif
    open(unit=iunit,file=filename,status='old',form='unformatted',position='append',iostat=ierr)
    if (ierr /= 0) then
       call fatal('start_threadwrite','can''t append to dumpfile '//trim(filename))
    else
       if (iverbose >= 3) print*,'thread ',id,': opened file '//trim(filename)
    endif
 endif

 return
end subroutine start_threadwrite

!--------------------------------------------------------------------
!+
!  utility for finalising each thread
!+
!--------------------------------------------------------------------
subroutine end_threadwrite(id)
 use io, only:iverbose
#ifdef MPI
 use mpi
 use mpiutils, only:mpierr
 use io, only:nprocs
#endif
 implicit none
 integer, intent(in) :: id
#ifdef MPI
 integer :: nowgo
#endif

 if (iverbose >= 3) print *,' thread ',id,' : finished write.'
#ifdef MPI
 if (id  <  nprocs-1) then
    nowgo = 1
    call MPI_SEND(nowgo,1,MPI_INTEGER,id+1,99,MPI_COMM_WORLD,mpierr)
 endif
#endif

 return
end subroutine end_threadwrite

!--------------------------------------------------------------------
!+
!  extract dump size used in Phantom from the fileid string
!+
!--------------------------------------------------------------------
subroutine get_dump_size(fileid,smalldump)
 character(len=lenid), intent(in)  :: fileid
 logical,              intent(out) :: smalldump
 !
 if (fileid(1:1)=='S') then
    smalldump = .true.
 else
    smalldump = .false.
 endif

end subroutine get_dump_size


!--------------------------------------------------------------------
!+
!  subroutine to write output to full dump file
!  (this is everything needed to restart a run)
!+
!-------------------------------------------------------------------
subroutine write_fulldump_fortran(t,dumpfile,ntotal,iorder,sphNG)
 use dim,   only:maxp,maxvxyzu,maxalpha,ndivcurlv,ndivcurlB,maxgrav,gravity,use_dust,&
                 lightcurve,use_dustgrowth,store_dust_temperature,gr,do_nucleation
 use eos,   only:ieos,eos_is_non_ideal,eos_outputs_mu,eos_outputs_gasP
 use io,    only:idump,iprint,real4,id,master,error,warning,nprocs
 use part,  only:xyzh,xyzh_label,vxyzu,vxyzu_label,Bevol,Bevol_label,Bxyz,Bxyz_label,npart,maxtypes, &
                 npartoftypetot,update_npartoftypetot, &
                 alphaind,rhoh,divBsymm,maxphase,iphase,iamtype_int1,iamtype_int11, &
                 nptmass,nsinkproperties,xyzmh_ptmass,xyzmh_ptmass_label,vxyz_ptmass,vxyz_ptmass_label,&
                 maxptmass,get_pmass,h2chemistry,nabundances,abundance,abundance_label,mhd,&
                 divcurlv,divcurlv_label,divcurlB,divcurlB_label,poten,dustfrac,deltav,deltav_label,tstop,&
                 dustfrac_label,tstop_label,dustprop,dustprop_label,eos_vars,eos_vars_label,ndusttypes,ndustsmall,VrelVf,&
                 VrelVf_label,dustgasprop,dustgasprop_label,dust_temp,pxyzu,pxyzu_label,dens,& !,dvdx,dvdx_label
                 rad,rad_label,radprop,radprop_label,do_radiation,maxirad,maxradprop,itemp,igasP,igamma,&
                 iorig,iX,iZ,imu,nucleation,nucleation_label,n_nucleation,tau,itau_alloc,tau_lucy,itauL_alloc
 use options,    only:use_dustfrac,use_var_comp,icooling
 use dump_utils, only:tag,open_dumpfile_w,allocate_header,&
                 free_header,write_header,write_array,write_block_header
 use mpiutils,   only:reduce_mpi,reduceall_mpi
#ifdef IND_TIMESTEPS
 use timestep,   only:dtmax
 use part,       only:ibin
#endif
#ifdef PRDRAG
 use lumin_nsdisc, only:beta
#endif
#ifdef LIGHTCURVE
 use part,       only:luminosity
#endif
#ifdef NONIDEALMHD
 use dim,        only:mhd_nonideal
 use part,       only:eta_nimhd,eta_nimhd_label
#endif
#ifdef KROME
 use krome_user, only:krome_nmols
 use part,       only:gamma_chem,mu_chem,T_gas_cool
#endif
 real,             intent(in) :: t
 character(len=*), intent(in) :: dumpfile
 integer,          intent(in), optional :: iorder(:)
 logical,          intent(in), optional :: sphNG
 integer(kind=8),  intent(in), optional :: ntotal

 integer, parameter :: isteps_sphNG = 0, iphase0 = 0
 integer(kind=8)    :: ilen(4)
 integer            :: nums(ndatatypes,4)
 integer            :: ipass,k,l
 integer            :: ierr,ierrs(30)
 integer            :: nblocks,nblockarrays,narraylengths
 integer(kind=8)    :: nparttot
 logical            :: sphNGdump,write_itype,use_gas
 character(len=lenid)  :: fileid
 type(dump_h)          :: hdr
 real, allocatable :: temparr(:)
!
!--collect global information from MPI threads
!
!--allow non-MPI calls to create MPI dump files
#ifdef MPI
 nparttot = reduceall_mpi('+',npart)
 call update_npartoftypetot
#else
 if (present(ntotal)) then
    nparttot = ntotal
    call update_npartoftypetot
    if (all(npartoftypetot==0)) then
       npartoftypetot(1) = ntotal
    endif
 else
    nparttot = npart
    call update_npartoftypetot
 endif
#endif
 nblocks = nprocs

 sphNGdump = .false.
 if (present(sphNG)) then
    sphNGdump = sphNG
    if (sphNG) write(iprint,*) 'ERROR: sphNG output no longer supported'
 endif

 fileid = fileident('FT','Phantom')

 if (maxphase==maxp) then
    use_gas = .false.
 else
    use_gas = .true.
 endif

!--number of blocks per thread : for hydro these are hydro + point masses
!  block 3 is blank (rt in sphNG), block 4 is for mhd.
!
 narraylengths = 2
 if (mhd) narraylengths = 4
!
!--open dumpfile
!
 masterthread: if (id==master) then

    write(iprint,"(/,/,'-------->   TIME = ',g12.4,"// &
              "': full dump written to file ',a,'   <--------',/)")  t,trim(dumpfile)

    call open_dumpfile_w(idump,dumpfile,fileid,ierr)
    if (ierr /= 0) then
       call error('write_fulldump','error creating new dumpfile '//trim(dumpfile))
       return
    endif
!
!--single values
!
    hdr = allocate_header(nint=maxphead,nreal=maxphead,err=ierr)

    call fill_header(sphNGdump,t,nparttot,npartoftypetot,nblocks,nptmass,hdr,ierr)
    if (ierr /= 0) call warning('write_fulldump','error filling header arrays')

    call write_header(idump,hdr,ierr)
    if (ierr /= 0) call error('write_fulldump','error writing header to dumpfile')

    call free_header(hdr,ierr)
    if (ierr /= 0) call error('write_fulldump','error deallocating header')
!
!--arrays
!
!--total number of blocks
!  each thread has up to 4 blocks (hydro variables, sink particles, radiative transfer and MHD)
!  repeated nblocks times (once for each MPI process)
!
    nblockarrays = narraylengths*nblocks
    write (idump, iostat=ierr) nblockarrays

 endif masterthread

 call start_threadwrite(id,idump,dumpfile)

 ierrs = 0
 nums = 0
 ilen = 0_8
 if (sphNGdump) then
    write_itype = .true.
 else
    write_itype = any(npartoftypetot(2:) > 0)
 endif
 do ipass=1,2
    do k=1,ndatatypes
       !
       ! Block 1 arrays (hydrodynamics)
       !
       ilen(1) = int(npart,kind=8)
       if (write_itype) call write_array(1,iphase,'itype',npart,k,ipass,idump,nums,ierrs(1),func=iamtype_int11)
       call write_array(1,xyzh,xyzh_label,3,npart,k,ipass,idump,nums,ierrs(2))
       if (use_dustgrowth) then
          call write_array(1,dustprop,dustprop_label,2,npart,k,ipass,idump,nums,ierrs(3))
          call write_array(1,VrelVf,VrelVf_label,npart,k,ipass,idump,nums,ierrs(3))
          call write_array(1,dustgasprop,dustgasprop_label,4,npart,k,ipass,idump,nums,ierrs(3))
       endif
       if (h2chemistry)  call write_array(1,abundance,abundance_label,nabundances,npart,k,ipass,idump,nums,ierrs(5))
       if (use_dust) call write_array(1,dustfrac,dustfrac_label,ndusttypes,npart,k,ipass,idump,nums,ierrs(7))
       if (use_dust) call write_array(1,tstop,tstop_label,ndustsmall,npart,k,ipass,idump,nums,ierrs(8))
       if (use_dustfrac) then
          do l=1,ndustsmall
             call write_array(1,deltav(:,l,:),deltav_label,3,npart,k,ipass,idump,nums,ierrs(10))
          enddo
       endif
       if (gr) then
          call write_array(1,pxyzu,pxyzu_label,maxvxyzu,npart,k,ipass,idump,nums,ierrs(8))
          call write_array(1,dens,'dens prim',npart,k,ipass,idump,nums,ierrs(8))
       endif
       if (eos_is_non_ideal(ieos) .or. (.not.store_dust_temperature .and. icooling > 0)) then
          call write_array(1,eos_vars(itemp,:),eos_vars_label(itemp),npart,k,ipass,idump,nums,ierrs(12))
       endif
       if (eos_is_non_ideal(ieos)) call write_array(1,eos_vars(igamma,:),eos_vars_label(igamma),npart,k,ipass,idump,nums,ierrs(12))

       call write_array(1,vxyzu,vxyzu_label,maxvxyzu,npart,k,ipass,idump,nums,ierrs(4))
       ! write pressure to file
       if ((eos_outputs_gasP(ieos) .or. eos_is_non_ideal(ieos)) .and. k==i_real) then
          call write_array(1,eos_vars,eos_vars_label,1,npart,k,ipass,idump,nums,ierrs(13),index=igasP)
       endif
       ! write X, Z, mu to file
       if (eos_outputs_mu(ieos)) then
          call write_array(1,eos_vars,eos_vars_label,1,npart,k,ipass,idump,nums,ierrs(13),index=imu)
          if (use_var_comp) then
             call write_array(1,eos_vars,eos_vars_label,1,npart,k,ipass,idump,nums,ierrs(13),index=iX)
             call write_array(1,eos_vars,eos_vars_label,1,npart,k,ipass,idump,nums,ierrs(13),index=iZ)
          endif
       endif

       ! smoothing length written as real*4 to save disk space
       call write_array(1,xyzh,xyzh_label,1,npart,k,ipass,idump,nums,ierrs(14),use_kind=4,index=4)
       if (maxalpha==maxp) call write_array(1,alphaind,(/'alpha'/),1,npart,k,ipass,idump,nums,ierrs(15))
       !if (maxalpha==maxp) then ! (uncomment this to write alphaloc to the full dumps)
       !   call write_array(1,alphaind,(/'alpha ','alphaloc'/),2,npart,k,ipass,idump,nums,ierrs(10))
       !endif
       if (ndivcurlv >= 1) call write_array(1,divcurlv,divcurlv_label,ndivcurlv,npart,k,ipass,idump,nums,ierrs(16))
       !if (maxdvdx==maxp) call write_array(1,dvdx,dvdx_label,9,npart,k,ipass,idump,nums,ierrs(17))
       if (gravity .and. maxgrav==maxp) then
          call write_array(1,poten,'poten',npart,k,ipass,idump,nums,ierrs(17))
       endif
#ifdef IND_TIMESTEPS
       if (.not.allocated(temparr)) allocate(temparr(npart))
       temparr(1:npart) = dtmax/2**ibin(1:npart)
       call write_array(1,temparr,'dt',npart,k,ipass,idump,nums,ierrs(18),use_kind=4)
#endif
       call write_array(1,iorig,'iorig',npart,k,ipass,idump,nums,ierrs(29))

#ifdef PRDRAG
       if (k==i_real) then
          if (.not.allocated(temparr)) allocate(temparr(npart))
          do l=1,npart
             temparr(l) = real4(beta(xyzh(1,l), xyzh(2,l), xyzh(3,l)))
          enddo
          call write_array(1,temparr,'beta_pr',npart,k,ipass,idump,nums,ierrs(19))
       endif
#endif
#ifdef LIGHTCURVE
       if (lightcurve) then
          call write_array(1,luminosity,'luminosity',npart,k,ipass,idump,nums,ierrs(20))
       endif
#endif
#ifdef KROME
       call write_array(1,abundance,abundance_label,krome_nmols,npart,k,ipass,idump,nums,ierrs(21))
       call write_array(1,gamma_chem,'gamma',npart,k,ipass,idump,nums,ierrs(22))
       call write_array(1,mu_chem,'mu',npart,k,ipass,idump,nums,ierrs(23))
       call write_array(1,T_gas_cool,'temp',npart,k,ipass,idump,nums,ierrs(24))
#endif
       if (do_nucleation) then
          call write_array(1,nucleation,nucleation_label,n_nucleation,npart,k,ipass,idump,nums,ierrs(25))
       endif
       If (itau_alloc == 1) then
          call write_array(1,tau,'tau',npart,k,ipass,idump,nums,ierrs(30))
       endif
       If (itauL_alloc == 1) then
           call write_array(1,tau_lucy,'tau_lucy',npart,k,ipass,idump,nums,ierrs(30))
       endif
       if (store_dust_temperature) then
          call write_array(1,dust_temp,'Tdust',npart,k,ipass,idump,nums,ierrs(26))
       endif
       if (do_radiation) then
          call write_array(1,rad,rad_label,maxirad,npart,k,ipass,idump,nums,ierrs(27))
          call write_array(1,radprop,radprop_label,maxradprop,npart,k,ipass,idump,nums,ierrs(28))
       endif
       if (any(ierrs(1:28) /= 0)) call error('write_dump','error writing hydro arrays')
    enddo

    do k=1,ndatatypes
       !
       ! Block 2 arrays (sink particles)
       !
       if (.not. sphNGdump .and. nptmass > 0 .and. nptmass <= maxptmass) then
          ilen(2) = int(nptmass,kind=8)
          call write_array(2,xyzmh_ptmass,xyzmh_ptmass_label,nsinkproperties,nptmass,k,ipass,idump,nums,ierrs(1))
          call write_array(2,vxyz_ptmass,vxyz_ptmass_label,3,nptmass,k,ipass,idump,nums,ierrs(2))
          if (any(ierrs(1:2) /= 0)) call error('write_dump','error writing sink particle arrays')
       endif
    enddo

    do k=1,ndatatypes
       !
       ! Block 4 arrays (MHD)
       !
       if (mhd) then
          ilen(4) = int(npart,kind=8)
          call write_array(4,Bxyz,Bxyz_label,3,npart,k,ipass,idump,nums,ierrs(1)) ! Bx,By,Bz
          call write_array(4,Bevol,Bevol_label,1,npart,k,ipass,idump,nums,ierrs(1),index=4) ! psi
          if (ndivcurlB >= 1) then
             call write_array(4,divcurlB,divcurlB_label,ndivcurlB,npart,k,ipass,idump,nums,ierrs(2))
          else
             call write_array(4,divBsymm,'divBsymm',npart,k,ipass,idump,nums,ierrs(2))
          endif
          if (any(ierrs(1:2) /= 0)) call error('write_dump','error writing MHD arrays')
#ifdef NONIDEALMHD
          if (mhd_nonideal) then
             call write_array(4,eta_nimhd,eta_nimhd_label,4,npart,k,ipass,idump,nums,ierrs(1))
             if (ierrs(1) /= 0) call error('write_dump','error writing non-ideal MHD arrays')
          endif
#endif
       endif
    enddo
    if (ipass==1) call write_block_header(narraylengths,ilen,nums,idump,ierr)
 enddo
 if (allocated(temparr)) deallocate(temparr)

 if (ierr /= 0) write(iprint,*) 'error whilst writing dumpfile '//trim(dumpfile)

 close(unit=idump)
 call end_threadwrite(id)

end subroutine write_fulldump_fortran

!--------------------------------------------------------------------
!+
!  subroutine to write output to small dump file
!  (ie. minimal output...)
!
!  note that small dumps are always SINGLE PRECISION
!  (faked to look like the default real is real*4)
!+
!-------------------------------------------------------------------

subroutine write_smalldump_fortran(t,dumpfile)
 use dim,        only:maxp,maxtypes,use_dust,lightcurve,use_dustgrowth
 use io,         only:idump,iprint,real4,id,master,error,warning,nprocs
 use part,       only:xyzh,xyzh_label,npart,Bxyz,Bxyz_label,&
                      npartoftypetot,update_npartoftypetot,&
                      maxphase,iphase,h2chemistry,nabundances,&
                      nptmass,nsinkproperties,xyzmh_ptmass,xyzmh_ptmass_label,&
                      abundance,abundance_label,mhd,dustfrac,iamtype_int11,&
                      dustprop,dustprop_label,dustfrac_label,ndusttypes,&
                      rad,rad_label,do_radiation,maxirad
 use dump_utils, only:open_dumpfile_w,dump_h,allocate_header,free_header,&
                      write_header,write_array,write_block_header
 use mpiutils,   only:reduceall_mpi
#ifdef LIGHTCURVE
 use part,       only:luminosity
#endif
 real,             intent(in) :: t
 character(len=*), intent(in) :: dumpfile
 integer(kind=8) :: ilen(4)
 integer         :: nums(ndatatypes,4)
 integer         :: ierr,ipass,k
 integer         :: nblocks,nblockarrays,narraylengths
 integer(kind=8) :: nparttot
 logical         :: write_itype
 type(dump_h)    :: hdr
!
!--collect global information from MPI threads
!
 nparttot = reduceall_mpi('+',npart)
 call update_npartoftypetot
 nblocks = nprocs

 narraylengths = 2
 if (mhd) narraylengths = 4

 masterthread: if (id==master) then
!
!--open dumpfile
!
    write(iprint,"(/,/,'-------->   TIME = ',g12.4,"// &
              "': small dump written to file ',a,'   <--------',/)")  t,trim(dumpfile)

    call open_dumpfile_w(idump,dumpfile,fileident('ST'),ierr,singleprec=.true.)
    if (ierr /= 0) then
       call error('write_smalldump','can''t create new dumpfile '//trim(dumpfile))
       return
    endif
!
!--single values
!
    hdr = allocate_header(nint=maxphead,nreal=maxphead,err=ierr)

    call fill_header(.false.,t,nparttot,npartoftypetot,nblocks,nptmass,hdr,ierr)
    if (ierr /= 0) call warning('write_smalldump','error filling header arrays')

    call write_header(idump,hdr,ierr,singleprec=.true.)
    if (ierr /= 0) call error('write_smalldump','error writing header to dumpfile')

    call free_header(hdr,ierr)
    if (ierr /= 0) call error('write_smalldump','error deallocating header')
!
!--arrays: number of array lengths
!
    nblockarrays = narraylengths*nblocks
    write (idump, iostat=ierr) nblockarrays
    if (ierr /= 0) call error('write_smalldump','error writing nblockarrays')

 endif masterthread

 call start_threadwrite(id,idump,dumpfile)

 nums = 0
 ilen = 0_8
 write_itype = (maxphase==maxp .and. any(npartoftypetot(2:) > 0))
 do ipass=1,2
    do k=1,ndatatypes
       !
       !--Block 1 (hydrodynamics)
       !
       ilen(1) = npart
       if (write_itype) call write_array(1,iphase,'itype',npart,k,ipass,idump,nums,ierr,func=iamtype_int11)
       call write_array(1,xyzh,xyzh_label,3,npart,k,ipass,idump,nums,ierr,singleprec=.true.)
       if (use_dustgrowth) then
          call write_array(1,dustprop,dustprop_label,2,npart,k,ipass,idump,nums,ierr,singleprec=.true.)
       endif
       if (h2chemistry .and. nabundances >= 1) &
          call write_array(1,abundance,abundance_label,1,npart,k,ipass,idump,nums,ierr,singleprec=.true.)
       if (use_dust) &
          call write_array(1,dustfrac,dustfrac_label,ndusttypes,npart,k,ipass,idump,nums,ierr,singleprec=.true.)
       call write_array(1,xyzh,xyzh_label,4,npart,k,ipass,idump,nums,ierr,index=4,use_kind=4)
#ifdef LIGHTCURVE
       if (lightcurve) call write_array(1,luminosity,'luminosity',npart,k,ipass,idump,nums,ierr,singleprec=.true.)
#endif
       if (do_radiation) call write_array(1,rad,rad_label,maxirad,npart,k,ipass,idump,nums,ierr,singleprec=.true.)
    enddo
    !
    !--Block 2 (sinks)
    !
    if (nptmass > 0) then
       ilen(2) = nptmass
       call write_array(2,xyzmh_ptmass,xyzmh_ptmass_label,nsinkproperties,nptmass,&
                        i_real,ipass,idump,nums,ierr,singleprec=.true.)
    endif
    !
    !--Block 4 (MHD)
    !
    if (mhd) then
       ilen(4) = npart
       do k=1,ndatatypes
          call write_array(4,Bxyz,Bxyz_label,3,npart,k,ipass,idump,nums,ierr,singleprec=.true.)
       enddo
    endif

    if (ipass==1) call write_block_header(narraylengths,ilen,nums,idump,ierr)
 enddo

 close(unit=idump)
 call end_threadwrite(id)
 return

end subroutine write_smalldump_fortran

!--------------------------------------------------------------------
!+
!  subroutine to read dump from file
!  needs to be able to read Phantom dumps as in write_fulldump
!  and also from standard sphNG dump files
!+
!-------------------------------------------------------------------

subroutine read_dump_fortran(dumpfile,tfile,hfactfile,idisk1,iprint,id,nprocs,ierr,headeronly,dustydisc)
 use memory,   only:allocate_memory
 use dim,      only:maxp,maxvxyzu,gravity,lightcurve,mhd,maxp_hard
 use io,       only:real4,master,iverbose,error,warning ! do not allow calls to fatal in this routine
 use part,     only:xyzh,vxyzu,massoftype,npart,npartoftype,maxtypes,iphase, &
                    maxphase,isetphase,nptmass,nsinkproperties,maxptmass,get_pmass, &
                    xyzmh_ptmass,vxyz_ptmass
 use dump_utils, only:skipblock,skip_arrays,check_tag,lenid,ndatatypes,read_header, &
                      open_dumpfile_r,get_error_text,ierr_realsize,free_header,read_block_header
 use mpiutils,   only:reduce_mpi,reduceall_mpi
 use sphNGutils, only:convert_sinks_sphNG,mass_sphng
 use options,    only:use_dustfrac
 character(len=*),  intent(in)  :: dumpfile
 real,              intent(out) :: tfile,hfactfile
 integer,           intent(in)  :: idisk1,iprint,id,nprocs
 integer,           intent(out) :: ierr
 logical, optional, intent(in)  :: headeronly
 logical, optional, intent(in)  :: dustydisc

 integer               :: number
 integer               :: iblock,nblocks,i1,i2,noffset,npartread,narraylengths
 integer(kind=8)       :: ilen(4)
 integer               :: nums(ndatatypes,4)
 integer(kind=8)       :: nparttot,nhydrothisblock,npartoftypetot(maxtypes),npartoftypetotact(maxtypes)
 logical               :: tagged,phantomdump,smalldump
 real                  :: dumr,alphafile
 character(len=lenid)  :: fileidentr
 type(dump_h)          :: hdr
 integer               :: i,ierrh

 if (id==master) write(iprint,"(/,1x,a,i3)") '>>> reading setup from file: '//trim(dumpfile)//' on unit ',idisk1
 opened_full_dump_fortran = .true.
 dt_read_in_fortran       = .false.
 !
 ! open dump file
 !
 call open_dumpfile_r(idisk1,dumpfile,fileidentr,ierr)

 !
 ! exit with error if file not readable by current routine
 !
 if (ierr /= 0) then
    call get_dump_size(fileidentr,smalldump)
    if (smalldump) then
       call error('read_dump','file is not a Phantom full dump')
       ierr = is_small_dump
       close(idisk1)
       return
    else
       call error('read_dump',get_error_text(ierr))
    endif
    !
    ! give helpful hint if precision of file is wrong
    !
    if (ierr == ierr_realsize) then
       select case(kind(dumr))
       case(4)
          write (*,"(a,/)") '   re-compile with DOUBLEPRECISION=yes'
       case(8)
          write (*,"(a,/)") '   re-compile with DOUBLEPRECISION=no'
       end select
    endif
    close(idisk1)
    return
 endif
 if (id==master) write(iprint,*) trim(fileidentr)

 ! extract file type from the fileid string
 call get_options_from_fileid(fileidentr,tagged,phantomdump,smalldump,use_dustfrac,ierr)

 !
 ! read header from the dump file
 !
 call read_header(idisk1,hdr,tagged,ierr)
 if (ierr /= 0) then
    call error('read_dump','error reading header from file')
    return
 endif
 !
 ! for backwards compatibility with old phantom files
 ! fake the tags as if they had been read from the file
 !
 if (.not.tagged) call fake_header_tags(hdr,phantomdump,mhd,maxtypes)

 call unfill_header(hdr,phantomdump,tagged,nparttot, &
                    nblocks,npart,npartoftype, &
                    tfile,hfactfile,alphafile,iprint,id,nprocs,ierr)
 if (ierr /= 0) then
    call error('read_dump','error extracting necessary information from file header')
    call free_header(hdr,ierrh)
    return
 endif

 call free_header(hdr,ierr)
!
!--arrays
!
!--number of array lengths
!
 read (idisk1, end=100) number
 narraylengths = number/nblocks
 if (iverbose >= 2 .and. id==master) then
    write(iprint,"(a,i3)") ' number of array sizes = ',narraylengths
    write(iprint,"(a,i3)") ' number of blocks      = ',nblocks
 endif
!
!--check this
!
 if (mhd .and. narraylengths < 4) then
    write (*,*) 'WARNING! readdump: MHD data not present in dumpfile'
    !ierr = 7
    !return
 elseif (narraylengths < 2 .or. narraylengths > 4) then
    write (*,*) 'error 7 in readdump, narraylengths=',narraylengths
    ierr = 7
    return
 endif

 npart = 0
 i2 = 0

 overblocks: do iblock=1,nblocks
! print*,' thread ',id,' block ',iblock
    nums = 0
    call read_block_header(narraylengths,ilen,nums,idisk1,ierr)
!
!--check block header for errors
!
    call check_block_header(narraylengths,nblocks,ilen,nums,nparttot,nhydrothisblock,nptmass,ierr)
    if (ierr /= 0) then
       call error('read_dump','error in array headers')
       return
    endif
!
!--exit after reading the file header if the optional argument
!  "headeronly" is present and set to true
!
    if (present(headeronly)) then
       if (headeronly) return
    endif

    if (iblock==1) then
!
!--Allocate main arrays
!
#ifdef INJECT_PARTICLES
       call allocate_memory(int(maxp_hard,kind=8))
#else
       call allocate_memory(nparttot)
#endif
    endif
!
!--determine whether or not to read this particular block
!  onto this particular thread, either in whole or in part
!  Also handles MPI -> non-MPI dump conversion and vice-versa.
!  Can be used by non-MPI codes to read isolated blocks only.
!
    call get_blocklimits(nhydrothisblock,nblocks,nprocs,id,iblock,noffset,npartread)
    i1 = i2 + 1
    i2 = i1 + (npartread - 1)
    npart = npart + npartread

    if (npartread <= 0 .and. nptmass <= 0) then
       print*,' SKIPPING BLOCK npartread = ',npartread
       call skipblock(idisk1,nums(:,1),nums(:,2),nums(:,3),nums(:,4),tagged,ierr)
       if (ierr /= 0) then
          print*,' error skipping block'
          return
       endif
       cycle overblocks
    elseif (npartread > 0) then
#ifdef MPI
       write(*,"(a,i5,2(a,i10),a,i5,a,i10,'-',i10)") &
     'thread ',id,' reading particles ',noffset+1,':',noffset+npartread,', from block ',iblock,' lims=',i1,i2
#else
       write(*,"(2(a,i10),a,i5,a,i10,'-',i10)") &
     ' reading particles ',noffset+1,':',noffset+npartread,', from block ',iblock,' lims=',i1,i2
#endif
    else
       write(*,"(a,i10,a)") ' WARNING! block contains no SPH particles, reading ',nptmass,' point mass particles only'
    endif

    if (.not. phantomdump) then
       print *, "allocating arrays for nptmass=", nptmass
       allocate(mass_sphng(maxp_hard))
    endif

    call read_phantom_arrays(i1,i2,noffset,narraylengths,nums,npartread,npartoftype,&
                          massoftype,nptmass,nsinkproperties,phantomdump,tagged,.false.,&
                          tfile,alphafile,idisk1,iprint,ierr)

    if (ierr /= 0) call warning('read_dump','error reading arrays from file')

 enddo overblocks

 !
 ! check npartoftype- breaks for sphng "type19" sinks
 ! post-itype conversion
 !
 if (maxphase==maxp .and. phantomdump) then
    npartoftypetot = npartoftype
    call count_particle_types(npartoftype)
    npartoftypetotact = reduceall_mpi('+',npartoftype)
    do i = 1,maxtypes
       if (npartoftypetotact(i) /= npartoftypetot(i)) then
          write(*,*) 'npartoftypetot    =',npartoftypetot
          write(*,*) 'npartoftypetotact =',npartoftypetotact
          call error('read_dump','particle type counts do not match header')
          ierr = 8
       endif
    enddo
 endif

 !
 ! convert sinks from sphNG -> Phantom
 !
 if (.not.phantomdump .and. nptmass > 0 .and. maxphase==maxp) then
    call convert_sinks_sphNG(npart,nptmass,iphase,xyzh,vxyzu,xyzmh_ptmass,vxyz_ptmass,ierr)
 endif

 call check_npartoftype(npartoftype,npart)
 if (.not. phantomdump) then
    deallocate(mass_sphng)
 endif

 if (narraylengths >= 4) then
    if (id==master) write(iprint,"(a,/)") ' <<< finished reading (MHD) file '
 else
    if (id==master) write(iprint,"(a,/)") ' <<< finished reading (hydro) file '
 endif
 close(idisk1)
 return

100 close (idisk1)
 call check_npartoftype(npartoftype,npart)
 write(iprint,"(a,/)") ' <<< ERROR! end of file reached in data read'
 ierr = 666
 return

end subroutine read_dump_fortran

subroutine check_npartoftype(npartoftype,npart)
 integer, intent(inout) :: npartoftype(:)
 integer, intent(in)    :: npart

 if (sum(npartoftype)==0) then
    print*,'WARNING: npartoftype not set in file, ASSUMING ALL PARTICLES ARE GAS'
    npartoftype(1) = npart
 endif

end subroutine check_npartoftype
!--------------------------------------------------------------------
!+
!  subroutine to read a small dump from file, as written
!  in write_smalldump
!+
!-------------------------------------------------------------------

subroutine read_smalldump_fortran(dumpfile,tfile,hfactfile,idisk1,iprint,id,nprocs,ierr,headeronly,dustydisc)
 use memory,   only:allocate_memory
 use dim,      only:maxvxyzu,mhd,maxphase,maxp
#ifdef INJECT_PARTICLES
 use dim,      only:maxp_hard
#endif
 use io,       only:real4,master,iverbose,error,warning ! do not allow calls to fatal in this routine
 use part,     only:npart,npartoftype,maxtypes,nptmass,nsinkproperties,maxptmass, &
                    massoftype
 use dump_utils, only:skipblock,skip_arrays,check_tag,open_dumpfile_r,get_error_text,&
                      ierr_realsize,read_header,extract,free_header,read_block_header
 use mpiutils,   only:reduce_mpi,reduceall_mpi
 use options,    only:use_dustfrac
 character(len=*),  intent(in)  :: dumpfile
 real,              intent(out) :: tfile,hfactfile
 integer,           intent(in)  :: idisk1,iprint,id,nprocs
 integer,           intent(out) :: ierr
 logical, optional, intent(in)  :: headeronly
 logical, optional, intent(in)  :: dustydisc

 integer               :: number
 integer               :: iblock,nblocks,i1,i2,noffset,npartread,narraylengths
 integer(kind=8)       :: ilen(4)
 integer               :: nums(ndatatypes,4)
 integer(kind=8)       :: nparttot,nhydrothisblock,npartoftypetot(maxtypes),npartoftypetotact(maxtypes)
 logical               :: tagged,phantomdump,smalldump
 real                  :: alphafile
 character(len=lenid)  :: fileidentr
 type(dump_h)          :: hdr
 integer               :: i

 if (id==master) write(iprint,"(/,1x,a,i3)") '>>> reading small dump file: '//trim(dumpfile)//' on unit ',idisk1
 opened_full_dump_fortran = .false.
 !
 ! open dump file
 !
 call open_dumpfile_r(idisk1,dumpfile,fileidentr,ierr,singleprec=.true.)
 if (ierr /= 0) then
    call error('read_smalldump',get_error_text(ierr))
    if (ierr == ierr_realsize) then
       if (id==master) write(*,*) ' *** this file appears to be a small dump written in double precision ***'
    endif
    ierr = 1
    return
 endif
 if (id==master) write(iprint,*) trim(fileidentr)

 ! extract file type from the fileid string
 call get_options_from_fileid(fileidentr,tagged,phantomdump,smalldump,use_dustfrac,ierr)

 if (.not.smalldump) then
    if (id==master) call error('read_smalldump','this routine only works for small dump files, aborting...')
    ierr = 2
    return
 else
    if (id==master) call warning('read_smalldump','*** VELOCITY WILL BE MISSING FROM SMALL DUMP FILES ***')
 endif
 if (.not.phantomdump) then
    if (id==master) call error('read_smalldump','this routine only works for phantom small dump files, aborting...')
    ierr = 3
    return
 endif
!
!--single values
!
 call read_header(idisk1,hdr,tagged,ierr,singleprec=.true.)
 if (ierr /= 0) then
    call error('read_smalldump','error reading header from file')
    return
 endif
 !
 ! for backwards compatibility with old phantom files
 ! fake the tags as if they had been read from the file
 !
 if (.not.tagged) call fake_header_tags(hdr,phantomdump,mhd,maxtypes)

 call unfill_header(hdr,phantomdump,tagged,nparttot, &
                    nblocks,npart,npartoftype, &
                    tfile,hfactfile,alphafile,iprint,id,nprocs,ierr)
 if (ierr /= 0) then
    call error('read_smalldump','error extracting header information')
    call free_header(hdr,ierr)
    return
 endif

 call free_header(hdr,ierr)
 !
 !--Allocate main arrays
 !
#ifdef INJECT_PARTICLES
 call allocate_memory(int(maxp_hard,kind=8))
#else
 call allocate_memory(nparttot)
#endif

!
!--arrays
!
!--number of array lengths
!
 read (idisk1, end=100) number
 narraylengths = number/nblocks
 if (iverbose >= 2 .and. id==master) then
    write(iprint,"(a,i3)") ' number of array sizes = ',narraylengths
    write(iprint,"(a,i3)") ' number of blocks      = ',nblocks
 endif
!
!--check this
!
 if (mhd .and. narraylengths < 4) then
    if (id==master) write (*,*) 'WARNING! readdump: MHD data not present in dumpfile'
    !ierr = 7
    !return
 elseif (narraylengths < 2 .or. narraylengths > 4) then
    if (id==master) write (*,*) 'error 7 in readdump, narraylengths=',narraylengths
    ierr = 7
    return
 endif

 npart = 0
 i2 = 0
 nums = 0

 overblocks: do iblock=1,nblocks
    nums = 0
    call read_block_header(narraylengths,ilen,nums,idisk1,ierr)
!
!--check block header for errors
!
    call check_block_header(narraylengths,nblocks,ilen,nums,nparttot,nhydrothisblock,nptmass,ierr)
    if (ierr /= 0) then
       call error('read_dump','error in array headers')
       return
    endif
!
!--exit after reading the file header if the optional argument
!  "headeronly" is present and set to true
!
    if (present(headeronly)) then
       if (headeronly) return
    endif
!
!--determine whether or not to read this particular block
!  onto this particular thread, either in whole or in part
!  Also handles MPI -> non-MPI dump conversion and vice-versa.
!  Can be used by non-MPI codes to read isolated blocks only.
!
    call get_blocklimits(nhydrothisblock,nblocks,nprocs,id,iblock,noffset,npartread)
    i1 = i2 + 1
    i2 = i1 + (npartread - 1)
    npart = npart + npartread
#ifdef MPI
    if (npart > maxp) then
       write(*,*) 'npart > maxp in readwrite_dumps'
       ierr = 1
       return
    endif
#endif
    if (npartread <= 0 .and. nptmass <= 0) then
       call skipblock(idisk1,nums(:,1),nums(:,2),nums(:,3),nums(:,4),tagged,ierr)
       if (ierr /= 0) then
          print*,' error skipping block'
          return
       endif
       cycle overblocks
    elseif (npartread > 0) then
#ifdef MPI
       write(*,"(a,i5,2(a,i10),a,i5,a,i10,'-',i10)") &
     'thread ',id,' reading particles ',noffset+1,':',noffset+npartread,', from block ',iblock,' lims=',i1,i2
#else
       write(*,"(2(a,i10),a,i5,a,i10,'-',i10)") &
     ' reading particles ',noffset+1,':',noffset+npartread,', from block ',iblock,' lims=',i1,i2
#endif
    else
       write(*,"(a,i10,a)") ' WARNING! block contains no SPH particles, reading ',nptmass,' point mass particles only'
    endif

    call read_phantom_arrays(i1,i2,noffset,narraylengths,nums,npartread,npartoftype,&
                          massoftype,nptmass,nsinkproperties,phantomdump,tagged,smalldump,&
                          tfile,alphafile,idisk1,iprint,ierr)

    if (ierr /= 0) call warning('read_dump','error reading arrays from file')

 enddo overblocks

 !
 ! determine npartoftype
 !
 npartoftypetot = npartoftype
 if (maxphase==maxp) then
    call count_particle_types(npartoftype)
    npartoftypetotact = reduceall_mpi('+',npartoftype)
    do i = 1,maxtypes
       if (npartoftypetotact(i) /= npartoftypetot(i)) then
          write(*,*) 'npartoftypetot    =',npartoftypetot
          write(*,*) 'npartoftypetotact =',npartoftypetotact
          call error('read_dump','particle type counts do not match header')
       endif
    enddo
 endif

 call check_npartoftype(npartoftype,npart)
 if (narraylengths >= 4) then
    if (id==master) write(iprint,"(a,/)") ' <<< finished reading (MHD) file '
 else
    if (id==master) write(iprint,"(a,/)") ' <<< finished reading (hydro) file '
 endif
 close(idisk1)
 return

100 close (idisk1)
 call check_npartoftype(npartoftype,npart)
 write(iprint,"(a,/)") ' <<< ERROR! end of file reached in data read'
 ierr = 666
 return

end subroutine read_smalldump_fortran

!--------------------------------------------------------------------
!+
!  read arrays from the main block in the file into the relevant
!  phantom modules
!+
!-------------------------------------------------------------------
subroutine read_phantom_arrays(i1,i2,noffset,narraylengths,nums,npartread,npartoftype,&
                               massoftype,nptmass,nsinkproperties,phantomdump,tagged,singleprec,&
                               tfile,alphafile,idisk1,iprint,ierr)
 use dump_utils, only:read_array,match_tag
 use dim,        only:use_dust,h2chemistry,maxalpha,maxp,gravity,maxgrav,maxvxyzu, do_nucleation, &
                      use_dustgrowth,maxdusttypes,ndivcurlv,maxphase,gr,store_dust_temperature
 use part,       only:xyzh,xyzh_label,vxyzu,vxyzu_label,dustfrac,abundance,abundance_label, &
                      alphaind,poten,xyzmh_ptmass,xyzmh_ptmass_label,vxyz_ptmass,vxyz_ptmass_label, &
                      Bevol,Bxyz,Bxyz_label,nabundances,iphase,idust,dustfrac_label, &
                      eos_vars,eos_vars_label,dustprop,dustprop_label,divcurlv,divcurlv_label,iX,iZ,imu, &
                      VrelVf,VrelVf_label,dustgasprop,dustgasprop_label,pxyzu,pxyzu_label,dust_temp, &
                      rad,rad_label,radprop,radprop_label,do_radiation,maxirad,maxradprop, &
<<<<<<< HEAD
                      nucleation,nucleation_label,n_nucleation,ikappa,tau,itau_alloc,tau_lucy,itauL_alloc,ithick,itemp,igasP,iorig
=======

                      nucleation,nucleation_label,n_nucleation,ikappa,tau,itau_alloc,ithick,itemp,igasP,iorig
 use sphNGutils, only:mass_sphng,got_mass,set_gas_particle_mass
>>>>>>> a0727241
 use eos,        only:ieos,eos_is_non_ideal,eos_outputs_gasP
#ifdef IND_TIMESTEPS
 use part,       only:dt_in
#endif
#ifdef KROME
 use krome_user, only: krome_nmols
 use part,       only: gamma_chem,mu_chem,T_gas_cool
#endif
#ifndef KROME
 integer, parameter :: krome_nmols = 0
#endif
 integer, intent(in)   :: i1,i2,noffset,narraylengths,nums(:,:),npartread,npartoftype(:),idisk1,iprint
 real,    intent(in)   :: massoftype(:)
 integer, intent(in)   :: nptmass,nsinkproperties
 logical, intent(in)   :: phantomdump,singleprec,tagged
 real,    intent(in)   :: tfile,alphafile
 integer, intent(out)  :: ierr
 logical               :: got_dustfrac(maxdusttypes)
 logical               :: match
 logical               :: got_iphase,got_xyzh(4),got_vxyzu(4),got_abund(nabundances),got_alpha,got_poten
 logical               :: got_sink_data(nsinkproperties),got_sink_vels(3),got_Bxyz(3)
 logical               :: got_krome_mols(krome_nmols),got_krome_T,got_krome_gamma,got_krome_mu,got_x,got_z,got_mu
 logical               :: got_nucleation(n_nucleation),got_ray_tracer
 logical               :: got_psi,got_gasP,got_temp,got_Tdust,got_dustprop(2),got_VrelVf,got_dustgasprop(4), &
                          got_divcurlv(4),got_raden(maxirad),got_kappa,got_pxyzu(4),got_iorig
 character(len=lentag) :: tag,tagarr(64)
 integer :: k,i,iarr,ik,ndustfraci

!
!--read array type 1 arrays
!
 got_iphase      = .false.
 got_xyzh        = .false.
 got_vxyzu       = .false.
 got_dustfrac    = .false.
 got_abund       = .false.
 got_alpha       = .false.
 got_poten       = .false.
 got_sink_data   = .false.
 got_sink_vels   = .false.
 got_Bxyz        = .false.
 got_psi         = .false.
 got_gasP        = .false.
 got_temp        = .false.
 got_dustprop    = .false.
 got_VrelVf      = .false.
 got_dustgasprop = .false.
 got_divcurlv    = .false.
 got_Tdust       = .false.
 got_krome_mols  = .false.
 got_krome_gamma = .false.
 got_krome_mu    = .false.
 got_krome_T     = .false.
 got_x           = .false.
 got_z           = .false.
 got_mu          = .false.
 got_nucleation  = .false.
 got_ray_tracer  = .false.
 got_raden       = .false.
 got_kappa       = .false.
 got_pxyzu       = .false.
 got_iorig       = .false.

 ndustfraci = 0
 over_arraylengths: do iarr=1,narraylengths

    do k=1,ndatatypes
       ik = k
       if (singleprec .and. k==i_real) ik = i_real4
       if (.not.tagged) call fake_array_tags(iarr,k,tagarr,phantomdump)
       do i=1,nums(k,iarr)
          match = .false.
          if (tagged) then
             read(idisk1,end=100) tag
          else
             tag = tagarr(i)
          endif
          !write(*,*) 'CHECKING '//trim(tag)
          select case(iarr)
          case(1)
             if (maxphase==maxp) call read_array(iphase,'itype',got_iphase,ik,i1,i2,noffset,idisk1,tag,match,ierr)
             call read_array(xyzh, xyzh_label, got_xyzh, ik,i1,i2,noffset,idisk1,tag,match,ierr)
             call read_array(vxyzu,vxyzu_label,got_vxyzu,ik,i1,i2,noffset,idisk1,tag,match,ierr)
             if (.not. phantomdump) then
                call read_array(iphase,'iphase',got_iphase,ik,i1,i2,noffset,idisk1,tag,match,ierr)
                call read_array(mass_sphng,'m',got_mass,ik,i1,i2,noffset,idisk1,tag,match,ierr)
             endif
             if (gr) call read_array(pxyzu,pxyzu_label,got_pxyzu,ik,i1,i2,noffset,idisk1,tag,match,ierr)
             if (use_dustgrowth) then
                call read_array(dustprop,dustprop_label,got_dustprop,ik,i1,i2,noffset,idisk1,tag,match,ierr)
                call read_array(VrelVf,VrelVf_label,got_VrelVf,ik,i1,i2,noffset,idisk1,tag,match,ierr)
                call read_array(dustgasprop,dustgasprop_label,got_dustgasprop,ik,i1,i2,noffset,idisk1,tag,match,ierr)
             endif
             if (use_dust) then
                if (any(tag == dustfrac_label)) then
                   ndustfraci = ndustfraci + 1
                   call read_array(dustfrac(ndustfraci,:),dustfrac_label(ndustfraci),got_dustfrac(ndustfraci), &
                                   ik,i1,i2,noffset,idisk1,tag,match,ierr)
                endif
             endif
             if (h2chemistry) then
                call read_array(abundance,abundance_label,got_abund,ik,i1,i2,noffset,idisk1,tag,match,ierr)
             endif
#ifdef KROME
             call read_array(abundance,abundance_label,got_krome_mols,ik,i1,i2,noffset,idisk1,tag,match,ierr)
             call read_array(gamma_chem,'gamma',got_krome_gamma,ik,i1,i2,noffset,idisk1,tag,match,ierr)
             call read_array(mu_chem,'mu',got_krome_mu,ik,i1,i2,noffset,idisk1,tag,match,ierr)
             call read_array(T_gas_cool,'temp',got_krome_T,ik,i1,i2,noffset,idisk1,tag,match,ierr)
#endif
             if (do_nucleation) then
                call read_array(nucleation,nucleation_label,got_nucleation,ik,i1,i2,noffset,idisk1,tag,match,ierr)
             endif
             if (itau_alloc == 1) then
                call read_array(tau,'tau',got_ray_tracer,ik,i1,i2,noffset,idisk1,tag,match,ierr)
             endif
             if (itauL_alloc == 1) then
                call read_array(tau_lucy,'tau_lucy',got_ray_tracer,ik,i1,i2,noffset,idisk1,tag,match,ierr)
             endif
             if (store_dust_temperature) then
                call read_array(dust_temp,'Tdust',got_Tdust,ik,i1,i2,noffset,idisk1,tag,match,ierr)
             endif
             if (eos_outputs_gasP(ieos) .or. eos_is_non_ideal(ieos)) then
                call read_array(eos_vars(igasP,:),eos_vars_label(igasP),got_gasP,ik,i1,i2,noffset,idisk1,tag,match,ierr)
             endif
             if (eos_is_non_ideal(ieos)) then
                call read_array(eos_vars(itemp,:),eos_vars_label(itemp),got_temp,ik,i1,i2,noffset,idisk1,tag,match,ierr)
             endif
             call read_array(eos_vars(iX,:),eos_vars_label(iX),got_x,ik,i1,i2,noffset,idisk1,tag,match,ierr)
             call read_array(eos_vars(iZ,:),eos_vars_label(iZ),got_z,ik,i1,i2,noffset,idisk1,tag,match,ierr)
             call read_array(eos_vars(imu,:),eos_vars_label(imu),got_mu,ik,i1,i2,noffset,idisk1,tag,match,ierr)
             if (maxalpha==maxp) call read_array(alphaind(1,:),'alpha',got_alpha,ik,i1,i2,noffset,idisk1,tag,match,ierr)
             !
             ! read divcurlv if it is in the file
             !
             if (ndivcurlv >= 1) call read_array(divcurlv,divcurlv_label,got_divcurlv,ik,i1,i2,noffset,idisk1,tag,match,ierr)
             !
             ! read gravitational potential if it is in the file
             !
             if (gravity .and. maxgrav==maxp) call read_array(poten,'poten',got_poten,ik,i1,i2,noffset,idisk1,tag,match,ierr)
#ifdef IND_TIMESTEPS
             !
             ! read dt if it is in the file
             !
             call read_array(dt_in,'dt',dt_read_in_fortran,ik,i1,i2,noffset,idisk1,tag,match,ierr)
#endif
             ! read particle ID's
             call read_array(iorig,'iorig',got_iorig,ik,i1,i2,noffset,idisk1,tag,match,ierr)

             if (do_radiation) then
                call read_array(rad,rad_label,got_raden,ik,i1,i2,noffset,idisk1,tag,match,ierr)
                call read_array(radprop(ikappa,:),radprop_label(ikappa),got_kappa,ik,i1,i2,noffset,idisk1,tag,match,ierr)
                call read_array(radprop(ithick,:),radprop_label(ithick),got_kappa,ik,i1,i2,noffset,idisk1,tag,match,ierr)
             endif
          case(2)
             print *, "case 2. Tag:", tag
             call read_array(xyzmh_ptmass,xyzmh_ptmass_label,got_sink_data,ik,1,nptmass,0,idisk1,tag,match,ierr)
             call read_array(vxyz_ptmass, vxyz_ptmass_label, got_sink_vels,ik,1,nptmass,0,idisk1,tag,match,ierr)
          case(4)
             call read_array(Bxyz,Bxyz_label,got_Bxyz,ik,i1,i2,noffset,idisk1,tag,match,ierr)
             call read_array(Bevol(4,:),'psi',got_psi,ik,i1,i2,noffset,idisk1,tag,match,ierr)
          end select
          if (.not.match) then
             !write(*,*) 'skipping '//trim(tag)
             read(idisk1,end=100) ! skip unknown array
          endif
       enddo
    enddo

 enddo over_arraylengths
 !
 ! check for errors
 !
 call check_arrays(i1,i2,noffset,npartoftype,npartread,nptmass,nsinkproperties,massoftype,&
                   alphafile,tfile,phantomdump,got_iphase,got_xyzh,got_vxyzu,got_alpha, &
                   got_krome_mols,got_krome_gamma,got_krome_mu,got_krome_T,got_x,got_z,got_mu, &
                   got_abund,got_dustfrac,got_sink_data,got_sink_vels,got_Bxyz,got_psi,got_dustprop,got_pxyzu,got_VrelVf, &
                   got_dustgasprop,got_temp,got_raden,got_kappa,got_Tdust,got_nucleation,got_iorig,iphase,&
                   xyzh,vxyzu,pxyzu,alphaind,xyzmh_ptmass,Bevol,iorig,iprint,ierr)
 if (.not. phantomdump) then
    print *, "Calling set_gas_particle_mass"
    call set_gas_particle_mass(mass_sphng)
 endif
 return
100 continue
 write(iprint,"(a,/)") ' <<< ERROR! end of file reached in data read'

end subroutine read_phantom_arrays

!------------------------------------------------------------
!+
!  subroutine to perform sanity checks on the array headers
!+
!------------------------------------------------------------
subroutine check_block_header(narraylengths,nblocks,ilen,nums,nparttot,nhydrothisblock,nptmass,ierr)
 use dim, only:maxptmass
 use io,  only:warning
 integer,         intent(in)  :: narraylengths,nblocks
 integer(kind=8), intent(in)  :: ilen(narraylengths),nparttot
 integer,         intent(in)  :: nums(:,:)
 integer(kind=8), intent(out) :: nhydrothisblock
 integer,         intent(out) :: nptmass,ierr

 nhydrothisblock = ilen(1)
 if (nblocks==1 .and. nhydrothisblock < nparttot) then
    ierr = 8
    write (*,*) 'ERROR in read_dump: npart wrong',nhydrothisblock,nparttot
    return
 endif
 if (narraylengths >= 2) then
    if (ilen(2) > 0) then
       nptmass = int(ilen(2),kind=4)
       if (nptmass > maxptmass) then
          write (*,*) 'error in readdump: nptmass = ',nptmass,' > maxptmass (',maxptmass,&
                      '): recompile using make MAXPTMASS=',nptmass
          ierr = 9
          return
       endif
    else
       if (ilen(2) < 0) then
          write(*,*) 'error in readdump: nptmass < 0 in dump header'
          ierr = 10
          return
       endif
       nptmass = 0
    endif
 else
    nptmass = 0
 endif

 if (nptmass == 0 .and. nums(i_real,2) > 0) then
    call warning('read_dump','got nptmass = 0 from header, but file has sink info (skipping...)')
 endif

 if (narraylengths >= 4) then
    if (ilen(4) /= nhydrothisblock) then
       write(*,*) 'ERROR: MHD dimensions differ from hydro ',ilen(4),nhydrothisblock
       ierr = 9
       return
    endif
 endif

end subroutine check_block_header

!--------------------------------------------------------------------
!+
!  utility to extract header variables to phantom
!+
!-------------------------------------------------------------------
subroutine unfill_header(hdr,phantomdump,got_tags,nparttot, &
                         nblocks,npart,npartoftype, &
                         tfile,hfactfile,alphafile,iprint,id,nprocs,ierr)
 use dim,        only:maxdustlarge,use_dust
 use io,         only:master ! check this
 use eos,        only:isink
 use part,       only:maxtypes,igas,idust,ndustsmall,ndustlarge,ndusttypes,&
                      npartoftypetot
 use units,      only:udist,umass,utime,set_units_extra,set_units
 use dump_utils, only:extract,dump_h
 use fileutils,  only:make_tags_unique
 type(dump_h),    intent(in)  :: hdr
 logical,         intent(in)  :: phantomdump,got_tags
 integer(kind=8), intent(out) :: nparttot
 integer,         intent(out) :: nblocks,npart,npartoftype(maxtypes)
 real,            intent(out) :: tfile,hfactfile,alphafile
 integer,         intent(in)  :: iprint,id,nprocs
 integer,         intent(out) :: ierr
 integer         :: nparttoti,npartoftypetoti(maxtypes),ntypesinfile,nptinfile
 integer         :: ierr1,ierrs(3),i,counter
 integer(kind=8) :: ntypesinfile8
 character(len=10) :: dust_label(maxdustlarge)

 ierr = 0
 nparttot = 0
 npartoftypetot(:) = 0
 npart = 0
 npartoftype(:) = 0
 isink = 0
 call extract('ntypes',ntypesinfile,hdr,ierr1)
 if (ierr1 /= 0 .or. ntypesinfile < 1) then
    if (phantomdump .and. got_tags) then
       ierr = 4
       return
    else
       ntypesinfile = 5
    endif
 endif

 ! extract quantities from integer header
 call extract('nparttot',nparttoti,hdr,ierr1)
 if (ierr1 /= 0) then
    ierr = 5
    return
 endif
 if (ntypesinfile > maxtypes) then
    write(*,*) 'WARNING: number of particle types in file exceeds array limits'
    write(*,*) 'READING ONLY FIRST ',maxtypes,' OF ',ntypesinfile,' particle types'
    ntypesinfile = maxtypes
 endif
 call extract('npartoftype',npartoftypetoti(1:ntypesinfile),hdr,ierr1)
 if (ierr1 /= 0) then
    npartoftype(1) = nparttoti  ! assume only gas particles
 endif
 call extract('nblocks',nblocks,hdr,ierr1,default=1)
 if (ierr1 /= 0) write(*,*) 'number of MPI blocks not read: assuming 1'

 nparttot = int(nparttoti,kind=8)
 npartoftypetot = int(npartoftypetoti,kind=8)
 if (nblocks==1) then
    npartoftype(1:ntypesinfile) = int(npartoftypetot(1:ntypesinfile))
    if (npartoftype(idust) > 0) write(*,*) 'n(gas) = ',npartoftype(igas)
    counter = 0
    do i=1,maxdustlarge
       if (npartoftype(idust+i-1) > 0) then
          counter = counter + 1
       endif
    enddo
    dust_label = 'dust'
    call make_tags_unique(counter,dust_label)
    do i=1,counter
       write(*,*) 'n('//trim(dust_label(i))//') = ',npartoftype(idust+i-1)
    enddo
 endif
 call extract('isink',isink,hdr,ierr1)

!--non-MPI dumps
 if (nprocs==1) then
    if (nparttoti > huge(npart)) then
       write (*,*) 'ERROR in readdump: number of particles exceeds 32 bit limit, must use int(kind=8)''s ',nparttoti
       ierr = 4
       return
    endif
 endif
 if (nblocks==1) then
    npart = int(nparttoti)
    nparttot = npart
    if (id==master) write (iprint,*) 'npart = ',npart
 endif
 if (got_tags) then
    call extract('ntypes',ntypesinfile8,hdr,ierr1)
    ntypesinfile = int(ntypesinfile8)
 endif
 if (ntypesinfile > maxtypes) then
    write(*,*) 'WARNING: number of particle types in file exceeds array limits'
    write(*,*) 'READING ONLY FIRST ',maxtypes,' OF ',ntypesinfile,' particle types'
    ntypesinfile = maxtypes
 endif
 call extract('nparttot',nparttot,hdr,ierr1)
 if (nblocks > 1) then
    call extract('npartoftype',npartoftype(1:ntypesinfile),hdr,ierr1)
 endif
 if (id==master) write(*,*) 'npart(total) = ',nparttot
!
!--number of dust species
!
 if (use_dust) then
    call extract('ndustsmall',ndustsmall,hdr,ierrs(1))
    call extract('ndustlarge',ndustlarge,hdr,ierrs(2))
    if (any(ierrs(1:2) /= 0)) then
       call extract('ndustfluids',ndustsmall,hdr,ierrs(1)) ! for backwards compatibility
       if (ierrs(1) /= 0) write(*,*) 'ERROR reading number of small/large grain types from file header'
    endif
    ndusttypes = ndustsmall + ndustlarge
 endif
!
!--units
!
 call extract('udist',udist,hdr,ierrs(1))
 call extract('umass',umass,hdr,ierrs(2))
 call extract('utime',utime,hdr,ierrs(3))
 if (all(ierrs(1:3)==0)) then
    call set_units_extra()
 else
    write(iprint,*) 'ERROR reading units from dump file, assuming default'
    call set_units()  ! use default units
 endif
 ! get nptmass from header, needed to figure out if gwinspiral info is sensible
 call extract('nptmass',nptinfile,hdr,ierrs(1))
!--default real
 call unfill_rheader(hdr,phantomdump,ntypesinfile,nptinfile,&
                     tfile,hfactfile,alphafile,iprint,ierr)
 if (ierr /= 0) return

 if (id==master) write(iprint,*) 'time = ',tfile

end subroutine unfill_header

!--------------------------------------------------------------------
!+
!  subroutine to fill the real header with various things
!+
!-------------------------------------------------------------------
subroutine fill_header(sphNGdump,t,nparttot,npartoftypetot,nblocks,nptmass,hdr,ierr)
 use eos,            only:write_headeropts_eos,polyk2
 use options,        only:tolh,alpha,alphau,alphaB,iexternalforce,ieos
 use part,           only:massoftype,hfact,Bextx,Bexty,Bextz,ndustsmall,ndustlarge,&
                          idust,grainsize,graindens,ndusttypes
 use checkconserved, only:get_conserv,etot_in,angtot_in,totmom_in,mdust_in
 use setup_params,   only:rhozero
 use timestep,       only:dtmax,dtmax0,C_cour,C_force
 use externalforces, only:write_headeropts_extern
 use boundary,       only:xmin,xmax,ymin,ymax,zmin,zmax
 use dump_utils,     only:reset_header,add_to_rheader,add_to_header,add_to_iheader,num_in_header
 use dim,            only:use_dust,maxtypes,use_dustgrowth,do_nucleation, &
                          phantom_version_major,phantom_version_minor,phantom_version_micro,periodic
 use units,          only:udist,umass,utime,unit_Bfield
 use dust_formation, only:write_headeropts_dust_formation

 logical,         intent(in)    :: sphNGdump
 real,            intent(in)    :: t
 integer(kind=8), intent(in)    :: nparttot,npartoftypetot(:)
 integer,         intent(in)    :: nblocks,nptmass
 type(dump_h),    intent(inout) :: hdr
 integer,         intent(out)   :: ierr
 integer :: number

 ierr = 0
 ! default int
 call add_to_iheader(int(nparttot),'nparttot',hdr,ierr)
 call add_to_iheader(maxtypes,'ntypes',hdr,ierr)
 call add_to_iheader(int(npartoftypetot(1:maxtypes)),'npartoftype',hdr,ierr)
 call add_to_iheader(nblocks,'nblocks',hdr,ierr)
 call add_to_iheader(nptmass,'nptmass',hdr,ierr)
 call add_to_iheader(ndustlarge,'ndustlarge',hdr,ierr)
 call add_to_iheader(ndustsmall,'ndustsmall',hdr,ierr)
 call add_to_iheader(idust,'idust',hdr,ierr)
 call add_to_iheader(phantom_version_major,'majorv',hdr,ierr)
 call add_to_iheader(phantom_version_minor,'minorv',hdr,ierr)
 call add_to_iheader(phantom_version_micro,'microv',hdr,ierr)

 ! int*8
 call add_to_header(nparttot,'nparttot',hdr,ierr)
 call add_to_header(int(maxtypes,kind=8),'ntypes',hdr,ierr)
 call add_to_header(npartoftypetot(1:maxtypes),'npartoftype',hdr,ierr)

 ! int*4
 call add_to_header(iexternalforce,'iexternalforce',hdr,ierr)
 call add_to_header(ieos,'ieos',hdr,ierr)
 call write_headeropts_eos(ieos,hdr,ierr)

 ! default real variables
 call add_to_rheader(t,'time',hdr,ierr)
 call add_to_rheader(dtmax,'dtmax',hdr,ierr)
 if (dtmax0 > 0.) then
    call add_to_rheader(dtmax0,'dtmax0',hdr,ierr)
 else
    call add_to_rheader(dtmax, 'dtmax0',hdr,ierr)
 endif
 call add_to_rheader(rhozero,'rhozero',hdr,ierr)
 if (sphNGdump) then ! number = 23
    call add_to_rheader(0.,'escaptot',hdr,ierr)
    call add_to_rheader(0.,'tkin',hdr,ierr)
    call add_to_rheader(0.,'tgrav',hdr,ierr)
    call add_to_rheader(0.,'tterm',hdr,ierr)
    call add_to_rheader(0.,'anglostx',hdr,ierr)
    call add_to_rheader(0.,'anglosty',hdr,ierr)
    call add_to_rheader(0.,'anglostz',hdr,ierr)
    call add_to_rheader(0.,'specang',hdr,ierr)
    call add_to_rheader(0.,'ptmassin',hdr,ierr)
    call add_to_rheader(0.,'tmag',hdr,ierr)
    call add_to_rheader(Bextx,'Bextx',hdr,ierr)
    call add_to_rheader(Bexty,'Bexty',hdr,ierr)
    call add_to_rheader(Bextz,'Bextz',hdr,ierr)
    call add_to_rheader(0.,'hzero',hdr,ierr)
    call add_to_rheader(1.5*polyk2,'uzero_n2',hdr,ierr)
    call add_to_rheader(0.,'hmass',hdr,ierr)
    call add_to_rheader(0.,'gapfac',hdr,ierr)
    call add_to_rheader(0.,'pmassinitial',hdr,ierr)
 else ! number = 49
    call add_to_rheader(hfact,'hfact',hdr,ierr)
    call add_to_rheader(tolh,'tolh',hdr,ierr)
    call add_to_rheader(C_cour,'C_cour',hdr,ierr)
    call add_to_rheader(C_force,'C_force',hdr,ierr)
    call add_to_rheader(alpha,'alpha',hdr,ierr)
    call add_to_rheader(alphau,'alphau',hdr,ierr)
    call add_to_rheader(alphaB,'alphaB',hdr,ierr)
    call add_to_rheader(massoftype,'massoftype',hdr,ierr) ! array
    if (do_nucleation) call write_headeropts_dust_formation(hdr,ierr)
    call add_to_rheader(Bextx,'Bextx',hdr,ierr)
    call add_to_rheader(Bexty,'Bexty',hdr,ierr)
    call add_to_rheader(Bextz,'Bextz',hdr,ierr)
    call add_to_rheader(0.,'dum',hdr,ierr)
    if (iexternalforce /= 0) call write_headeropts_extern(iexternalforce,hdr,t,ierr)
    if (periodic) then
       call add_to_rheader(xmin,'xmin',hdr,ierr)
       call add_to_rheader(xmax,'xmax',hdr,ierr)
       call add_to_rheader(ymin,'ymin',hdr,ierr)
       call add_to_rheader(ymax,'ymax',hdr,ierr)
       call add_to_rheader(zmin,'zmin',hdr,ierr)
       call add_to_rheader(zmax,'zmax',hdr,ierr)
    endif
    call add_to_rheader(get_conserv,'get_conserv',hdr,ierr)
    call add_to_rheader(etot_in,'etot_in',hdr,ierr)
    call add_to_rheader(angtot_in,'angtot_in',hdr,ierr)
    call add_to_rheader(totmom_in,'totmom_in',hdr,ierr)
    call add_to_rheader(mdust_in(1:ndusttypes),'mdust_in',hdr,ierr)
    if (use_dust) then
       call add_to_rheader(grainsize(1:ndusttypes),'grainsize',hdr,ierr)
       call add_to_rheader(graindens(1:ndusttypes),'graindens',hdr,ierr)
    endif
 endif

 ! real*8
 call add_to_header(udist,'udist',hdr,ierr)
 call add_to_header(umass,'umass',hdr,ierr)
 call add_to_header(utime,'utime',hdr,ierr)
 call add_to_header(unit_Bfield,'umagfd',hdr,ierr)

 if (ierr /= 0) write(*,*) ' ERROR: arrays too small writing rheader'

 number = num_in_header(hdr%realtags)
 if (number >= maxphead) then
    write(*,*) 'error: header arrays too small for number of items in header: will be truncated'
 endif

end subroutine fill_header

!--------------------------------------------------------------------
!+
!  subroutine to set runtime parameters having read the real header
!+
!-------------------------------------------------------------------
subroutine unfill_rheader(hdr,phantomdump,ntypesinfile,nptmass,&
                          tfile,hfactfile,alphafile,iprint,ierr)
 use io,             only:id,master
 use dim,            only:maxvxyzu,nElements,use_dust,use_dustgrowth,use_krome,do_nucleation
 use eos,            only:extract_eos_from_hdr, read_headeropts_eos
 use options,        only:ieos,iexternalforce
 use part,           only:massoftype,Bextx,Bexty,Bextz,mhd,periodic,&
                          maxtypes,grainsize,graindens,ndusttypes
 use checkconserved, only:get_conserv,etot_in,angtot_in,totmom_in,mdust_in
 use setup_params,   only:rhozero
 use externalforces, only:read_headeropts_extern,extract_iextern_from_hdr
 use boundary,       only:xmin,xmax,ymin,ymax,zmin,zmax,set_boundary
 use dump_utils,     only:extract
 use dust,           only:grainsizecgs,graindenscgs
 use units,          only:unit_density,udist
 use timestep,       only:dtmax0
 use dust_formation, only:read_headeropts_dust_formation
 type(dump_h), intent(in)  :: hdr
 logical,      intent(in)  :: phantomdump
 integer,      intent(in)  :: iprint,ntypesinfile,nptmass
 real,         intent(out) :: tfile,hfactfile,alphafile
 integer,      intent(out) :: ierr

 integer, parameter :: lu = 173
 integer            :: ierrs(10),iextern_in_file
 real               :: xmini,xmaxi,ymini,ymaxi,zmini,zmaxi,dtmaxi
 real               :: alphaufile,alphaBfile,C_courfile,C_forcefile,tolhfile
 logical            :: iexist

 ierr  = 0
 call extract('time',tfile,hdr,ierr)
 if (ierr/=0)  call extract('gt',tfile,hdr,ierr)  ! this is sphNG's label for time
 call extract('dtmax',dtmaxi,hdr,ierr)
 call extract('dtmax0',dtmax0,hdr,ierr)
 call extract('rhozero',rhozero,hdr,ierr)
 Bextx = 0.
 Bexty = 0.
 Bextz = 0.
 if (phantomdump) then
    call extract('hfact',hfactfile,hdr,ierr)
    call extract('tolh',tolhfile,hdr,ierr)
    call extract('C_cour',C_courfile,hdr,ierr)
    call extract('C_force',C_forcefile,hdr,ierr)
    call extract('alpha',alphafile,hdr,ierr)
    if (maxvxyzu >= 4) then
       call extract('alphau',alphaufile,hdr,ierr)
    else
       alphaufile = 0.
    endif
    if (mhd) then
       call extract('alphaB',alphaBfile,hdr,ierr)
    endif

    if (extract_eos_from_hdr) call extract('ieos',ieos,hdr,ierr)

    call extract('massoftype',massoftype(1:ntypesinfile),hdr,ierr)
    if (ierr /= 0) then
       write(*,*) '*** ERROR reading massoftype from dump header ***'
       ierr = 4
    endif
    if (do_nucleation) then
       call read_headeropts_dust_formation(hdr,ierr)
       if (ierr /= 0) ierr = 6
    endif

    call extract('iexternalforce',iextern_in_file,hdr,ierrs(1))
    if (extract_iextern_from_hdr) iexternalforce = iextern_in_file
    if (iexternalforce /= 0) then
       call read_headeropts_extern(iexternalforce,hdr,nptmass,ierrs(1))
       if (ierrs(1) /= 0) ierr = 5
    elseif (iextern_in_file /= 0) then
       call read_headeropts_extern(iextern_in_file,hdr,nptmass,ierrs(1))
       if (ierrs(1) /= 0) ierr = 5
    endif
 else
    massoftype(1) = 0.
    hfactfile = 0.
 endif

 call read_headeropts_eos(ieos,hdr,ierr)

 if (periodic) then
    call extract('xmin',xmini,hdr,ierrs(1))
    call extract('xmax',xmaxi,hdr,ierrs(2))
    call extract('ymin',ymini,hdr,ierrs(3))
    call extract('ymax',ymaxi,hdr,ierrs(4))
    call extract('zmin',zmini,hdr,ierrs(5))
    call extract('zmax',zmaxi,hdr,ierrs(6))
    if (any(ierrs(1:6) /= 0)) then
       write(*,"(2(/,a))") ' ERROR: dump does not contain boundary positions', &
                           '        but we are using periodic boundaries'
       inquire(file='bound.tmp',exist=iexist)
       if (iexist) then
          open(unit=lu,file='bound.tmp')
          read(lu,*) xmini,xmaxi,ymini,ymaxi,zmini,zmaxi
          close(lu)
          call set_boundary(xmini,xmaxi,ymini,ymaxi,zmini,zmaxi)
          write(*,"(a,6(es10.3,1x))") ' READ from bound.tmp ',xmin,xmax,ymin,ymax,zmin,zmax
       else
          write(*,"(3(/,a),/,/,a)") ' To silence this error and restart from an older dump file ', &
                           ' create an ascii file called "bound.tmp" in the current directory', &
                           ' with xmin,xmax,ymin,ymax,zmin & zmax in it, e.g.: ', &
                           ' 0. 1. 0. 1. 0. 1.'
          ierr = 5  ! spit fatal error
       endif
    else
       call set_boundary(xmini,xmaxi,ymini,ymaxi,zmini,zmaxi)
    endif
 endif

 if (mhd) then
    call extract('Bextx',Bextx,hdr,ierrs(1))
    call extract('Bexty',Bexty,hdr,ierrs(2))
    call extract('Bextz',Bextz,hdr,ierrs(3))
    if (id==master) then
       if (any(ierrs(1:3) /= 0)) then
          write(*,*) 'ERROR reading external field (setting to zero)'
       else
          write(*,*) 'External field found, Bext = ',Bextx,Bexty,Bextz
       endif
    endif
 endif

 ! values to track that conserved values remain conserved
 call extract('get_conserv',get_conserv,hdr,ierrs(1))
 call extract('etot_in',    etot_in,    hdr,ierrs(2))
 call extract('angtot_in',  angtot_in,  hdr,ierrs(3))
 call extract('totmom_in',  totmom_in,  hdr,ierrs(4))
 call extract('mdust_in',   mdust_in(1:ndusttypes), hdr,ierrs(5))
 if (any(ierrs(1:4) /= 0)) then
    write(*,*) 'ERROR reading values to verify conservation laws.  Resetting initial values.'
    get_conserv = 1.0
 endif


 !--pull grain size and density arrays if they are in the header
 !-- i.e. if dustgrowth is not ON
 if (use_dust .and. .not.use_dustgrowth) then
    call extract('grainsize',grainsize(1:ndusttypes),hdr,ierrs(1))
    call extract('graindens',graindens(1:ndusttypes),hdr,ierrs(2))
    if (any(ierrs(1:2) /= 0)) then
       write(*,*) 'ERROR reading grain size/density from file header'
       grainsize(1) = grainsizecgs/udist
       graindens(1) = graindenscgs/unit_density
    endif
 endif

 return
end subroutine unfill_rheader


!-----------------------------------------------------------------
!+
!  if tags not read, give expected order of variables in header
!  this is for backwards compatibility with old (untagged) format
!+
!-----------------------------------------------------------------
subroutine fake_header_tags(hdr,phantomdump,mhd,maxtypes)
 type(dump_h), intent(inout) :: hdr
 logical,      intent(in)    :: phantomdump,mhd
 integer,      intent(in)    :: maxtypes
 character(len=lentag) :: tagarr(49)
 integer :: nread,n

 ! default int
 tagarr(1) = 'nparttot'
 tagarr(2:6) =  'npartoftype'
 tagarr(7) = 'nblocks'
 tagarr(8) = 'isink'
 if (allocated(hdr%inttags)) then
    n = min(size(hdr%inttags),8)
    hdr%inttags(1:n) = tagarr(1:n)
 endif

 ! int*8
 tagarr(1) = 'nparttot'
 tagarr(2:1+maxtypes) = 'npartoftype'
 if (allocated(hdr%int8tags)) then
    n = min(size(hdr%int8tags),1+maxtypes)
    hdr%int8tags(1:n) = tagarr(1:n)
 endif

 ! default real
 nread = hdr%nums(i_real)
 tagarr = ''
 if (nread > 5) then
    tagarr(1:5) = (/'time   ','dtmax  ','gamma  ','rhozero','RK2    '/)
 endif
 if (phantomdump) then
    if (nread >= 14) then
       tagarr(6:14) = (/'hfact   ','tolh    ','C_cour  ','C_force ', &
                       'alpha   ','alphau  ','alphaB  ','polyk2  ','qfacdisc'/)
    endif
    if (nread >= 19) tagarr(15:19) = 'massoftype'
    if (mhd .and. nread >= 22) tagarr(20:22) = (/'Bextx','Bexty','Bextz'/)

    ! 20 quantities related to external binary potential
    if (nread >= 24) then
       tagarr(24:40) = (/'x1 ','y1 ','z1 ','m1 ','h1 ','x2 ','y2 ','z2 ','m2 ', &
                        'h2 ','vx1','vy1','vz1','vx2','vy2','vz2','a0 '/)
       tagarr(41:43) = (/'direction    ','accretedmass1','accretedmass2'/)
    endif

    if (nread >= 49) tagarr(44:49) = (/'xmin','xmax','ymin','ymax','zmin','zmax'/)
 else
    if (mhd .and. nread >= 18) tagarr(16:18) = (/'Bextx','Bexty','Bextz'/)
 endif
 if (allocated(hdr%realtags)) then
    n = min(size(hdr%realtags),nread)
    hdr%realtags(1:n) = tagarr(1:n)
 endif

 ! real*8
 tagarr(1:3) = (/'udist','umass','utime'/)
 if (allocated(hdr%real8tags)) then
    n = min(size(hdr%real8tags),3)
    hdr%real8tags(1:n) = tagarr(1:n)
 endif

end subroutine fake_header_tags

!-----------------------------------------------------------------
!+
!  if tags not read, give expected order of variables in header
!  this is for backwards compatibility with old (untagged) format
!+
!-----------------------------------------------------------------
subroutine fake_array_tags(iblock,ikind,tags,phantomdump)
 use dim, only:maxvxyzu,h2chemistry
 integer, intent(in) :: iblock,ikind
 logical, intent(in) :: phantomdump
 character(len=lentag), intent(out) :: tags(:)
 integer :: ilen

 tags = ''
 select case(iblock)
 case(1) ! hydro arrays
    select case(ikind)
    case(i_int1)
       tags = (/'itype'/)
    case(i_real)
       if (phantomdump) then
          ilen = 6
          tags(1:ilen) = (/'x ','y ','z ','vx','vy','vz'/)
       else
          ilen = 8
          tags(1:ilen) = (/'x ','y ','z ','m ','h ','vx','vy','vz'/)
       endif
       if (maxvxyzu >= 4) then
          ilen = ilen + 1
          tags(ilen) = 'u'
       endif
       if (h2chemistry) then
          tags(ilen+1:ilen+5) = (/'h2ratio','abHIq  ','abhpq  ','abeq   ','abco   '/)
          ilen = ilen + 5
       endif
    case(i_real4)
       ilen = 1
       tags(ilen) = 'h'
       ilen = ilen + 1
       tags(ilen) = 'alpha'
    end select
 case(2) ! sink particle arrays
    if (ikind==i_real) then
       tags(1:4) = (/'x','y','z','m'/)
       tags(5:9) = (/'hsoft    ','maccreted','spinx    ','spiny    ','spinz    '/)
       tags(10:12) = (/'vx','vy','vz'/)
    endif
 case(4) ! MHD arrays
    if (ikind==i_real4) then
       tags = (/'Bx','By','Bz'/)
    endif
 end select

end subroutine fake_array_tags

subroutine count_particle_types(npartoftype)
 use part, only:iphase,iamtype,npart
 integer, intent(out) :: npartoftype(:)
 integer :: i, itype

 npartoftype(:) = 0
 do i = 1, npart
    itype = iamtype(iphase(i))
    if (itype  >  8) then
       print *, "particle i=", i,"is type", itype
       cycle
    endif
    npartoftype(itype) = npartoftype(itype) + 1
 enddo

end subroutine count_particle_types

end module readwrite_dumps_fortran<|MERGE_RESOLUTION|>--- conflicted
+++ resolved
@@ -1128,13 +1128,9 @@
                       eos_vars,eos_vars_label,dustprop,dustprop_label,divcurlv,divcurlv_label,iX,iZ,imu, &
                       VrelVf,VrelVf_label,dustgasprop,dustgasprop_label,pxyzu,pxyzu_label,dust_temp, &
                       rad,rad_label,radprop,radprop_label,do_radiation,maxirad,maxradprop, &
-<<<<<<< HEAD
+
                       nucleation,nucleation_label,n_nucleation,ikappa,tau,itau_alloc,tau_lucy,itauL_alloc,ithick,itemp,igasP,iorig
-=======
-
-                      nucleation,nucleation_label,n_nucleation,ikappa,tau,itau_alloc,ithick,itemp,igasP,iorig
  use sphNGutils, only:mass_sphng,got_mass,set_gas_particle_mass
->>>>>>> a0727241
  use eos,        only:ieos,eos_is_non_ideal,eos_outputs_gasP
 #ifdef IND_TIMESTEPS
  use part,       only:dt_in
