--- conflicted
+++ resolved
@@ -133,11 +133,7 @@
 !----------------------------------------------------------------
 subroutine startrun(infile,logfile,evfile,dumpfile)
  use mpiutils,         only:reduce_mpi,waitmyturn,endmyturn,reduceall_mpi,barrier_mpi
-<<<<<<< HEAD
- use dim,              only:maxp,maxalpha,maxvxyzu,nalpha,calc_erot,ndusttypes
-=======
- use dim,              only:maxp,maxalpha,maxvxyzu,nalpha
->>>>>>> 30f8ee2f
+ use dim,              only:maxp,maxalpha,maxvxyzu,nalpha,ndusttypes
  use deriv,            only:derivs
  use evwrite,          only:init_evfile,write_evfile,write_evlog
  use io,               only:idisk1,iprint,ievfile,error,iwritein,flush_warnings,&
@@ -484,20 +480,13 @@
     if (ntot > 0) call derivs(1,npart,npart,xyzh,vxyzu,fxyzu,fext,divcurlv,divcurlB,&
                               Bevol,dBevol,dustfrac,ddustfrac,time,0.,dtnew_first)
     if (use_dustfrac) then
-       ! set s = sqrt(eps/(1-eps)) from the initial dustfrac setting now we know rho
+       ! set grainsize parameterisation from the initial dustfrac setting now we know rho
        do i=1,npart
           if (.not.isdead_or_accreted(xyzh(4,i))) then
-<<<<<<< HEAD
-             if (ntypes > 1 .and. maxphase==maxp) then
-                pmassi = massoftype(iamtype(iphase(i)))
-             endif
 !--sqrt(rho*epsilon) method
              dustevol(:,i) = sqrt(rhoh(xyzh(4,i),pmassi)*dustfrac(:,i))
 !--asin(sqrt(epsilon)) method
 !             dustevol(:,i) = asin(sqrt(dustfrac(:,i)))
-=======
-             dustevol(i) = sqrt(dustfrac(i)/(1.-dustfrac(i)))
->>>>>>> 30f8ee2f
           endif
        enddo
     endif
@@ -578,16 +567,12 @@
  write(iprint,'(2x,a,es18.6)')   'Initial total energy:     ', etot_in
  write(iprint,'(2x,a,es18.6)')   'Initial angular momentum: ', angtot_in
  write(iprint,'(2x,a,es18.6)')   'Initial linear momentum:  ', totmom_in
-<<<<<<< HEAD
+#ifdef DUST
  do i=1,ndusttypes
-    write(iprint,'(2x,a,i3,es18.6,/)') 'Initial dust mass: i = ',i, mdust_in(i)
+    write(iprint,'(2x,a,i3,es18.6)') 'Initial dust mass: i = ',i, mdust_in(i)
  enddo
-=======
- write(iprint,'(2x,a,3es18.6)')  'Initial centre of mass:   ', xyzcom_in
-#ifdef DUST
- write(iprint,'(2x,a,es18.6,/)') 'Initial dust mass:        ', mdust_in
-#endif
->>>>>>> 30f8ee2f
+#endif
+ write(iprint,'(2x,a,3es18.6,/)')  'Initial centre of mass:   ', xyzcom_in
 !
 !--write initial conditions to output file
 !  if the input file ends in .tmp or .init
