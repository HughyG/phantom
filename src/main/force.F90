--- conflicted
+++ resolved
@@ -924,7 +924,6 @@
  Bzi  = xpartveci(iBevolzi)
  psii = xpartveci(ipsi)
  if (use_dustfrac) then
-<<<<<<< HEAD
     dustfraci(:) = xpartveci(idustfraci:idustfraciend)
     dustfracisum = sum(dustfraci(:))
     tsi(:)       = min(xpartveci(itstop:itstopend),hi/spsoundi) ! flux limiter from Ballabio et al. (2018)
@@ -933,11 +932,6 @@
     sqrtrhodustfraci(:) = sqrt(rhoi*dustfraci(:))
 !--asin(sqrt(epsilon)) method
 !    sqrtrhodustfraci(:) = asin(sqrt(dustfraci(:)))
-=======
-    dustfraci = xpartveci(idustfraci)
-    tsi       = xpartveci(itstop)
-    sqrtrhodustfraci = sqrt(dustfraci/(1.-dustfraci))
->>>>>>> 30f8ee2f
  else
     dustfraci(:) = 0.
     dustfracisum = 0.
@@ -1182,7 +1176,6 @@
                 strainj(:) = 0.
              endif
              if (use_dustfrac) then
-<<<<<<< HEAD
                 dustfracj(:) = dustfrac(:,j)
                 dustfracjsum = sum(dustfracj(:))
                 rhogasj      = rhoj*(1. - dustfracjsum)
@@ -1191,10 +1184,6 @@
                 sqrtrhodustfracj(:) = sqrt(rhoj*dustfracj(:))
 !--asin(sqrt(epsilon)) method
 !                sqrtrhodustfracj(:) = asin(sqrt(dustfracj(:)))
-=======
-                dustfracj = dustfrac(j)
-                sqrtrhodustfracj = sqrt(dustfracj/(1.-dustfracj))
->>>>>>> 30f8ee2f
              else
                 dustfracj(:) = 0.
                 dustfracjsum = 0.
@@ -1402,7 +1391,6 @@
           endif
 #ifdef DUST
           if (use_dustfrac) then
-<<<<<<< HEAD
              do l = 1,ndusttypes
                    ! get stopping time - for one fluid dust we do not know deltav, but it is small by definition
                    call get_ts(idrag,grainsize(l),graindens,rhogasj,rhoj*dustfracjsum,spsoundj,0.,tsj(l),iregime)
@@ -1468,36 +1456,6 @@
                    fsum(ideltavzi+(l-1)) = fsum(ideltavzi+(l-1)) + term*runiz
                 endif
              enddo
-=======
-             if (dustfraci > 0. .or. dustfracj > 0.) then
-                ! get stopping time - for one fluid dust we do not know deltav, but it is small by definition
-                call get_ts(idrag,grainsize,graindens,rhoj*(1. - dustfracj),rhoj*dustfracj,spsoundj,0.,tsj,iregime)
-
-                ! define averages of diffusion coefficient and kernels
-                Dav      = tsi*(1.-dustfraci)+tsj*(1.-dustfracj) !dustfraci*tsi + dustfracj*tsj
-                grkernav = 0.5*(grkerni + grkernj)
-
-                ! these are equations (43) and (45) from Price & Laibe (2015)
-                ! but note there is a sign error in the term in eqn (45) in the paper
-                !dustfracterm  = pmassj*rho1j*Dav*(pri - prj)*grkernav*rij1
-                !dustfracterms = pmassj*sqrtrhodustfracj*rho1j*(tsi*rho1i+tsj*rho1j)*(pri - prj)*grkernav*rij1
-                dustfracterms = pmassj*sqrtrhodustfracj*rho1j*Dav*(pri - prj)*grkernav*rij1
-
-                !vsigeps = 0.5*(spsoundi + spsoundj) !abs(projv)
-                !depsdissterm = pmassj*sqrtrhodustfracj*rho1j*grkernav*vsigeps !(auterm*grkerni + autermj*grkernj)*vsigeps
-                !dustfracterms = dustfracterms - depsdissterm*(dustfraci - dustfracj)
-                fsum(iddustfraci) = fsum(iddustfraci) - dustfracterms
-                !fsum(iddustfraci) = fsum(iddustfraci) - dustfracterm
-                if (maxvxyzu >= 4) fsum(idudtdusti) = fsum(idudtdusti) - sqrtrhodustfraci*dustfracterms*denij
-             endif
-             ! Equation 270 in Phantom paper
-             if (dustfraci < 1.) then
-                term = tsi/(1. - dustfraci)*pmassj*(pro2i*grkerni + pro2j*grkernj)
-                fsum(ideltavxi) = fsum(ideltavxi) + term*runix
-                fsum(ideltavyi) = fsum(ideltavyi) + term*runiy
-                fsum(ideltavzi) = fsum(ideltavzi) + term*runiz
-             endif
->>>>>>> 30f8ee2f
           endif
 #endif
 
@@ -1963,11 +1921,7 @@
        cell%xpartvec(ipro2i,cell%npcell)          = pro2i
 #ifdef DUST
        if (use_dustfrac) then
-<<<<<<< HEAD
           cell%xpartvec(itstop:itstopend,cell%npcell)       = tstopi
-=======
-          cell%xpartvec(itstop,cell%npcell)       = tstopi
->>>>>>> 30f8ee2f
        endif
 #endif
     endif
@@ -2433,7 +2387,6 @@
        endif
 
        if (use_dustfrac) then
-<<<<<<< HEAD
 !--sqrt(rho*epsilon) method
           ddustfrac(:,i) = 0.5*(fsum(iddustfraci:iddustfraciend)-sqrt(rhoi*dustfraci(:))*divvi)
 !--asin(sqrt(epsilon)) method
@@ -2441,13 +2394,6 @@
           deltav(1,:,i)  = fsum(ideltavxi:ideltavxiend)
           deltav(2,:,i)  = fsum(ideltavyi:ideltavyiend)
           deltav(3,:,i)  = fsum(ideltavzi:ideltavziend)
-=======
-          !ddustfrac(i) = 0.5*(fsum(iddustfraci)-sqrt(rhoi*dustfraci)*divvi)
-          ddustfrac(i) = 0.5*(fsum(iddustfraci)*rho1i/((1.-dustfraci)**2.))
-          deltav(1,i)  = fsum(ideltavxi)
-          deltav(2,i)  = fsum(ideltavyi)
-          deltav(3,i)  = fsum(ideltavzi)
->>>>>>> 30f8ee2f
        endif
 
        ! timestep based on Courant condition
