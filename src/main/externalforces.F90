!--------------------------------------------------------------------------!
! The Phantom Smoothed Particle Hydrodynamics code, by Daniel Price et al. !
! Copyright (c) 2007-2021 The Authors (see AUTHORS)                        !
! See LICENCE file for usage and distribution conditions                   !
! http://phantomsph.bitbucket.io/                                          !
!--------------------------------------------------------------------------!
module externalforces
!
! Routines dealing with external forces/ potentials
!
! :References: None
!
! :Owner: Daniel Price
!
! :Runtime parameters:
!   - accradius1      : *soft accretion radius of central object*
!   - accradius1_hard : *hard accretion radius of central object*
!   - eps_soft        : *softening length (Plummer) for central potential in code units*
!   - mass1           : *mass of central object in code units*
!
! :Dependencies: dump_utils, extern_Bfield, extern_binary, extern_corotate,
!   extern_densprofile, extern_gnewton, extern_gwinspiral,
!   extern_lensethirring, extern_prdrag, extern_spiral, extern_staticsine,
!   fastmath, infile_utils, io, lumin_nsdisc, part, physcon, units
!
 use extern_binary,   only:accradius1
 use extern_corotate, only:omega_corotate  ! so public from this module
 implicit none
 character(len=80), parameter, public :: &  ! module version
    modid="$Id$"

 private
 public :: externalforce,externalforce_vdependent
 public :: accrete_particles,was_accreted
 public :: accradius1,omega_corotate
 public :: write_options_externalforces,read_options_externalforces
 public :: initialise_externalforces,is_velocity_dependent
 public :: update_vdependent_extforce_leapfrog
 public :: update_externalforce
 public :: write_headeropts_extern,read_headeropts_extern

 real, public :: mass1 = 1.0
 real, public :: eps_soft = 0.d0
 real, private :: eps2_soft = 0.d0
 real, public :: Rdisc = 5.

 real, public :: accradius1_hard = 0.
 logical, public :: extract_iextern_from_hdr = .false.

 !
 ! enumerated list of external forces
 !
 integer, parameter, public :: &
   iext_star          = 1, &
   iext_corotate      = 2, &
   iext_binary        = 3, &
   iext_prdrag        = 4, &
   iext_torus         = 5, &
   iext_toystar       = 6, &
   iext_externB       = 7, &
   iext_spiral        = 8, &
   iext_lensethirring = 9, &
   iext_densprofile   = 10, &
   iext_einsteinprec  = 11, &
   iext_gnewton       = 12, &
   iext_staticsine    = 13, &
   iext_gwinspiral    = 14, &
   iext_discgravity   = 15, &
   iext_corot_binary  = 16

 !
 ! Human-readable labels for these
 !
 integer, parameter, public  :: iexternalforce_max = 16
 character(len=*), parameter, public :: externalforcetype(iexternalforce_max) = (/ &
    'star                 ', &
    'corotate             ', &
    'binary               ', &
    'prdrag               ', &
    'torus                ', &
    'toystar              ', &
    'external B field     ', &
    'spiral               ', &
    'Lense-Thirring       ', &
    'density profile      ', &
    'Einstein-prec        ', &
    'generalised Newtonian', &
    'static sinusoid      ', &
    'grav. wave inspiral  ', &
    'disc gravity         ', &
    'corotating binary    '/)

contains
!-----------------------------------------------------------------------
!+
!  Computes external (body) forces on a particle given its co-ordinates
!+
!-----------------------------------------------------------------------
subroutine externalforce(iexternalforce,xi,yi,zi,hi,ti,fextxi,fextyi,fextzi,phi,dtf,ii)
#ifdef FINVSQRT
 use fastmath,         only:finvsqrt
#endif
 use extern_corotate,  only:get_centrifugal_force,get_companion_force,icompanion_grav
 use extern_binary,    only:binary_force
 use extern_prdrag,    only:get_prdrag_spatial_force
 use extern_gnewton,   only:get_gnewton_spatial_force
 use extern_spiral,    only:s_potential,schmidt_potential,&
  pichardo_potential,Wang_bar,LogDisc,&
  MNDisc,KFDiscSp,PlumBul,HernBul,HubbBul,COhalo,Flathalo,AMhalo,KBhalo,LMXbar,&
  LMTbar,Orthog_basisbar,DehnenBar,VogtSbar,BINReadPot3D,NFWhalo,&
  ibar,idisk,ihalo,ibulg,iarms,iread,Wadabar
 use extern_densprofile, only:densityprofile_force
 use extern_Bfield,      only:get_externalB_force
 use extern_staticsine,  only:staticsine_force
 use extern_gwinspiral,  only:get_gw_force_i
 use units,              only:udist,umass,utime
 use physcon,            only:pc,pi,gg
 use io,                 only:fatal
 use part,               only:rhoh,massoftype,igas
 integer, intent(in)  :: iexternalforce
 real,    intent(in)  :: xi,yi,zi,hi,ti
 real,    intent(out) :: fextxi,fextyi,fextzi,phi
 real,    intent(out), optional :: dtf
 integer, intent(in),  optional :: ii ! NOTE: index-base physics can be dangerous;
 !       treat with caution
 real            :: r2,dr,dr3,r,d2,f2i
 real            :: rcyl2,rcyl,rsph,rsph3,v2onr,dtf1,dtf2
 real            :: phii,gcode,R_g,factor,rhoi
 real, parameter :: Rtorus = 1.0
 real,dimension(3) :: pos
!-----------------------------------------------------------------------
!
!--set external force to zero
!
 fextxi = 0.
 fextyi = 0.
 fextzi = 0.
 phi    = 0.

 select case(iexternalforce)

 case(iext_star, iext_lensethirring)
!
!--1/r^2 force from central point mass
!
    r2 = xi*xi + yi*yi + zi*zi + eps2_soft

    if (r2 > epsilon(r2)) then
#ifdef FINVSQRT
       dr  = finvsqrt(r2)
#else
       dr = 1./sqrt(r2)
#endif
       dr3 = mass1*dr**3
       fextxi = fextxi - xi*dr3
       fextyi = fextyi - yi*dr3
       fextzi = fextzi - zi*dr3
       phi    = -mass1*dr
    endif

 case(iext_corotate)
!
!--spatial part of forces in corotating frame, i.e. centrifugal force
!
    pos = (/xi,yi,zi/)
    call get_centrifugal_force(pos,fextxi,fextyi,fextzi,phi)
    if ( (icompanion_grav == 1) .or. (icompanion_grav == 2) ) then
       call get_companion_force(pos,fextxi,fextyi,fextzi,phi)
    endif

 case(iext_binary)
!
!--gravitational force from central binary
!
    call binary_force(xi,yi,zi,ti,fextxi,fextyi,fextzi,phi)

 case(iext_prdrag)
!
!--Spatial component of force due to luminous central object
!
    call get_prdrag_spatial_force(xi,yi,zi,mass1,fextxi,fextyi,fextzi,phi)

 case(iext_torus)
!
!--effective potential for equilibrium torus (Stone, Pringle, Begelman)
!  centripedal force balances pressure gradient and gravity of central point mass
!
    rcyl2 = xi*xi + yi*yi
    rcyl  = sqrt(rcyl2)
    rsph  = sqrt(rcyl2 + zi*zi)
    rsph3 = rsph**3
    v2onr = (Rtorus/(rcyl*rcyl2) - rcyl/rsph3)

    fextxi = v2onr*xi/rcyl
    fextyi = v2onr*yi/rcyl
    fextzi = -zi/rsph3   ! vertical component of gravity

    phi = - 1./rsph + 0.5*Rtorus/rcyl2

 case(iext_toystar)
!
!--Toy star force, centred on the origin
!
    r2 = xi**2 + yi**2 + zi**2
    if (r2 <= 0.25) then
       fextxi = -xi
       fextyi = -yi
       fextzi = -zi
       phi    = 0.5*r2
    endif

 case(iext_externB)
!
!--External force due to an assumed external B field (with non-zero curl)
!
    rhoi = rhoh(hi,massoftype(igas))
    call get_externalB_force(xi,yi,zi,hi,rhoi,fextxi,fextyi,fextzi)
    phi = 0.

 case(iext_spiral)

!--Spiral/galactic potential references in extern_spiral.
!--Calc r^2 (3D) and d^2 (2D), phi (x-y), theta (xy-z)
    gcode = gg*umass*utime**2/udist**3 !Needed to convert gg in codes natural units
    d2   = (xi*xi + yi*yi)       !or  r    = sqrt(d2+zi*zi)
#ifdef FINVSQRT
    dr   = finvsqrt(d2+zi*zi)    !1/r
#else
    dr   = 1./sqrt(d2+zi*zi)    !1/r
#endif
    r    = 1./dr
    phii = atan2(yi,xi)

    !-=-=-=-=-=-=-=-=-=-=-=-=-=-=DISCS=-=-=-=-=-=-=-=-=-=-=-=-=-=-=-=-=-=-=-
    select case(idisk)
    case(0)
       !--No potential
    case(1)
       !--Binney&Tremmaine~Logdisc:
       call LogDisc(xi,yi,zi,d2,phi,fextxi,fextyi,fextzi)
    case(2)
       !--Miyamoto&Niagi~inc.Plummer/Kuzmin:
       call MNDisc(xi,yi,zi,d2,phi,fextxi,fextyi,fextzi)
    case(3)
       !--Khoperskov:Freeman disc+TWA spirals+bar:
       call KFDiscSp(xi,yi,zi,d2,r,phii,ti,phi,fextxi,fextyi,fextzi)
    end select
    !-=-=-=-=-=-=-=-=-=-=-=-=-=-=BULGES=-=-=-=-=-=-=-=-=-=-=-=-=-=-=-=-=-=-
    select case(ibulg)
    case(0)
       !--No potential
    case(1)
       !--Plummer bulge:
       call PlumBul(xi,yi,zi,r,phi,fextxi,fextyi,fextzi)
    case(2)
       !--Hernequist bulge:
       call HernBul(xi,yi,zi,r,phi,fextxi,fextyi,fextzi)
    case(3)
       !--Hubble luminosity profile bulge:
       call HubbBul(xi,yi,zi,r,dr,phi,fextxi,fextyi,fextzi)
    end select
    !-=-=-=-=-=-=-=-=-=-=-=-=-=-=HALO/CORONA-=-=-=-=-=-=-=-=-=-=-=-=-=-=-=-
    select case(ihalo)
    case(0)
       !--No potential
    case(1)
       !--Caldwell&Ostriker~ln/atan:
       call COhalo(xi,yi,zi,r,dr,phi,fextxi,fextyi,fextzi)
    case(2)
       !--Flat~ln:
       call flathalo(xi,yi,zi,r,phi,fextxi,fextyi,fextzi)
    case(3)
       !--Allen&Martos~gamma~power~law:
       call AMhalo(xi,yi,zi,r,dr,phi,fextxi,fextyi,fextzi)
    case(4)
       !--Khoperskov/Begeman~Isothermal:
       call KBhalo(xi,yi,zi,r,dr,phi,fextxi,fextyi,fextzi)
    case(5)
       !--Navarro/Frenk/White~CDMhalo:
       call NFWhalo(xi,yi,zi,r,dr,phi,fextxi,fextyi,fextzi)
    end select
    !-=-=-=-=-=-=-=-=-=-=-=-=-=-=SPIRALS-=-=-=-=-=-=-=-=-=-=-=-=-=-=-=-=-=-
    select case(iarms)
    case(0)
       !--No potential
    case(1)
       !--Cox&Gomez~~Altered TWA spiral pattern
       call s_potential(xi,yi,zi,ti,phi,fextxi,fextyi,fextzi)
    case(2,3)
       !--Pichardo&Martros~superposition of Schmidt Spheroids
       !--rho(a)=p0+p1*a, linear drop in density inside spheroids
       call pichardo_potential(xi,yi,zi,d2,ti,phii,phi,fextxi,fextyi,fextzi)
    case(4)
       !--Pichardo&Martros~superposition of Schmidt Spheroids
       !--rho(a)=p0+p1/a, inverse drop in density inside spheroids
       call schmidt_potential(xi,yi,zi,d2,ti,phii,phi,fextxi,fextyi,fextzi)
    end select

    !-=-=-=-=-=-=-=-=-=-=-=-=-=-=-=BARS-=-=-=-=-=-=-=-=-=-=-=-=-=-=-=-=-=-=-
    select case(ibar)
    case(0)
       !--No potential
    case(1)
       !--Long&Murali~smoothed biaxial bar
       call LMXbar(0.,1.,1.,xi,yi,zi,ti,phi,fextxi,fextyi,fextzi)
       !call LMXbar(90.*3.14159/180.,1.0,1.0,xi,yi,zi,ti,phi,fextxi,fextyi,fextzi)
    case(2)
       !--Long&Murali~smoothed triaxial bar
       call LMTbar(xi,yi,zi,ti,phi,fextxi,fextyi,fextzi)
    case(3)
       !--Wang~DwekG2+G3 bar+bulge, but able to do any distribution.
       call Orthog_basisbar(xi,yi,zi,r,dr,ti,hi,phi,fextxi,fextyi,fextzi)
    case(4)
       !--Dehnen~cosine_R^1/3 in/out
       call DehnenBar(xi,yi,d2,phii,ti,phi,fextxi,fextyi)
    case(5)
       !--Vogt&Letelier~smoothed S-shape
       call VogtSbar(xi,yi,zi,ti,phi,fextxi,fextyi,fextzi)
    case(6)
       !--Wada bar~Sinusoidal bar similar to Dehnen bar:
       call WadaBar(xi,yi,d2,phii,ti,hi,phi,fextxi,fextyi)
    end select

    !-=-=-=-=-=-=-=-=-=-=-=-=-=-=-=READIN-=-=-=-=-=-=-=-=-=-=-=-=-=-=-=-=-=-
    select case(iread)
    case(0)
       !--No potential
    case(1)
       !--Read in the potential from some gridded file.
       call BINReadPot3D(xi,yi,zi,ti,phi,fextxi,fextyi,fextzi)
    end select

    !-=-=-=-=-=-=-=-=-=-=-=-=-=-=-=-=-=-=-=-=-=-=-=-=-=-=-=-=-=-=-=-=-=-=-=-
    !-=-=-=-=-=-=-=-=-=-=-=-=-=-=-=-=-=-=-=-=-=-=-=-=-=-=-=-=-=-=-=-=-=-=-=-

 case(iext_densprofile)
    ! gravitational potential from tabulated density vs r profile
    call densityprofile_force(xi,yi,zi,fextxi,fextyi,fextzi,phi)

 case(iext_einsteinprec)
!
!--Potential given by (8) of NP2000, "Einstein precession"
!
    r2 = xi*xi + yi*yi + zi*zi + eps2_soft

    if (r2 > epsilon(r2)) then
#ifdef FINVSQRT
       dr  = finvsqrt(r2)
#else
       dr = 1./sqrt(r2)
#endif
       R_g = 1.0
       factor = 1. + 6.*R_g*dr
       dr3 = mass1*dr**3
       fextxi = fextxi - xi*dr3*factor
       fextyi = fextyi - yi*dr3*factor
       fextzi = fextzi - zi*dr3*factor
       phi    = -mass1*dr*(1. + 3.*R_g*dr)
    endif


 case(iext_gnewton)
!
!--Spatial component of the generalized Newtonian force
!
    call get_gnewton_spatial_force(xi,yi,zi,mass1,fextxi,fextyi,fextzi,phi)

 case(iext_staticsine)

!
!--Sinusoidal force, phi = A cos(k(x+B))
!

    call staticsine_force(xi,yi,fextxi,fextyi,fextzi,phi)


 case(iext_gwinspiral)
!
!--Gravitational wave inspiral
!
    if (present(ii)) then
       call get_gw_force_i(ii,fextxi,fextyi,fextzi,phi)
    else
       ! This will return 0 force, but this should not happen
       ! if initialised properly
       call get_gw_force_i(0, fextxi,fextyi,fextzi,phi)
    endif

 case(iext_discgravity)
!
!--vertical gravity in disc section
!
    phi = -mass1/sqrt(Rdisc**2 + yi**2)
    fextyi = -yi*mass1/sqrt(Rdisc**2 + yi**2)**3

 case(iext_corot_binary)
    !
    !--gravitational force from central binary
    !
    call binary_force(xi,yi,zi,ti,fextxi,fextyi,fextzi,phi)

    !
    !--spatial part of forces in corotating frame, i.e. centrifugal force
    !
    pos = (/xi,yi,zi/)
    call get_centrifugal_force(pos,fextxi,fextyi,fextzi,phi)

 case default
!
!--external forces should not be called if iexternalforce = 0
!
    call fatal('externalforces','external force not implemented',&
               var='iexternalforce',ival=iexternalforce)
 end select

!
!--return a timestep based only on the external force
!  so that we can do substeps with only the external force call
!
 if (present(dtf)) then
    f2i = fextxi*fextxi + fextyi*fextyi + fextzi*fextzi
    if (abs(f2i) > epsilon(f2i)) then
       !
       !--external force timestep based on sqrt(h/accel)
       !
       if (hi > epsilon(hi)) then
#ifdef FINVSQRT
          dtf1 = sqrt(hi*finvsqrt(f2i))
#else
          dtf1 = sqrt(hi/sqrt(f2i))
#endif
       else
          dtf1 = huge(dtf1)
       endif
       !
       !--external force timestep based on sqrt(phi)/accel
       !
       if (abs(phi) > epsilon(phi)) then
          dtf2 = sqrt(abs(phi)/f2i)
       else
          dtf2 = huge(dtf2)
       endif
       dtf  = min(dtf1,dtf2)
       !if (dtf2 < dtf1) print*,' phi timestep = ',dtf2,' h/a = ',dtf1, ' ratio = ',dtf2/dtf1
    else
       dtf = huge(dtf)
    endif
 endif

 return
end subroutine externalforce

!-----------------------------------------------------------------------
!+
!  Query function to determine whether or not an external force
!  has velocity dependent parts
!+
!-----------------------------------------------------------------------
logical function is_velocity_dependent(iexternalforce)
 integer, intent(in) :: iexternalforce

 select case(iexternalforce)
 case(iext_corotate,iext_corot_binary,iext_prdrag,iext_lensethirring,iext_einsteinprec,iext_gnewton)
    is_velocity_dependent = .true.
 case default
    is_velocity_dependent = .false.
 end select

end function is_velocity_dependent

!-----------------------------------------------------------------------
!+
!  Returns the part of the external force that is velocity dependent
!  (these are treated implicitly in the leapfrog integrator)
!  This routine returns an explicit evaluation
!+
!-----------------------------------------------------------------------
subroutine externalforce_vdependent(iexternalforce,xyzi,veli,fexti,poti,densi,ui)
 use extern_corotate,      only:get_coriolis_force
 use extern_prdrag,        only:get_prdrag_vdependent_force
 use extern_lensethirring, only:get_lense_thirring_force
 use extern_gnewton,       only:get_gnewton_vdependent_force
 integer, intent(in)  :: iexternalforce
 real,    intent(in)  :: xyzi(3),veli(3)
 real,    intent(out) :: fexti(3)
 real,    intent(inout) :: poti
 real,    intent(in), optional :: densi,ui ! Needed for compatibility with gr

 select case(iexternalforce)
 case(iext_corotate,iext_corot_binary)
    call get_coriolis_force(xyzi,veli,fexti,poti)
 case(iext_prdrag)
    call get_prdrag_vdependent_force(xyzi,veli,mass1,fexti)
 case(iext_lensethirring,iext_einsteinprec)
    call get_lense_thirring_force(xyzi,veli,mass1,fexti)
 case(iext_gnewton)
    call get_gnewton_vdependent_force(xyzi,veli,mass1,fexti)
 case default
    fexti(:) = 0.
 end select

end subroutine externalforce_vdependent

!-----------------------------------------------------------------------
!+
!  Solves for velocity-dependent part of external force via an
!  implicit inversion of v^1 = v^1/2 + 1/2*dt*f0 + 1/2*dt*f1(x^1,v^1)
!  necessary for using v-dependent forces in leapfrog
!+
!-----------------------------------------------------------------------
subroutine update_vdependent_extforce_leapfrog(iexternalforce, &
           vhalfx,vhalfy,vhalfz,fxi,fyi,fzi,fexti,dt,xi,yi,zi,densi,ui)
 use extern_corotate,      only:update_coriolis_leapfrog
 use extern_prdrag,        only:update_prdrag_leapfrog
 use extern_lensethirring, only:update_ltforce_leapfrog
 use extern_gnewton,       only:update_gnewton_leapfrog
 integer, intent(in)    :: iexternalforce
 real,    intent(in)    :: dt,xi,yi,zi
 real,    intent(in)    :: vhalfx,vhalfy,vhalfz
 real,    intent(inout) :: fxi,fyi,fzi
 real,    intent(out)   :: fexti(3)
 real,    intent(in), optional :: densi,ui ! Needed for compatibility with gr

 select case(iexternalforce)
 case(iext_corotate,iext_corot_binary)
    call update_coriolis_leapfrog(vhalfx,vhalfy,vhalfz,fxi,fyi,fzi,fexti,dt)
 case(iext_prdrag)
    call update_prdrag_leapfrog(vhalfx,vhalfy,vhalfz,fxi,fyi,fzi,fexti,dt,xi,yi,zi,mass1)
 case(iext_lensethirring,iext_einsteinprec)
    call update_ltforce_leapfrog(vhalfx,vhalfy,vhalfz,fxi,fyi,fzi,fexti,dt,xi,yi,zi,mass1)
 case(iext_gnewton)
    call update_gnewton_leapfrog(vhalfx,vhalfy,vhalfz,fxi,fyi,fzi,fexti,dt,xi,yi,zi,mass1)
 end select

end subroutine update_vdependent_extforce_leapfrog

!-----------------------------------------------------------------------
!+
!  update time-dependent external forces where necessary
!+
!-----------------------------------------------------------------------
subroutine update_externalforce(iexternalforce,ti,dmdt)
 use io,                only:iprint,iverbose,warn
 use lumin_nsdisc,      only:set_Lstar, BurstProfile, LumAcc, make_beta_grids
<<<<<<< HEAD
 use part,              only:xyzh, vxyzu, massoftype, npartoftype, igas, npart, nptmass,&
 xyzmh_ptmass,vxyz_ptmass
=======
 use part,              only:xyzh,vxyzu,massoftype,npartoftype,igas,npart,nptmass,&
                             xyzmh_ptmass,vxyz_ptmass
>>>>>>> 07f9ff8d
 use extern_gwinspiral, only:gw_still_inspiralling,get_gw_force
 use extern_binary,     only:update_binary
 integer, intent(in) :: iexternalforce
 real,    intent(in) :: ti,dmdt
 logical             :: stopped_now

 select case(iexternalforce)
 case(iext_binary,iext_corot_binary)
    call update_binary(ti)
 case(iext_prdrag)
    call make_beta_grids( xyzh, massoftype(igas), npartoftype(igas) )
    call set_Lstar( BurstProfile, ti, dmdt, mass1 )
    if (iverbose >= 1) then
       write(iprint,*) 'updating prdrag at t = ',ti,' Mdot = ',dmdt,' LAcc = ',LumAcc
    endif
 case(iext_gwinspiral)
    call gw_still_inspiralling(npart,xyzh,vxyzu,nptmass,xyzmh_ptmass,vxyz_ptmass,stopped_now)
    call get_gw_force()
    if (stopped_now) call warn('externalforces','Stars have merged. Disabling GW inspiral',2)
 end select

end subroutine update_externalforce

!-----------------------------------------------------------------------
!+
!  Performs checks to see whether or not a particle should be
!  accreted by crossing a boundary of the external potential
!  (at the moment this is just a hard boundary, but could in principle
!   add checks to see if particle is bound etc. here)
!+
!-----------------------------------------------------------------------
subroutine accrete_particles(iexternalforce,xi,yi,zi,hi,mi,ti,accreted,i)
 use extern_binary, only:binary_accreted,accradius1
 use part,          only:set_particle_type,iboundary,maxphase,maxp,igas
 !use part,          only:npartoftype
 integer, intent(in)    :: iexternalforce
 real,    intent(in)    :: xi,yi,zi,mi,ti
 real,    intent(inout) :: hi
 logical, intent(out)   :: accreted
 integer, intent(in), optional :: i
 real :: r2

 accreted = .false.
 select case(iexternalforce)
 case(iext_star,iext_prdrag,iext_lensethirring,iext_einsteinprec,iext_gnewton)

    r2 = xi*xi + yi*yi + zi*zi
    if (r2 < accradius1**2 .and. maxphase==maxp .and. present(i)) then
       call set_particle_type(i,iboundary)
       !npartoftype(igas) = npartoftype(igas) - 1
       !npartoftype(iboundary) = npartoftype(iboundary) + 1
    endif
    if (r2 < (accradius1_hard)**2) accreted = .true.

 case(iext_binary,iext_corot_binary)

    accreted = binary_accreted(xi,yi,zi,mi,ti)

 end select

 if (accreted) then
    hi = -abs(hi)
 endif

end subroutine accrete_particles

!-----------------------------------------------------------------------
!+
!  query function for particles that have already been accreted
!+
!-----------------------------------------------------------------------
pure logical function was_accreted(iexternalforce,hi)
 integer, intent(in) :: iexternalforce
 real,    intent(in) :: hi

 select case(iexternalforce)
 case(iext_star,iext_binary,iext_corot_binary,iext_prdrag,&
      iext_lensethirring,iext_einsteinprec,iext_gnewton)
    ! An accreted particle is indicated by h < 0.
    ! Note less than, but not equal.
    ! (h=0 indicates dead MPI particle)
    was_accreted = (hi < 0.)
 case default
    was_accreted = .false.
 end select

end function was_accreted

!-----------------------------------------------------------------------
!+
!  writes input options to the input file
!+
!-----------------------------------------------------------------------
subroutine write_options_externalforces(iunit,iexternalforce)
 use infile_utils,         only:write_inopt,get_optstring
 use extern_corotate,      only:write_options_corotate
 use extern_binary,        only:write_options_externbinary
 use extern_prdrag,        only:write_options_prdrag
 use extern_lensethirring, only:write_options_ltforce
 use extern_spiral,        only:write_options_spiral
 use extern_Bfield,        only:write_options_externB
 use extern_staticsine,    only:write_options_staticsine
 use extern_gwinspiral,    only:write_options_gwinspiral
 integer, intent(in) :: iunit,iexternalforce
 character(len=80) :: string

 write(iunit,"(/,a)") '# options relating to external forces'

 call get_optstring(iexternalforce_max,externalforcetype,string,4)
 call write_inopt(iexternalforce,'iexternalforce',trim(string),iunit)

 select case(iexternalforce)
 case(iext_star,iext_prdrag,iext_lensethirring,iext_einsteinprec,iext_gnewton)
    call write_inopt(mass1,'mass1','mass of central object in code units',iunit)
    if (accradius1_hard < tiny(0.)) accradius1_hard = accradius1
    call write_inopt(accradius1,'accradius1','soft accretion radius of central object',iunit)
    call write_inopt(accradius1_hard,'accradius1_hard','hard accretion radius of central object',iunit)
 end select

 select case(iexternalforce)
 case(iext_star,iext_lensethirring,iext_einsteinprec,iext_gnewton)
    call write_inopt(eps_soft,'eps_soft','softening length (Plummer) for central potential in code units',iunit)
 end select

 select case(iexternalforce)
 case(iext_corotate)
    call write_options_corotate(iunit)
 case(iext_corot_binary)
    call write_options_corotate(iunit)
    call write_options_externbinary(iunit)
 case(iext_binary)
    call write_options_externbinary(iunit)
 case(iext_prdrag)
    call write_options_prdrag(iunit)
 case(iext_externB)
    call write_options_externB(iunit)
 case(iext_spiral)
    call write_options_spiral(iunit)
 case(iext_lensethirring,iext_einsteinprec)
    call write_options_ltforce(iunit)
 case(iext_staticsine)
    call write_options_staticsine(iunit)
 case(iext_gwinspiral)
    call write_options_gwinspiral(iunit)
 end select

end subroutine write_options_externalforces

!-----------------------------------------------------------------------
!+
!  write relevant options to the header of the dump file
!+
!-----------------------------------------------------------------------
subroutine write_headeropts_extern(iexternalforce,hdr,time,ierr)
 use dump_utils,        only:dump_h,add_to_rheader
 use extern_binary,     only:write_headeropts_externbinary
 use extern_gwinspiral, only:write_headeropts_gwinspiral
 integer,      intent(in)    :: iexternalforce
 type(dump_h), intent(inout) :: hdr
 real,         intent(in)    :: time
 integer,      intent(out)   :: ierr

 select case(iexternalforce)
 case(iext_gwinspiral)
    call write_headeropts_gwinspiral(hdr,ierr)
 case(iext_binary,iext_corot_binary)
    call write_headeropts_externbinary(hdr,time,ierr)
 end select

end subroutine write_headeropts_extern

!-----------------------------------------------------------------------
!+
!  read relevant options from the header of the dump file
!+
!-----------------------------------------------------------------------
subroutine read_headeropts_extern(iexternalforce,hdr,nptmass,ierr)
<<<<<<< HEAD
 use dump_utils,        only:dump_h,extract
=======
 use dump_utils,        only:dump_h
>>>>>>> 07f9ff8d
 use extern_binary,     only:read_headeropts_externbinary
 use extern_gwinspiral, only:read_headeropts_gwinspiral
 integer,      intent(in)  :: iexternalforce,nptmass
 type(dump_h), intent(in)  :: hdr
 integer,      intent(out) :: ierr

 ierr = 0
 select case(iexternalforce)
 case(iext_gwinspiral)
    call read_headeropts_gwinspiral(hdr,nptmass,ierr)
 case(iext_binary,iext_corot_binary)
    call read_headeropts_externbinary(hdr,ierr)
 end select

end subroutine read_headeropts_extern

!-----------------------------------------------------------------------
!+
!  reads input options from the input file
!+
!-----------------------------------------------------------------------
subroutine read_options_externalforces(name,valstring,imatch,igotall,ierr,iexternalforce)
 use io,                   only:fatal,warn
 use extern_corotate,      only:read_options_corotate
 use extern_binary,        only:read_options_externbinary
 use extern_prdrag,        only:read_options_prdrag
 use extern_spiral,        only:read_options_spiral
 use extern_lensethirring, only:read_options_ltforce
 use extern_Bfield,        only:read_options_externB
 use extern_staticsine,    only:read_options_staticsine
 use extern_gwinspiral,    only:read_options_gwinspiral
 character(len=*), intent(in)    :: name,valstring
 logical,          intent(out)   :: imatch,igotall
 integer,          intent(out)   :: ierr
 integer,          intent(inout) :: iexternalforce
 integer, save :: ngot = 0
 logical :: igotallcorotate,igotallbinary,igotallprdrag
 logical :: igotallltforce,igotallspiral,igotallexternB
 logical :: igotallstaticsine,igotallgwinspiral
 character(len=30), parameter :: tag = 'externalforces'

 imatch            = .true.
 igotall           = .false.
 igotallcorotate   = .true.
 igotallbinary     = .true.
 igotallprdrag     = .true.
 igotallexternB    = .true.
 igotallspiral     = .true.
 igotallltforce    = .true.
 igotallstaticsine = .true.
 igotallgwinspiral = .true.

 !call read_inopt(db,'iexternalforce',iexternalforce,min=0,max=9,required=true)
 !if (imatch) ngot = ngot + 1

 select case(trim(name))
 case('iexternalforce')
    read(valstring,*,iostat=ierr) iexternalforce
    if (iexternalforce < 0) call fatal(tag,'silly choice of iexternalforce, use 0')
    ngot = ngot + 1
 case('mass1')
    read(valstring,*,iostat=ierr) mass1
    if (mass1 < 0)           call fatal(tag,'mass of central object cannot be -ve')
    if (mass1 < tiny(mass1)) call warn(tag,'mass of central object is zero')
    ngot = ngot + 1
 case('accradius1')
    read(valstring,*,iostat=ierr) accradius1
    if (iexternalforce <= 0) call warn(tag,'no external forces: ignoring accradius1 value')
    if (accradius1 < 0.)    call fatal(tag,'negative accretion radius')
 case('accradius1_hard')
    read(valstring,*,iostat=ierr) accradius1_hard
    if (iexternalforce <= 0) call warn(tag,'no external forces: ignoring accradius1_hard value')
    if (accradius1_hard > accradius1) call fatal(tag,'hard accretion boundary must be within soft accretion boundary')
 case('eps_soft')
    read(valstring,*,iostat=ierr) eps_soft
    if (iexternalforce <= 0) call warn(tag,'no external forces: ignoring accradius1 value')
    if (eps_soft < 0.)       call fatal(tag,'negative softening parameter',var='eps_soft',val=eps_soft)
    eps2_soft = eps_soft*eps_soft
 case default
    imatch = .false.
    select case(iexternalforce)
    case(iext_corotate)
       call read_options_corotate(name,valstring,imatch,igotallcorotate,ierr)
    case(iext_corot_binary)
       call read_options_corotate(name,valstring,imatch,igotallcorotate,ierr)
       call read_options_externbinary(name,valstring,imatch,igotallbinary,ierr)
    case(iext_binary)
       call read_options_externbinary(name,valstring,imatch,igotallbinary,ierr)
    case(iext_prdrag)
       call read_options_prdrag(name,valstring,imatch,igotallprdrag,ierr)
    case(iext_externB)
       call read_options_externB(name,valstring,imatch,igotallexternB,ierr)
    case(iext_spiral)
       call read_options_spiral(name,valstring,imatch,igotallspiral,ierr)
    case(iext_lensethirring,iext_einsteinprec)
       call read_options_ltforce(name,valstring,imatch,igotallltforce,ierr)
    case(iext_staticsine)
       call read_options_staticsine(name,valstring,imatch,igotallstaticsine,ierr)
    case(iext_gwinspiral)
       call read_options_gwinspiral(name,valstring,imatch,igotallgwinspiral,ierr)
    end select
 end select
 igotall = (ngot >= 1      .and. igotallcorotate   .and. &
            igotallbinary  .and. igotallprdrag     .and. &
            igotallspiral  .and. igotallltforce    .and. &
            igotallexternB .and. igotallstaticsine .and. &
            igotallgwinspiral)

 !--make sure mass is read where relevant
 select case(iexternalforce)
 case(iext_star,iext_lensethirring,iext_einsteinprec,iext_gnewton)
    igotall = igotall .and. (ngot >= 2)
 end select

end subroutine read_options_externalforces

!-----------------------------------------------------------------------
!+
!  interface to initialisation/checking routines for external forces
!+
!-----------------------------------------------------------------------
subroutine initialise_externalforces(iexternalforce,ierr)
 use io,                   only:error
 use extern_lensethirring, only:check_lense_thirring_settings
 use extern_spiral,        only:initialise_spiral
 use extern_densprofile,   only:load_extern_densityprofile
 use extern_Bfield,        only:check_externB_settings
 use extern_gwinspiral,    only:initialise_gwinspiral
<<<<<<< HEAD
 use units,                only:umass,utime,udist
 use physcon,              only:gg,c
=======
 use units,                only:G_is_unity,c_is_unity,get_G_code,get_c_code
>>>>>>> 07f9ff8d
 use part,                 only:npart,nptmass
 integer, intent(in)  :: iexternalforce
 integer, intent(out) :: ierr

 ierr = 0
 select case(iexternalforce)
 case(iext_lensethirring,iext_einsteinprec)
    call check_lense_thirring_settings(ierr,accradius1)
 case(iext_externB)
    call check_externB_settings(ierr)
 case(iext_spiral)
    call initialise_spiral(ierr)
 case(iext_densprofile)
    call load_extern_densityprofile(ierr)
 case (iext_gwinspiral)
    call initialise_gwinspiral(npart,nptmass,ierr)
    if (ierr > 0) then
<<<<<<< HEAD
    call error('externalforces','Require number of particles per star or sink particles',&
    var='iexternalforce',ival=iexternalforce)
=======
       call error('externalforces','Require number of particles per star or sink particles',&
                  var='iexternalforce',ival=iexternalforce)
>>>>>>> 07f9ff8d
       ierr = ierr + 1
    endif
 case default
    if (iexternalforce <= 0 .or. iexternalforce > iexternalforce_max) then
       call error('externalforces','externalforce not implemented',var='iexternalforce',ival=iexternalforce)
       ierr = ierr + 1
    endif
 end select

 select case(iexternalforce)
 case(iext_star,iext_binary,iext_corot_binary,iext_prdrag,iext_spiral,iext_lensethirring,iext_einsteinprec,iext_gnewton)
    !
    !--check that G=1 in code units
    !
    if (.not.G_is_unity()) then
       call error('units',trim(externalforcetype(iexternalforce))//&
                  ' external force assumes G=1 in code units but we have',var='G',val=real(get_G_code()))
       ierr = ierr + 1
    endif
 end select

 select case(iexternalforce)
 case(iext_prdrag)
    !
    !--check that c=1 in code units for prdrag only
    !
    if (.not.c_is_unity()) then
       call error('units',trim(externalforcetype(iexternalforce))//&
                  ' external force assumes c=1 in code units but we have',var='c',val=real(get_c_code()))
       ierr = ierr + 1
    endif
 end select

end subroutine initialise_externalforces

end module externalforces<|MERGE_RESOLUTION|>--- conflicted
+++ resolved
@@ -542,13 +542,8 @@
 subroutine update_externalforce(iexternalforce,ti,dmdt)
  use io,                only:iprint,iverbose,warn
  use lumin_nsdisc,      only:set_Lstar, BurstProfile, LumAcc, make_beta_grids
-<<<<<<< HEAD
- use part,              only:xyzh, vxyzu, massoftype, npartoftype, igas, npart, nptmass,&
- xyzmh_ptmass,vxyz_ptmass
-=======
  use part,              only:xyzh,vxyzu,massoftype,npartoftype,igas,npart,nptmass,&
                              xyzmh_ptmass,vxyz_ptmass
->>>>>>> 07f9ff8d
  use extern_gwinspiral, only:gw_still_inspiralling,get_gw_force
  use extern_binary,     only:update_binary
  integer, intent(in) :: iexternalforce
@@ -726,11 +721,7 @@
 !+
 !-----------------------------------------------------------------------
 subroutine read_headeropts_extern(iexternalforce,hdr,nptmass,ierr)
-<<<<<<< HEAD
- use dump_utils,        only:dump_h,extract
-=======
  use dump_utils,        only:dump_h
->>>>>>> 07f9ff8d
  use extern_binary,     only:read_headeropts_externbinary
  use extern_gwinspiral, only:read_headeropts_gwinspiral
  integer,      intent(in)  :: iexternalforce,nptmass
@@ -859,12 +850,7 @@
  use extern_densprofile,   only:load_extern_densityprofile
  use extern_Bfield,        only:check_externB_settings
  use extern_gwinspiral,    only:initialise_gwinspiral
-<<<<<<< HEAD
- use units,                only:umass,utime,udist
- use physcon,              only:gg,c
-=======
  use units,                only:G_is_unity,c_is_unity,get_G_code,get_c_code
->>>>>>> 07f9ff8d
  use part,                 only:npart,nptmass
  integer, intent(in)  :: iexternalforce
  integer, intent(out) :: ierr
@@ -882,13 +868,8 @@
  case (iext_gwinspiral)
     call initialise_gwinspiral(npart,nptmass,ierr)
     if (ierr > 0) then
-<<<<<<< HEAD
-    call error('externalforces','Require number of particles per star or sink particles',&
-    var='iexternalforce',ival=iexternalforce)
-=======
        call error('externalforces','Require number of particles per star or sink particles',&
                   var='iexternalforce',ival=iexternalforce)
->>>>>>> 07f9ff8d
        ierr = ierr + 1
     endif
  case default
