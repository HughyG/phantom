--- conflicted
+++ resolved
@@ -38,16 +38,10 @@
 !-------------------------------------------------------------
 subroutine derivs(icall,npart,nactive,xyzh,vxyzu,fxyzu,fext,divcurlv,divcurlB,&
                   Bevol,dBevol,rad,drad,radprop,dustprop,ddustprop,&
-<<<<<<< HEAD
                   dustevol,ddustevol,filfac,dustfrac,eos_vars,time,dt,dtnew,pxyzu,dens,metrics)
- use dim,            only:maxvxyzu,mhd,fast_divcurlB,gr
- use io,             only:iprint,fatal
-=======
-                  dustevol,ddustevol,dustfrac,eos_vars,time,dt,dtnew,pxyzu,dens,metrics)
  use dim,            only:maxvxyzu,mhd,fast_divcurlB,gr,periodic,do_radiation,&
                           sink_radiation,use_dustgrowth,itau_alloc
  use io,             only:iprint,fatal,error
->>>>>>> d941c4c3
  use linklist,       only:set_linklist
  use densityforce,   only:densityiterate
  use ptmass,         only:ipart_rhomax,ptmass_calc_enclosed_mass,ptmass_boundary_crossing
@@ -67,28 +61,12 @@
  use photoevap,      only:find_ionfront,photo_ionize
  use part,           only:massoftype
 #endif
-<<<<<<< HEAD
-#ifdef DUSTGROWTH
- use growth,         only:get_growth_rate
- use porosity,       only:get_disruption,get_probastick
- use part,           only:VrelVf
- use options,        only:use_porosity
-#endif
-#if defined(SINK_RADIATION) && !defined(ISOTHERMAL)
- use ptmass_radiation, only:get_dust_temperature_from_ptmass
- use part,             only:dust_temp
-#endif
-#ifdef PERIODIC
- use ptmass,         only:ptmass_boundary_crossing
-#endif
- use part,           only:mhd,gradh,alphaind,igas
-=======
  use dust_formation,   only:calc_kappa_bowen,idust_opacity
  use part,             only:ikappa,tau,nucleation
  use raytracer
  use growth,           only:get_growth_rate
+ use porosity,         only:get_disruption,get_probastick
  use ptmass_radiation, only:get_dust_temperature_from_ptmass,iray_resolution
->>>>>>> d941c4c3
  use timing,         only:get_timings
  use forces,         only:force
  use part,           only:mhd,gradh,alphaind,igas,iradxi,ifluxx,ifluxy,ifluxz,ithick
@@ -96,7 +74,7 @@
  use cons2prim,      only:cons2primall,cons2prim_everything,prim2consall
  use metric_tools,   only:init_metric
  use radiation_implicit, only:do_radiation_implicit
- use options,        only:implicit_radiation,implicit_radiation_store_drad
+ use options,        only:implicit_radiation,implicit_radiation_store_drad,use_porosity
  integer,      intent(in)    :: icall
  integer,      intent(inout) :: npart
  integer,      intent(in)    :: nactive
@@ -223,18 +201,11 @@
             ipart_rhomax,dt,stressmax,eos_vars,dens,metrics)
  call do_timing('force',tlast,tcpulast)
 
-<<<<<<< HEAD
-#ifdef DUSTGROWTH
- ! compute growth rate of dust particles
- call get_growth_rate(npart,xyzh,vxyzu,dustgasprop,VrelVf,dustprop,filfac,ddustprop(1,:))!--we only get dm/dt (i.e 1st dimension of ddustprop)
- ! compute growth rate and probability of sticking/bouncing of porous dust
- if (use_porosity) call get_probastick(npart,xyzh,ddustprop(1,:),dustprop,dustgasprop,filfac)
-#endif
-=======
  if (use_dustgrowth) then ! compute growth rate of dust particles
-    call get_growth_rate(npart,xyzh,vxyzu,dustgasprop,VrelVf,dustprop,ddustprop(1,:))!--we only get ds/dt (i.e 1st dimension of ddustprop)
- endif
->>>>>>> d941c4c3
+    call get_growth_rate(npart,xyzh,vxyzu,dustgasprop,VrelVf,dustprop,filfac,ddustprop(1,:))!--we only get dm/dt (i.e 1st dimension of ddustprop)
+   ! compute growth rate and probability of sticking/bouncing of porous dust
+   if (use_porosity) call get_probastick(npart,xyzh,ddustprop(1,:),dustprop,dustgasprop,filfac)
+ endif
 
  if (sink_radiation .and. maxvxyzu == 4) then
     !
@@ -303,13 +274,8 @@
  if (present(dt)) dti = dt
  call getused(t1)
  call derivs(1,npart,npart,xyzh,vxyzu,fxyzu,fext,divcurlv,divcurlB,Bevol,dBevol,&
-<<<<<<< HEAD
              rad,drad,radprop,dustprop,ddustprop,dustevol,ddustevol,filfac,dustfrac,&
-             eos_vars,time,dt,dtnew,pxyzu,dens,metrics)
-=======
-             rad,drad,radprop,dustprop,ddustprop,dustevol,ddustevol,dustfrac,eos_vars,&
-             time,dti,dtnew,pxyzu,dens,metrics)
->>>>>>> d941c4c3
+             eos_vars,time,dti,dtnew,pxyzu,dens,metrics)
  call getused(t2)
  if (id==master .and. present(tused)) call printused(t1)
  if (present(tused)) tused = t2 - t1
