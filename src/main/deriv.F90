!--------------------------------------------------------------------------!
! The Phantom Smoothed Particle Hydrodynamics code, by Daniel Price et al. !
! Copyright (c) 2007-2024 The Authors (see AUTHORS)                        !
! See LICENCE file for usage and distribution conditions                   !
! http://phantomsph.github.io/                                             !
!--------------------------------------------------------------------------!
module deriv
!
! this module is a wrapper for the main derivative evaluation
!
! :References: None
!
! :Owner: Daniel Price
!
! :Runtime parameters: None
!
! :Dependencies: cons2prim, densityforce, derivutils, dim, externalforces,
!   forces, forcing, growth, io, linklist, metric_tools, options, part,
!   porosity, ptmass, ptmass_radiation, radiation_implicit, timestep,
!   timestep_ind, timing
!
 implicit none

 public :: derivs, get_derivs_global
 real, private :: stressmax

 private

contains

!-------------------------------------------------------------
!+
!  calculates derivatives of all particle quantities
!  (wrapper for call to density and rates, calls neighbours etc first)
!+
!-------------------------------------------------------------
subroutine derivs(icall,npart,nactive,xyzh,vxyzu,fxyzu,fext,divcurlv,divcurlB,&
<<<<<<< HEAD
                  Bxyz,Bevol,dBevol,rad,drad,radprop,dustprop,ddustprop,&
                  dustevol,ddustevol,dustfrac,eos_vars,time,dt,dtnew,pxyzu,dens,metrics)
=======
                  Bevol,dBevol,rad,drad,radprop,dustprop,ddustprop,&
                  dustevol,ddustevol,filfac,dustfrac,eos_vars,time,dt,dtnew,pxyzu,dens,metrics)
>>>>>>> 749fce75
 use dim,            only:maxvxyzu,mhd,fast_divcurlB,gr,periodic,do_radiation,&
                          sink_radiation,use_dustgrowth,ind_timesteps
 use io,             only:iprint,fatal,error
 use linklist,       only:set_linklist
 use densityforce,   only:densityiterate
 use ptmass,         only:ipart_rhomax,ptmass_calc_enclosed_mass,ptmass_boundary_crossing
 use externalforces, only:externalforce
 use part,           only:dustgasprop,dvdx,set_boundaries_to_active,&
                          nptmass,xyzmh_ptmass,sinks_have_heating,dust_temp,VrelVf,fxyz_drag
 use timestep_ind,   only:nbinmax
 use timestep,       only:dtmax,dtcourant,dtforce,dtrad
#ifdef DRIVING
 use forcing,        only:forceit
#endif
 use growth,           only:get_growth_rate
 use porosity,         only:get_disruption,get_probastick
 use ptmass_radiation, only:get_dust_temperature
 use timing,         only:get_timings
 use forces,         only:force
 use part,           only:mhd,gradh,alphaind,igas,iradxi,ifluxx,ifluxy,ifluxz,ithick
 use derivutils,     only:do_timing
 use cons2prim,      only:cons2primall,cons2prim_everything,prim2consall
 use metric_tools,   only:init_metric
 use radiation_implicit, only:do_radiation_implicit,ierr_failed_to_converge
 use options,        only:implicit_radiation,implicit_radiation_store_drad,use_porosity
 integer,      intent(in)    :: icall
 integer,      intent(inout) :: npart
 integer,      intent(in)    :: nactive
 real,         intent(inout) :: xyzh(:,:)
 real,         intent(inout) :: vxyzu(:,:)
 real,         intent(inout) :: fxyzu(:,:)
 real,         intent(in)    :: fext(:,:)
 real(kind=4), intent(out)   :: divcurlv(:,:)
 real(kind=4), intent(out)   :: divcurlB(:,:)
 real,         intent(in)    :: Bxyz(:,:),Bevol(:,:)
 real,         intent(out)   :: dBevol(:,:)
 real,         intent(inout) :: rad(:,:)
 real,         intent(out)   :: eos_vars(:,:)
 real,         intent(out)   :: drad(:,:)
 real,         intent(inout) :: radprop(:,:)
 real,         intent(in)    :: dustevol(:,:)
 real,         intent(inout) :: dustprop(:,:)
 real,         intent(out)   :: dustfrac(:,:)
 real,         intent(out)   :: ddustevol(:,:),ddustprop(:,:)
 real,         intent(inout) :: filfac(:)
 real,         intent(in)    :: time,dt
 real,         intent(out)   :: dtnew
 real,         intent(inout) :: pxyzu(:,:), dens(:)
 real,         intent(inout) :: metrics(:,:,:,:)
 integer                     :: ierr,i
 real(kind=4)                :: t1,tcpu1,tlast,tcpulast

 t1    = 0.
 tcpu1 = 0.
 call get_timings(t1,tcpu1)
 tlast    = t1
 tcpulast = tcpu1
!
!--check for errors in input options
!
 if (icall < 0 .or. icall > 2) call fatal('deriv','invalid icall on input')
!
! icall is a flag to say whether or not positions have changed
! since the last call to derivs.
!
! icall = 1 is the "standard" call to derivs: calculates all derivatives
! icall = 2 does not remake the link list and does not recalculate density
!           (ie. only re-evaluates the SPH force term using updated values
!            of the input variables)
!
! call link list to find neighbours
!
 if (icall==1 .or. icall==0) then
    call set_linklist(npart,nactive,xyzh,vxyzu)

    if (gr) then
       ! Recalculate the metric after moving particles to their new tasks
       call init_metric(npart,xyzh,metrics)
       !call prim2consall(npart,xyzh,metrics,vxyzu,dens,pxyzu,use_dens=.false.)
    endif

    if (nptmass > 0 .and. periodic) call ptmass_boundary_crossing(nptmass,xyzmh_ptmass)
 endif

 call do_timing('link',tlast,tcpulast,start=.true.)

 !
 ! compute disruption of dust particles
 !
 if (use_dustgrowth .and. use_porosity) call get_disruption(npart,xyzh,filfac,dustprop,dustgasprop)
!
! calculate density by direct summation
!
 if (icall==1) then
    call densityiterate(1,npart,nactive,xyzh,vxyzu,divcurlv,divcurlB,Bxyz,Bevol,&
                        stressmax,fxyzu,fext,alphaind,gradh,rad,radprop,dvdx)
    if (.not. fast_divcurlB) then
       ! Repeat the call to calculate all the non-density-related quantities in densityiterate.
       ! This needs to be separate for an accurate calculation of divcurlB which requires an up-to-date rho.
       ! if fast_divcurlB = .false., then all additional quantities are calculated during the previous call
       call densityiterate(3,npart,nactive,xyzh,vxyzu,divcurlv,divcurlB,Bxyz,Bevol,&
                           stressmax,fxyzu,fext,alphaind,gradh,rad,radprop,dvdx)
    endif
    set_boundaries_to_active = .false.     ! boundary particles are no longer treated as active
    call do_timing('dens',tlast,tcpulast)
 endif

 if (gr) then
    call cons2primall(npart,xyzh,metrics,pxyzu,vxyzu,dens,eos_vars)
 else
    call cons2prim_everything(npart,xyzh,vxyzu,dvdx,rad,eos_vars,radprop,Bxyz,Bevol,dustevol,dustfrac,alphaind)
 endif
 call do_timing('cons2prim',tlast,tcpulast)

 !
 ! implicit radiation update
 !
 if (do_radiation .and. implicit_radiation .and. dt > 0.) then
    call do_radiation_implicit(dt,npart,rad,xyzh,vxyzu,radprop,drad,ierr)
    if (ierr /= 0 .and. ierr /= ierr_failed_to_converge) call fatal('radiation','Failed in radiation')
    call do_timing('radiation',tlast,tcpulast)
 endif

!
! compute forces
!
#ifdef DRIVING
 ! forced turbulence -- call driving routine
 call forceit(time,npart,xyzh,vxyzu,fxyzu)
 call do_timing('driving',tlast,tcpulast)
#endif
 stressmax = 0.
 if (sinks_have_heating(nptmass,xyzmh_ptmass)) call ptmass_calc_enclosed_mass(nptmass,npart,xyzh)
 call force(icall,npart,xyzh,vxyzu,fxyzu,divcurlv,divcurlB,Bxyz,Bevol,dBevol,&
            rad,drad,radprop,dustprop,dustgasprop,dustfrac,ddustevol,fext,fxyz_drag,&
            ipart_rhomax,dt,stressmax,eos_vars,dens,metrics)
 call do_timing('force',tlast,tcpulast)

 if (use_dustgrowth) then ! compute growth rate of dust particles
    call get_growth_rate(npart,xyzh,vxyzu,dustgasprop,VrelVf,dustprop,filfac,ddustprop(1,:))!--we only get dm/dt (i.e 1st dimension of ddustprop)
    ! compute growth rate and probability of sticking/bouncing of porous dust
    if (use_porosity) call get_probastick(npart,xyzh,ddustprop(1,:),dustprop,dustgasprop,filfac)
 endif

!
! compute dust temperature
!
 if (sink_radiation .and. maxvxyzu == 4) then
    call get_dust_temperature(npart,xyzh,eos_vars,nptmass,xyzmh_ptmass,dust_temp)
 endif

 if (do_radiation .and. implicit_radiation .and. .not.implicit_radiation_store_drad) then
    !$omp parallel do shared(drad,fxyzu,npart) private(i)
    do i=1,npart
       drad(:,i) = 0.
       fxyzu(4,i) = 0.
    enddo
    !$omp end parallel do
 endif
!
! set new timestep from Courant/forces condition
!
 if (ind_timesteps) then
    dtnew = dtmax/2.**nbinmax  ! minimum timestep over all particles
 else
    dtnew = min(dtforce,dtcourant,dtrad,dtmax)
 endif

 call do_timing('total',t1,tcpu1,lunit=iprint)

end subroutine derivs

!--------------------------------------
!+
!  wrapper for the call to derivs
!  so only one line needs changing
!  if interface changes
!
!  this should NOT be called during timestepping, it is useful
!  for when one requires just a single call to evaluate derivatives
!  and store them in the global shared arrays
!+
!--------------------------------------
subroutine get_derivs_global(tused,dt_new,dt)
 use part,   only:npart,xyzh,vxyzu,fxyzu,fext,divcurlv,divcurlB,&
<<<<<<< HEAD
                Bxyz,Bevol,dBevol,rad,drad,radprop,dustprop,ddustprop,&
=======
                Bevol,dBevol,rad,drad,radprop,dustprop,ddustprop,filfac,&
>>>>>>> 749fce75
                dustfrac,ddustevol,eos_vars,pxyzu,dens,metrics,dustevol
 use timing, only:printused,getused
 use io,     only:id,master
 real(kind=4), intent(out), optional :: tused
 real,         intent(out), optional :: dt_new
 real,         intent(in), optional  :: dt  ! optional argument needed to test implicit radiation routine
 real(kind=4) :: t1,t2
 real :: dtnew
 real :: time,dti

 time = 0.
 dti = 0.
 if (present(dt)) dti = dt
 call getused(t1)
<<<<<<< HEAD
 call derivs(1,npart,npart,xyzh,vxyzu,fxyzu,fext,divcurlv,divcurlB,Bxyz,Bevol,dBevol,&
             rad,drad,radprop,dustprop,ddustprop,dustevol,ddustevol,dustfrac,eos_vars,&
             time,dti,dtnew,pxyzu,dens,metrics)
=======
 call derivs(1,npart,npart,xyzh,vxyzu,fxyzu,fext,divcurlv,divcurlB,Bevol,dBevol,&
             rad,drad,radprop,dustprop,ddustprop,dustevol,ddustevol,filfac,dustfrac,&
             eos_vars,time,dti,dtnew,pxyzu,dens,metrics)
>>>>>>> 749fce75
 call getused(t2)
 if (id==master .and. present(tused)) call printused(t1)
 if (present(tused)) tused = t2 - t1
 if (present(dt_new)) dt_new = dtnew

end subroutine get_derivs_global

end module deriv<|MERGE_RESOLUTION|>--- conflicted
+++ resolved
@@ -35,13 +35,8 @@
 !+
 !-------------------------------------------------------------
 subroutine derivs(icall,npart,nactive,xyzh,vxyzu,fxyzu,fext,divcurlv,divcurlB,&
-<<<<<<< HEAD
                   Bxyz,Bevol,dBevol,rad,drad,radprop,dustprop,ddustprop,&
-                  dustevol,ddustevol,dustfrac,eos_vars,time,dt,dtnew,pxyzu,dens,metrics)
-=======
-                  Bevol,dBevol,rad,drad,radprop,dustprop,ddustprop,&
                   dustevol,ddustevol,filfac,dustfrac,eos_vars,time,dt,dtnew,pxyzu,dens,metrics)
->>>>>>> 749fce75
  use dim,            only:maxvxyzu,mhd,fast_divcurlB,gr,periodic,do_radiation,&
                           sink_radiation,use_dustgrowth,ind_timesteps
  use io,             only:iprint,fatal,error
@@ -227,11 +222,7 @@
 !--------------------------------------
 subroutine get_derivs_global(tused,dt_new,dt)
  use part,   only:npart,xyzh,vxyzu,fxyzu,fext,divcurlv,divcurlB,&
-<<<<<<< HEAD
-                Bxyz,Bevol,dBevol,rad,drad,radprop,dustprop,ddustprop,&
-=======
-                Bevol,dBevol,rad,drad,radprop,dustprop,ddustprop,filfac,&
->>>>>>> 749fce75
+                Bxyz,Bevol,dBevol,rad,drad,radprop,dustprop,ddustprop,filfac&
                 dustfrac,ddustevol,eos_vars,pxyzu,dens,metrics,dustevol
  use timing, only:printused,getused
  use io,     only:id,master
@@ -246,15 +237,9 @@
  dti = 0.
  if (present(dt)) dti = dt
  call getused(t1)
-<<<<<<< HEAD
  call derivs(1,npart,npart,xyzh,vxyzu,fxyzu,fext,divcurlv,divcurlB,Bxyz,Bevol,dBevol,&
-             rad,drad,radprop,dustprop,ddustprop,dustevol,ddustevol,dustfrac,eos_vars,&
-             time,dti,dtnew,pxyzu,dens,metrics)
-=======
- call derivs(1,npart,npart,xyzh,vxyzu,fxyzu,fext,divcurlv,divcurlB,Bevol,dBevol,&
              rad,drad,radprop,dustprop,ddustprop,dustevol,ddustevol,filfac,dustfrac,&
              eos_vars,time,dti,dtnew,pxyzu,dens,metrics)
->>>>>>> 749fce75
  call getused(t2)
  if (id==master .and. present(tused)) call printused(t1)
  if (present(tused)) tused = t2 - t1
