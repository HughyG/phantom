--- conflicted
+++ resolved
@@ -1,10 +1,6 @@
 !--------------------------------------------------------------------------!
 ! The Phantom Smoothed Particle Hydrodynamics code, by Daniel Price et al. !
-<<<<<<< HEAD
-! Copyright (c) 2007-2022 The Authors (see AUTHORS)                        !
-=======
 ! Copyright (c) 2007-2024 The Authors (see AUTHORS)                        !
->>>>>>> e01f76c3
 ! See LICENCE file for usage and distribution conditions                   !
 ! http://phantomsph.github.io/                                             !
 !--------------------------------------------------------------------------!
@@ -375,12 +371,8 @@
 !+
 !-----------------------------------------------------------------------
 subroutine write_options_growth(iunit)
-<<<<<<< HEAD
- use infile_utils,        only:write_inopt
- use options,             only:use_porosity
-=======
  use infile_utils, only:write_inopt
->>>>>>> e01f76c3
+ use options,      only:use_porosity
  integer, intent(in)        :: iunit
 
  write(iunit,"(/,a)") '# options controlling growth'
@@ -1010,15 +1002,11 @@
 
 end subroutine convert_to_twofluid
 
-<<<<<<< HEAD
-!--Compute the relative velocity following Stepinski & Valageas (1997)
-=======
 !-----------------------------------------------------------------------
 !+
 !  Compute the relative velocity following Stepinski & Valageas (1997)
 !+
 !-----------------------------------------------------------------------
->>>>>>> e01f76c3
 real function vrelative(dustgasprop,Vt)
  use physcon,     only:roottwo
  real, intent(in) :: dustgasprop(:),Vt
