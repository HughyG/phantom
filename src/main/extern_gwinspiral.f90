!--------------------------------------------------------------------------!
! The Phantom Smoothed Particle Hydrodynamics code, by Daniel Price et al. !
! Copyright (c) 2007-2021 The Authors (see AUTHORS)                        !
! See LICENCE file for usage and distribution conditions                   !
! http://phantomsph.bitbucket.io/                                          !
!--------------------------------------------------------------------------!
module extern_gwinspiral
!
! Simulates the inspiral of two stars in a circular orbit caused by gravitational wave
!   radiation.
!   Author: Bernard Field (supervisor: James Wurster & Paul Lasky)
!
! :References: e.g. Tong (2015) classical dynamics lecture notes
!
! :Owner: Daniel Price
!
! :Runtime parameters:
!   - stop_ratio : *ratio of particles crossing CoM to indicate a merger*
!
! :Dependencies: centreofmass, dump_utils, infile_utils, io, physcon, units
!
<<<<<<< HEAD
!  DEPENDENCIES: centreofmass, dump_utils, infile_utils, io, part, physcon,
!    units
!+
!--------------------------------------------------------------------------
module extern_gwinspiral
implicit none
!
! Runtime parameters
!
real,    public  :: stopratio = 0.005
!
! local variables
!
integer, private :: n_threshhold
integer, public  :: Nstar(2) = 0  ! give default value in case dump header not read
real,    private :: fstar1_coef,fstar2_coef
real,    private :: com(3),comstar1(3),comstar2(3),vcomstar1(3),vcomstar2(3),fstar1(3),fstar2(3)
logical, private :: isseparate = .true.
!
! subroutines
!
public  :: initialise_gwinspiral,gw_still_inspiralling,get_gw_force,get_gw_force_i
public  :: read_options_gwinspiral, write_options_gwinspiral
public  :: read_headeropts_gwinspiral, write_headeropts_gwinspiral
private
=======
 implicit none
 !
 ! Runtime parameters
 !
 real,    public  :: stopratio = 0.005
 !
 ! local variables
 !
 integer, private :: n_threshhold
 integer, public  :: Nstar(2) = 0  ! give default value in case dump header not read
 real,    private :: fstar1_coef,fstar2_coef
 real,    private :: com(3),comstar1(3),comstar2(3),vcomstar1(3),vcomstar2(3),fstar1(3),fstar2(3)
 logical, private :: isseparate = .true.
 !
 ! subroutines
 !
 public  :: initialise_gwinspiral,gw_still_inspiralling,get_gw_force,get_gw_force_i
 public  :: read_options_gwinspiral, write_options_gwinspiral
 public  :: read_headeropts_gwinspiral, write_headeropts_gwinspiral
 private
>>>>>>> cbef20c1

contains

!-----------------------------------------------------------------------
!+
!  Initialises external force to determine how many particle are in
!  each star
!+
!-----------------------------------------------------------------------
subroutine initialise_gwinspiral(npart,nptmass,ierr)
<<<<<<< HEAD
integer, intent(in)  :: npart,nptmass
integer, intent(out) :: ierr
integer              :: nerr
!
! Calculate the number of particle required to 'merge' before the
!  entire star is considered to be merged
!
n_threshhold = max(int(npart*stopratio),1)

ierr = 0
nerr = 0
if (Nstar(1) > 0) then
write(*,"(2(a,i8))") ' Initialising inspiral two stars scenario, Nstar_1 = ',Nstar(1),' Nstar_2 = ', Nstar(2)
elseif (Nstar(1)==0 .and. Nstar(2)==0 .and. nptmass==2) then
write(*,"(2(a,i8))") ' Initialising inspiral on two sink particles'
elseif (Nstar(2)==0 .and. nptmass==1) then
write(*,"(2(a,i8))") ' Initialising inspiral star-particle scenario, Nstar_1 = ',Nstar(1)
else
ierr = 1
isseparate = .false.
return
endif
if (nerr > 0) ierr = 1
=======
 integer, intent(in)  :: npart,nptmass
 integer, intent(out) :: ierr
 integer              :: nerr
 !
 ! Calculate the number of particle required to 'merge' before the
 !  entire star is considered to be merged
 !
 n_threshhold = max(int(npart*stopratio),1)

 ierr = 0
 nerr = 0
 if (Nstar(1) > 0) then
    write(*,"(2(a,i8))") ' Initialising inspiral two stars scenario, Nstar_1 = ',Nstar(1),' Nstar_2 = ', Nstar(2)
 elseif (Nstar(1)==0 .and. Nstar(2)==0 .and. nptmass==2) then
    write(*,"(2(a,i8))") ' Initialising inspiral on two sink particles'
 elseif (Nstar(2)==0 .and. nptmass==1) then
    write(*,"(2(a,i8))") ' Initialising inspiral star-particle scenario, Nstar_1 = ',Nstar(1)
 else
    ierr = 1
    isseparate = .false.
    return
 endif
 if (nerr > 0) ierr = 1
>>>>>>> cbef20c1

end subroutine initialise_gwinspiral
!-----------------------------------------------------------------------
!+
!  Determines if the neutron stars are still inspirialing
!  (i.e. do we need to calculate the GW energy)
!+
!-----------------------------------------------------------------------
subroutine gw_still_inspiralling(npart,xyzh,vxyzu,nptmass,xyzmh_ptmass,vxyz_ptmass,stopped_now)
<<<<<<< HEAD
use physcon,      only: c
use units,        only: unit_velocity
use centreofmass, only:get_centreofmass
integer, intent(in)  :: npart,nptmass
real,    intent(in)  :: xyzh(:,:),vxyzu(:,:),xyzmh_ptmass(:,:),vxyz_ptmass(:,:)
logical, intent(out) :: stopped_now
integer              :: i,k1,k2
real                 :: dir,dx,dy,dz
real                 :: mstar1,mstar2
real                 :: dirstar1(3)
real                 :: c_code,sep
=======
 use physcon,      only: c
 use units,        only: unit_velocity
 use centreofmass, only:get_centreofmass
 integer, intent(in)  :: npart,nptmass
 real,    intent(in)  :: xyzh(:,:),vxyzu(:,:),xyzmh_ptmass(:,:),vxyz_ptmass(:,:)
 logical, intent(out) :: stopped_now
 integer              :: i,k1,k2
 real                 :: dir,dx,dy,dz
 real                 :: mstar1,mstar2
 real                 :: dirstar1(3)
 real                 :: c_code,sep
>>>>>>> cbef20c1

!
! Calculate force coefficients
!
<<<<<<< HEAD
c_code      = c/unit_velocity
fstar1_coef = 0.
fstar2_coef = 0.
stopped_now = .false.
if ( isseparate ) then
if (Nstar(1) == 0 .and. nptmass==2) then
comstar1  = xyzmh_ptmass(1:3,2)
mstar1    = xyzmh_ptmass(4,2)
vcomstar1 = vxyz_ptmass(1:3,2)
else
call get_centreofmass(comstar1,vcomstar1,Nstar(1),xyzh(:,1:Nstar(1)),&
vxyzu(:,1:Nstar(1)),mass=mstar1)
endif
if (Nstar(2) == 0 .and. nptmass>=1) then
comstar2  = xyzmh_ptmass(1:3,1)
mstar2    = xyzmh_ptmass(4,1)
vcomstar2 = vxyz_ptmass(1:3,1)
else
call get_centreofmass(comstar2,vcomstar2,Nstar(2),xyzh(:,Nstar(1)+1:npart),&
vxyzu(:,Nstar(1)+1:npart),mass=mstar2)
endif
com  = (comstar1*mstar1 + comstar2*mstar2)/(mstar1+mstar2)
dirstar1 = comstar1 - com ! The directional vector to star 1
!
! Determine how many particle are 'in' star 2 when they should be 'in' star 1
! as determined by their CoM location
!
k1 = 0
=======
 c_code      = c/unit_velocity
 fstar1_coef = 0.
 fstar2_coef = 0.
 stopped_now = .false.
 if ( isseparate ) then
    if (Nstar(1) == 0 .and. nptmass==2) then
       comstar1  = xyzmh_ptmass(1:3,2)
       mstar1    = xyzmh_ptmass(4,2)
       vcomstar1 = vxyz_ptmass(1:3,2)
    else
       call get_centreofmass(comstar1,vcomstar1,Nstar(1),xyzh(:,1:Nstar(1)),&
                          vxyzu(:,1:Nstar(1)),mass=mstar1)
    endif
    if (Nstar(2) == 0 .and. nptmass>=1) then
       comstar2  = xyzmh_ptmass(1:3,1)
       mstar2    = xyzmh_ptmass(4,1)
       vcomstar2 = vxyz_ptmass(1:3,1)
    else
       call get_centreofmass(comstar2,vcomstar2,Nstar(2),xyzh(:,Nstar(1)+1:npart),&
                          vxyzu(:,Nstar(1)+1:npart),mass=mstar2)
    endif
    com  = (comstar1*mstar1 + comstar2*mstar2)/(mstar1+mstar2)
    dirstar1 = comstar1 - com ! The directional vector to star 1
    !
    ! Determine how many particle are 'in' star 2 when they should be 'in' star 1
    ! as determined by their CoM location
    !
    k1 = 0
>>>>>>> cbef20c1
!$omp parallel default(none) &
!$omp shared(nstar,xyzh,com,dirstar1) &
!$omp private(i,dx,dy,dz,dir) &
!$omp reduction(+:k1)
!$omp do
do i=1,nstar(1)
dx  = xyzh(1,i) - com(1)
dy  = xyzh(2,i) - com(2)
dz  = xyzh(3,i) - com(3)
dir = dirstar1(1)*dx + dirstar1(2)*dy + dirstar1(3)*dz
if ( dir < 0.0 ) k1 = k1 + 1
enddo
!$omp enddo
!$omp end parallel
!
! Determine how mnay particle are 'in' star 1 when they should be 'in' star 2
! as determined by their CoM location
!
k2 = 0
!$omp parallel default(none) &
!$omp shared(nstar,npart,xyzh,com,dirstar1) &
!$omp private(i,dx,dy,dz,dir) &
!$omp reduction(+:k2)
!$omp do
<<<<<<< HEAD
do i=nstar(1)+1,nstar(1)+nstar(2)
dx  = xyzh(1,i) - com(1)
dy  = xyzh(2,i) - com(2)
dz  = xyzh(3,i) - com(3)
dir = dirstar1(1)*dx + dirstar1(2)*dy + dirstar1(3)*dz
if ( dir > 0.0 ) k2 = k2 + 1
enddo
!$omp enddo
!$omp end parallel

fstar1_coef = -32.0/5.0*mstar1*mstar2**3/c_code**5
fstar2_coef = -32.0/5.0*mstar2*mstar1**3/c_code**5

if (k1+k2 >= n_threshhold) then
! The stars have merged!
isseparate = .false.    ! Stop emitting gravitational waves
stopped_now = .true.    ! to trigger a print statement
elseif (nptmass == 2) then
! stop the merger if two sinks are within each others accretion radii
sep = sqrt(dot_product(comstar1 - comstar2,comstar1 - comstar2))
print*,' SEP is ',sep,mstar1,mstar2,fstar1_coef,fstar2_coef
if (sep <= xyzmh_ptmass(5,1) + xyzmh_ptmass(5,2)) then
isseparate = .false.    ! Stop emitting gravitational waves
stopped_now = .true.    ! to trigger a print statement
endif
endif
endif
=======
    do i=nstar(1)+1,nstar(1)+nstar(2)
       dx  = xyzh(1,i) - com(1)
       dy  = xyzh(2,i) - com(2)
       dz  = xyzh(3,i) - com(3)
       dir = dirstar1(1)*dx + dirstar1(2)*dy + dirstar1(3)*dz
       if ( dir > 0.0 ) k2 = k2 + 1
    enddo
!$omp enddo
!$omp end parallel

    fstar1_coef = -32.0/5.0*mstar1*mstar2**3/c_code**5
    fstar2_coef = -32.0/5.0*mstar2*mstar1**3/c_code**5

    if (k1+k2 >= n_threshhold) then
       ! The stars have merged!
       isseparate = .false.    ! Stop emitting gravitational waves
       stopped_now = .true.    ! to trigger a print statement
    elseif (nptmass == 2) then
       ! stop the merger if two sinks are within each others accretion radii
       sep = sqrt(dot_product(comstar1 - comstar2,comstar1 - comstar2))
       print*,' SEP is ',sep,mstar1,mstar2,fstar1_coef,fstar2_coef
       if (sep <= xyzmh_ptmass(5,1) + xyzmh_ptmass(5,2)) then
          isseparate = .false.    ! Stop emitting gravitational waves
          stopped_now = .true.    ! to trigger a print statement
       endif
    endif
 endif
>>>>>>> cbef20c1

end subroutine gw_still_inspiralling
!-----------------------------------------------------------------------
!+
!  Calculate the loss of energy (per star) from gravitational waves
!  This energy loss is in the form of a uniform reduction in force
!  Note: this is called immediately after gw_still_inspiralling, thus
!        the CoM's have just been calculated and stored
!+
!-----------------------------------------------------------------------
subroutine get_gw_force()
<<<<<<< HEAD
real :: dx,dy,dz,separation,vstar1sq,vstar2sq

if ( isseparate ) then
dx = comstar1(1) - comstar2(1)
dy = comstar1(2) - comstar2(2)
dz = comstar1(3) - comstar2(3)
separation = sqrt(dx*dx + dy*dy + dz*dz)
!
! Determine the speed of the two stars
!
vstar1sq = dot_product(vcomstar1,vcomstar1)
vstar2sq = dot_product(vcomstar2,vcomstar2)
!
! Compute the drag force vectors for each star
!
fstar1 = fstar1_coef * vcomstar1 / (vstar1sq*separation**5)
fstar2 = fstar2_coef * vcomstar2 / (vstar2sq*separation**5)
endif
=======
 real :: dx,dy,dz,separation,vstar1sq,vstar2sq

 if ( isseparate ) then
    dx = comstar1(1) - comstar2(1)
    dy = comstar1(2) - comstar2(2)
    dz = comstar1(3) - comstar2(3)
    separation = sqrt(dx*dx + dy*dy + dz*dz)
    !
    ! Determine the speed of the two stars
    !
    vstar1sq = dot_product(vcomstar1,vcomstar1)
    vstar2sq = dot_product(vcomstar2,vcomstar2)
    !
    ! Compute the drag force vectors for each star
    !
    fstar1 = fstar1_coef * vcomstar1 / (vstar1sq*separation**5)
    fstar2 = fstar2_coef * vcomstar2 / (vstar2sq*separation**5)
 endif
>>>>>>> cbef20c1

end subroutine get_gw_force
!-----------------------------------------------------------------------
!+
!  Calculate the loss of energy (per particle) from gravitational waves
!  i.e. determine if the particle is in star 1, or star 2, and use the
!       required force
!+
!-----------------------------------------------------------------------
subroutine get_gw_force_i(i,fextxi,fextyi,fextzi,phi)
integer, intent(in)    :: i
real,    intent(inout) :: fextxi,fextyi,fextzi,phi

<<<<<<< HEAD
if (i > 0 .and. isseparate ) then
if (i <= nstar(1)) then
fextxi = fstar1(1)
fextyi = fstar1(2)
fextzi = fstar1(3)
elseif (nstar(2) > 0) then
fextxi = fstar2(1)
fextyi = fstar2(2)
fextzi = fstar2(3)
endif
elseif (i == -1 .and. nstar(2)==0 .and. isseparate) then
fextxi = fstar2(1)  ! acceleration applied to sink particle 1 (star 2)
fextyi = fstar2(2)
fextzi = fstar2(3)
elseif (i == -2 .and. nstar(1)==0 .and. isseparate) then
fextxi = fstar1(1) ! acceleration applied to sink particle 2 (star 1)
fextyi = fstar1(2)
fextzi = fstar1(3)
else
fextxi = 0.0
fextyi = 0.0
fextzi = 0.0
endif
=======
 if (i > 0 .and. isseparate ) then
    if (i <= nstar(1)) then
       fextxi = fstar1(1)
       fextyi = fstar1(2)
       fextzi = fstar1(3)
    elseif (nstar(2) > 0) then
       fextxi = fstar2(1)
       fextyi = fstar2(2)
       fextzi = fstar2(3)
    endif
 elseif (i == -1 .and. nstar(2)==0 .and. isseparate) then
    fextxi = fstar2(1)  ! acceleration applied to sink particle 1 (star 2)
    fextyi = fstar2(2)
    fextzi = fstar2(3)
 elseif (i == -2 .and. nstar(1)==0 .and. isseparate) then
    fextxi = fstar1(1) ! acceleration applied to sink particle 2 (star 1)
    fextyi = fstar1(2)
    fextzi = fstar1(3)
 else
    fextxi = 0.0
    fextyi = 0.0
    fextzi = 0.0
 endif
>>>>>>> cbef20c1

end subroutine get_gw_force_i

!-----------------------------------------------------------------------
!+
!  writes input options to the input file
!+
!-----------------------------------------------------------------------
subroutine write_options_gwinspiral(iunit)
use infile_utils, only:write_inopt
integer, intent(in) :: iunit

call write_inopt(stopratio,'stop_ratio','ratio of particles crossing CoM to indicate a merger',iunit)

end subroutine write_options_gwinspiral
!-----------------------------------------------------------------------
!+
!  reads input options from the input file
!+
!-----------------------------------------------------------------------
subroutine read_options_gwinspiral(name,valstring,imatch,igotall,ierr)
use io, only:fatal
character(len=*), intent(in)  :: name,valstring
logical,          intent(out) :: imatch,igotall
integer,          intent(out) :: ierr
integer, save                 :: ngot = 0
character(len=30), parameter  :: where = 'read_options_gwinspiral'

imatch  = .true.
igotall = .false.
select case(trim(name))
case('stop_ratio')
read(valstring,*,iostat=ierr) stopratio
if (stopratio < 0.)  call fatal(where,'Cannot have negative merger percentage of particle overlap')
if (stopratio > 1.)  call fatal(where,'Cannot have ratio of particle overlap > 1')
ngot = ngot + 1
end select

igotall = (ngot >= 1)

end subroutine read_options_gwinspiral

!-----------------------------------------------------------------------
!+
!  writes relevant options to the header of the dump file
!+
!-----------------------------------------------------------------------
subroutine write_headeropts_gwinspiral(hdr,ierr)
use dump_utils, only:dump_h,add_to_header
type(dump_h), intent(inout) :: hdr
integer,      intent(out)   :: ierr

ierr = 0
call add_to_header(Nstar(1),'Nstar_1',hdr,ierr)
call add_to_header(Nstar(2),'Nstar_2',hdr,ierr)

end subroutine write_headeropts_gwinspiral

!-----------------------------------------------------------------------
!+
!  reads relevant options from the header of the dump file
!+
!-----------------------------------------------------------------------
subroutine read_headeropts_gwinspiral(hdr,nptmass,ierr)
<<<<<<< HEAD
use dump_utils, only:dump_h,extract
type(dump_h), intent(in)  :: hdr
integer,      intent(in)  :: nptmass
integer,      intent(out) :: ierr
integer :: ierr1,ierr2
=======
 use dump_utils, only:dump_h,extract
 type(dump_h), intent(in)  :: hdr
 integer,      intent(in)  :: nptmass
 integer,      intent(out) :: ierr
 integer :: ierr1,ierr2
>>>>>>> cbef20c1

ierr  = 0
call extract('Nstar_1',Nstar(1),hdr,ierr1)
call extract('Nstar_2',Nstar(2),hdr,ierr2)

<<<<<<< HEAD
if (ierr1 /= 0 .or. ierr2 /= 0) then
! if there are two sink particles and Nstar_1
if (nptmass >= 2 .and. ierr1 /= 0 .and. ierr2 /= 0) then
write(*,*) ' WARNING: NStar_1 and NStar_2 not found: applying GW emission to sink particles'
elseif (nptmass > 1 .and. ierr2 /= 0) then
write(*,*) ' WARNING: NStar_2 not found: applying GW emission to 1 sink particle + gas'
else
write(*,*) ' ERROR: NStar_1 and NStar_2 not present in dump file'
ierr = 1
endif
endif
=======
 if (ierr1 /= 0 .or. ierr2 /= 0) then
    ! if there are two sink particles and Nstar_1
    if (nptmass >= 2 .and. ierr1 /= 0 .and. ierr2 /= 0) then
       write(*,*) ' WARNING: NStar_1 and NStar_2 not found: applying GW emission to sink particles'
    elseif (nptmass > 1 .and. ierr2 /= 0) then
       write(*,*) ' WARNING: NStar_2 not found: applying GW emission to 1 sink particle + gas'
    else
       write(*,*) ' ERROR: NStar_1 and NStar_2 not present in dump file'
       ierr = 1
    endif
 endif
>>>>>>> cbef20c1

end subroutine read_headeropts_gwinspiral

end module extern_gwinspiral<|MERGE_RESOLUTION|>--- conflicted
+++ resolved
@@ -19,33 +19,6 @@
 !
 ! :Dependencies: centreofmass, dump_utils, infile_utils, io, physcon, units
 !
-<<<<<<< HEAD
-!  DEPENDENCIES: centreofmass, dump_utils, infile_utils, io, part, physcon,
-!    units
-!+
-!--------------------------------------------------------------------------
-module extern_gwinspiral
-implicit none
-!
-! Runtime parameters
-!
-real,    public  :: stopratio = 0.005
-!
-! local variables
-!
-integer, private :: n_threshhold
-integer, public  :: Nstar(2) = 0  ! give default value in case dump header not read
-real,    private :: fstar1_coef,fstar2_coef
-real,    private :: com(3),comstar1(3),comstar2(3),vcomstar1(3),vcomstar2(3),fstar1(3),fstar2(3)
-logical, private :: isseparate = .true.
-!
-! subroutines
-!
-public  :: initialise_gwinspiral,gw_still_inspiralling,get_gw_force,get_gw_force_i
-public  :: read_options_gwinspiral, write_options_gwinspiral
-public  :: read_headeropts_gwinspiral, write_headeropts_gwinspiral
-private
-=======
  implicit none
  !
  ! Runtime parameters
@@ -66,7 +39,6 @@
  public  :: read_options_gwinspiral, write_options_gwinspiral
  public  :: read_headeropts_gwinspiral, write_headeropts_gwinspiral
  private
->>>>>>> cbef20c1
 
 contains
 
@@ -77,31 +49,6 @@
 !+
 !-----------------------------------------------------------------------
 subroutine initialise_gwinspiral(npart,nptmass,ierr)
-<<<<<<< HEAD
-integer, intent(in)  :: npart,nptmass
-integer, intent(out) :: ierr
-integer              :: nerr
-!
-! Calculate the number of particle required to 'merge' before the
-!  entire star is considered to be merged
-!
-n_threshhold = max(int(npart*stopratio),1)
-
-ierr = 0
-nerr = 0
-if (Nstar(1) > 0) then
-write(*,"(2(a,i8))") ' Initialising inspiral two stars scenario, Nstar_1 = ',Nstar(1),' Nstar_2 = ', Nstar(2)
-elseif (Nstar(1)==0 .and. Nstar(2)==0 .and. nptmass==2) then
-write(*,"(2(a,i8))") ' Initialising inspiral on two sink particles'
-elseif (Nstar(2)==0 .and. nptmass==1) then
-write(*,"(2(a,i8))") ' Initialising inspiral star-particle scenario, Nstar_1 = ',Nstar(1)
-else
-ierr = 1
-isseparate = .false.
-return
-endif
-if (nerr > 0) ierr = 1
-=======
  integer, intent(in)  :: npart,nptmass
  integer, intent(out) :: ierr
  integer              :: nerr
@@ -125,7 +72,6 @@
     return
  endif
  if (nerr > 0) ierr = 1
->>>>>>> cbef20c1
 
 end subroutine initialise_gwinspiral
 !-----------------------------------------------------------------------
@@ -135,19 +81,6 @@
 !+
 !-----------------------------------------------------------------------
 subroutine gw_still_inspiralling(npart,xyzh,vxyzu,nptmass,xyzmh_ptmass,vxyz_ptmass,stopped_now)
-<<<<<<< HEAD
-use physcon,      only: c
-use units,        only: unit_velocity
-use centreofmass, only:get_centreofmass
-integer, intent(in)  :: npart,nptmass
-real,    intent(in)  :: xyzh(:,:),vxyzu(:,:),xyzmh_ptmass(:,:),vxyz_ptmass(:,:)
-logical, intent(out) :: stopped_now
-integer              :: i,k1,k2
-real                 :: dir,dx,dy,dz
-real                 :: mstar1,mstar2
-real                 :: dirstar1(3)
-real                 :: c_code,sep
-=======
  use physcon,      only: c
  use units,        only: unit_velocity
  use centreofmass, only:get_centreofmass
@@ -159,41 +92,10 @@
  real                 :: mstar1,mstar2
  real                 :: dirstar1(3)
  real                 :: c_code,sep
->>>>>>> cbef20c1
 
 !
 ! Calculate force coefficients
 !
-<<<<<<< HEAD
-c_code      = c/unit_velocity
-fstar1_coef = 0.
-fstar2_coef = 0.
-stopped_now = .false.
-if ( isseparate ) then
-if (Nstar(1) == 0 .and. nptmass==2) then
-comstar1  = xyzmh_ptmass(1:3,2)
-mstar1    = xyzmh_ptmass(4,2)
-vcomstar1 = vxyz_ptmass(1:3,2)
-else
-call get_centreofmass(comstar1,vcomstar1,Nstar(1),xyzh(:,1:Nstar(1)),&
-vxyzu(:,1:Nstar(1)),mass=mstar1)
-endif
-if (Nstar(2) == 0 .and. nptmass>=1) then
-comstar2  = xyzmh_ptmass(1:3,1)
-mstar2    = xyzmh_ptmass(4,1)
-vcomstar2 = vxyz_ptmass(1:3,1)
-else
-call get_centreofmass(comstar2,vcomstar2,Nstar(2),xyzh(:,Nstar(1)+1:npart),&
-vxyzu(:,Nstar(1)+1:npart),mass=mstar2)
-endif
-com  = (comstar1*mstar1 + comstar2*mstar2)/(mstar1+mstar2)
-dirstar1 = comstar1 - com ! The directional vector to star 1
-!
-! Determine how many particle are 'in' star 2 when they should be 'in' star 1
-! as determined by their CoM location
-!
-k1 = 0
-=======
  c_code      = c/unit_velocity
  fstar1_coef = 0.
  fstar2_coef = 0.
@@ -222,7 +124,6 @@
     ! as determined by their CoM location
     !
     k1 = 0
->>>>>>> cbef20c1
 !$omp parallel default(none) &
 !$omp shared(nstar,xyzh,com,dirstar1) &
 !$omp private(i,dx,dy,dz,dir) &
@@ -247,35 +148,6 @@
 !$omp private(i,dx,dy,dz,dir) &
 !$omp reduction(+:k2)
 !$omp do
-<<<<<<< HEAD
-do i=nstar(1)+1,nstar(1)+nstar(2)
-dx  = xyzh(1,i) - com(1)
-dy  = xyzh(2,i) - com(2)
-dz  = xyzh(3,i) - com(3)
-dir = dirstar1(1)*dx + dirstar1(2)*dy + dirstar1(3)*dz
-if ( dir > 0.0 ) k2 = k2 + 1
-enddo
-!$omp enddo
-!$omp end parallel
-
-fstar1_coef = -32.0/5.0*mstar1*mstar2**3/c_code**5
-fstar2_coef = -32.0/5.0*mstar2*mstar1**3/c_code**5
-
-if (k1+k2 >= n_threshhold) then
-! The stars have merged!
-isseparate = .false.    ! Stop emitting gravitational waves
-stopped_now = .true.    ! to trigger a print statement
-elseif (nptmass == 2) then
-! stop the merger if two sinks are within each others accretion radii
-sep = sqrt(dot_product(comstar1 - comstar2,comstar1 - comstar2))
-print*,' SEP is ',sep,mstar1,mstar2,fstar1_coef,fstar2_coef
-if (sep <= xyzmh_ptmass(5,1) + xyzmh_ptmass(5,2)) then
-isseparate = .false.    ! Stop emitting gravitational waves
-stopped_now = .true.    ! to trigger a print statement
-endif
-endif
-endif
-=======
     do i=nstar(1)+1,nstar(1)+nstar(2)
        dx  = xyzh(1,i) - com(1)
        dy  = xyzh(2,i) - com(2)
@@ -303,7 +175,6 @@
        endif
     endif
  endif
->>>>>>> cbef20c1
 
 end subroutine gw_still_inspiralling
 !-----------------------------------------------------------------------
@@ -315,26 +186,6 @@
 !+
 !-----------------------------------------------------------------------
 subroutine get_gw_force()
-<<<<<<< HEAD
-real :: dx,dy,dz,separation,vstar1sq,vstar2sq
-
-if ( isseparate ) then
-dx = comstar1(1) - comstar2(1)
-dy = comstar1(2) - comstar2(2)
-dz = comstar1(3) - comstar2(3)
-separation = sqrt(dx*dx + dy*dy + dz*dz)
-!
-! Determine the speed of the two stars
-!
-vstar1sq = dot_product(vcomstar1,vcomstar1)
-vstar2sq = dot_product(vcomstar2,vcomstar2)
-!
-! Compute the drag force vectors for each star
-!
-fstar1 = fstar1_coef * vcomstar1 / (vstar1sq*separation**5)
-fstar2 = fstar2_coef * vcomstar2 / (vstar2sq*separation**5)
-endif
-=======
  real :: dx,dy,dz,separation,vstar1sq,vstar2sq
 
  if ( isseparate ) then
@@ -353,7 +204,6 @@
     fstar1 = fstar1_coef * vcomstar1 / (vstar1sq*separation**5)
     fstar2 = fstar2_coef * vcomstar2 / (vstar2sq*separation**5)
  endif
->>>>>>> cbef20c1
 
 end subroutine get_gw_force
 !-----------------------------------------------------------------------
@@ -367,31 +217,6 @@
 integer, intent(in)    :: i
 real,    intent(inout) :: fextxi,fextyi,fextzi,phi
 
-<<<<<<< HEAD
-if (i > 0 .and. isseparate ) then
-if (i <= nstar(1)) then
-fextxi = fstar1(1)
-fextyi = fstar1(2)
-fextzi = fstar1(3)
-elseif (nstar(2) > 0) then
-fextxi = fstar2(1)
-fextyi = fstar2(2)
-fextzi = fstar2(3)
-endif
-elseif (i == -1 .and. nstar(2)==0 .and. isseparate) then
-fextxi = fstar2(1)  ! acceleration applied to sink particle 1 (star 2)
-fextyi = fstar2(2)
-fextzi = fstar2(3)
-elseif (i == -2 .and. nstar(1)==0 .and. isseparate) then
-fextxi = fstar1(1) ! acceleration applied to sink particle 2 (star 1)
-fextyi = fstar1(2)
-fextzi = fstar1(3)
-else
-fextxi = 0.0
-fextyi = 0.0
-fextzi = 0.0
-endif
-=======
  if (i > 0 .and. isseparate ) then
     if (i <= nstar(1)) then
        fextxi = fstar1(1)
@@ -415,7 +240,6 @@
     fextyi = 0.0
     fextzi = 0.0
  endif
->>>>>>> cbef20c1
 
 end subroutine get_gw_force_i
 
@@ -480,37 +304,16 @@
 !+
 !-----------------------------------------------------------------------
 subroutine read_headeropts_gwinspiral(hdr,nptmass,ierr)
-<<<<<<< HEAD
-use dump_utils, only:dump_h,extract
-type(dump_h), intent(in)  :: hdr
-integer,      intent(in)  :: nptmass
-integer,      intent(out) :: ierr
-integer :: ierr1,ierr2
-=======
  use dump_utils, only:dump_h,extract
  type(dump_h), intent(in)  :: hdr
  integer,      intent(in)  :: nptmass
  integer,      intent(out) :: ierr
  integer :: ierr1,ierr2
->>>>>>> cbef20c1
 
 ierr  = 0
 call extract('Nstar_1',Nstar(1),hdr,ierr1)
 call extract('Nstar_2',Nstar(2),hdr,ierr2)
 
-<<<<<<< HEAD
-if (ierr1 /= 0 .or. ierr2 /= 0) then
-! if there are two sink particles and Nstar_1
-if (nptmass >= 2 .and. ierr1 /= 0 .and. ierr2 /= 0) then
-write(*,*) ' WARNING: NStar_1 and NStar_2 not found: applying GW emission to sink particles'
-elseif (nptmass > 1 .and. ierr2 /= 0) then
-write(*,*) ' WARNING: NStar_2 not found: applying GW emission to 1 sink particle + gas'
-else
-write(*,*) ' ERROR: NStar_1 and NStar_2 not present in dump file'
-ierr = 1
-endif
-endif
-=======
  if (ierr1 /= 0 .or. ierr2 /= 0) then
     ! if there are two sink particles and Nstar_1
     if (nptmass >= 2 .and. ierr1 /= 0 .and. ierr2 /= 0) then
@@ -522,7 +325,6 @@
        ierr = 1
     endif
  endif
->>>>>>> cbef20c1
 
 end subroutine read_headeropts_gwinspiral
 
