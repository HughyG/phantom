!--------------------------------------------------------------------------!
! The Phantom Smoothed Particle Hydrodynamics code, by Daniel Price et al. !
! Copyright (c) 2007-2021 The Authors (see AUTHORS)                        !
! See LICENCE file for usage and distribution conditions                   !
! http://phantomsph.bitbucket.io/                                          !
!--------------------------------------------------------------------------!
module cooling
!
! Gas cooling
!  Current options:
!     0 = none
!     1 = 'explicit' cooling [implicitly calculated, ironically] [default]
!         (not sure what this actually means, but requires a lot of non-default inputs)
!     2 = Townsend (2009) cooling tables [implicitly calculated]
!     3 = Gammie cooling [explicitly calculated]
!     5 = Koyama & Inutuska (2002) [explicitly calculated]
!     6 = Koyama & Inutuska (2002) [implicitly calculated][not yet implemented; JHW]
!
! :References:
!   Koyama & Inutsuka (2002), ApJL 564, 97-100
!   Vazquez-Semadeni, et.al (2007), ApJ 657, 870-883
!   Townsend (2009), ApJS 181, 391-397
!   Gail & Sedlmayr textbook Physics and chemistry of Circumstellar dust shells
!
! :Owner: Lionel Siess, Ward Homan, Dion Donne
!
! :Runtime parameters:
!   - C_cool               : *factor controlling cooling timestep*
!   - Tfloor               : *temperature floor (K); on if > 0*
!   - beta_cool            : *beta factor in Gammie (2001) cooling*
!   - bowen_Cprime         : *radiative cooling rate (g.s/cm³)*
!   - cooltable            : *data file containing cooling function*
!   - habund               : *Hydrogen abundance assumed in cooling function*
!   - dust_collision       : *dust collision [1=on/0=off]*
!   - excitation_HI        : *H0 cooling [1=on/0=off]*
!   - relax_bowen          : *Bowen (diffusive) relaxation [1=on/0=off]*
!   - relax_stefan         : *radiative relaxation [1=on/0=off]*
!   - icooling             : *cooling function (0=off, 1=explicit, 2=Townsend table, 3=Gammie, 5=KI02)*
<<<<<<< HEAD
!   - temp_floor           : *Minimum allowed temperature in K for Townsend cooling table*
=======
!   - temp_floor           : *Minimum allowed temperature in K*
!   - CO_abun              : *mean CO abundance*
!   - HCN_abun             : *mean HCN abundance*
!   - H2O_abun             : *mean H2O abundance*

>>>>>>> 7be107a2
!
! :Dependencies: chem, datafiles, dim, eos, h2cooling, infile_utils, io,
!   options, part, physcon, timestep, units
!

 use options,  only:icooling
 use timestep, only:C_cool
 use physcon

 implicit none
 character(len=*), parameter :: label = 'cooling'

 public :: init_cooling,calc_cooling_rate,energ_cooling
 public :: write_options_cooling, read_options_cooling
 public :: find_in_table, implicit_cooling, exact_cooling
 logical, public :: cooling_implicit
 logical, public :: cooling_explicit
 real,    public :: bowen_Cprime = 3.000d-5

 private
 integer, parameter :: nTg = 64
 integer, parameter :: maxt = 1000
 real,    parameter :: Tref = 1.d5, T_floor = 10.   ! required for exact_cooling
 integer :: nt
 real    :: temper(maxt),lambda(maxt),slope(maxt),yfunc(maxt)
 real    :: beta_cool  = 3.
 real    :: habund     = 0.7
 real    :: temp_floor = 1.e4                       ! required for exact_cooling_table
 real    :: Tgrid(nTg)
 real    :: crate_coef
 integer :: excitation_HI = 0, relax_Bowen = 0, dust_collision = 0, relax_Stefan = 0
 character(len=120) :: cooltable = 'cooltable.dat'
 !--Minimum temperature (failsafe to prevent u < 0); optional for ALL cooling options
 real,    public :: Tfloor = 0. ! [K]; set in .in file.  On if Tfloor > 0.
 real,    public :: ufloor = 0. ! [code units]; set in init_cooling

contains

!-----------------------------------------------------------------------
!+
!  Initialise cooling
!+
!-----------------------------------------------------------------------
subroutine init_cooling(id,master,iprint,ierr)
 use dim,       only:maxvxyzu
 use units,     only:utime,umass,udist,unit_ergg
 use physcon,   only:mass_proton_cgs,kboltz
 use io,        only:fatal
 use eos,       only:gamma,gmw
 use part,      only:h2chemistry
 use h2cooling, only:init_h2cooling
 use chem,      only:init_chem
 use cooling_molecular, only: init_cooling_molec,CO_abun,HCN_abun,H2O_abun
 integer, intent(in)  :: id,master,iprint
 integer, intent(out) :: ierr

 if (h2chemistry) then
    if (id==master) write(iprint,*) 'initialising cooling function...'
    call init_chem()
    call init_h2cooling()
 else
    !you can't have cool_relaxation_Stefan and cool_relaxation_Bowen at the same time
    if (relax_Bowen == 1 .and. relax_Stefan == 1) then
       call fatal(label,'you can"t have bowen and stefan cooling at the same time')
    endif

#ifdef KROME
    !krome calculates its own cooling rate
    excitation_HI = 0
    dust_collision = 0
#else
    !if no cooling flag activated, disable cooling
    if (icooling == 1 .and. (excitation_HI+relax_Bowen+dust_collision+&
       relax_Stefan+CO_abun+HCN_abun+H2O_abun== 0)) then
       icooling = 0
       return
    else if (icooling == 1 .and. (CO_abun+HCN_abun+H2O_abun/=0)) then
        ! Initialise cooling tables
        call init_cooling_molec
    endif
#endif

    !--initialise remaining variables
    if (icooling == 2) then
       call init_cooltable(ierr)
    elseif (icooling == 5) then
       crate_coef = 2.0d-26*umass*utime**3/(mass_proton_cgs**2 * udist**5)
    elseif (icooling > 0) then
       call set_Tgrid
    endif
 endif

 !--Determine if this is implicit or explicit cooling
 cooling_implicit = .false.
 cooling_explicit = .false.
 if (h2chemistry) then
    if (icooling > 0) cooling_implicit = .true.    ! cooling is calculated implicitly in step
 elseif (icooling > 0) then
    if (icooling == 3 .or. icooling == 5) then
       cooling_explicit = .true.                   ! cooling is calculated explicitly in force
    else
       cooling_implicit = .true.                   ! cooling is calculated implicitly in step
    endif
 endif

 !--calculate the energy floor in code units
 if (Tfloor > 0.) then
    if (gamma > 1.) then
       ufloor = kboltz*Tfloor/((gamma-1.)*gmw*mass_proton_cgs)/unit_ergg
    else
       ufloor = 3.0*kboltz*Tfloor/(2.0*gmw*mass_proton_cgs)/unit_ergg
    endif
    if (maxvxyzu < 4) ierr = 1
 else
    ufloor = 0.
 endif

end subroutine init_cooling

!-----------------------------------------------------------------------
!+
!  read cooling table from file and initialise arrays
!+
!-----------------------------------------------------------------------
subroutine init_cooltable(ierr)
 use io,        only:fatal
 use datafiles, only:find_phantom_datafile
 integer, intent(out) :: ierr
 integer, parameter :: iu = 127
 integer :: i
 character(len=120) :: filepath

 !
 ! read the cooling table from file
 !
 filepath=find_phantom_datafile(cooltable,'cooling')
 open(unit=iu,file=filepath,status='old',iostat=ierr)
 if (ierr /= 0) call fatal('cooling','error opening cooling table')
 i = 0
 do while(ierr==0 .and. i < maxt)
    i = i + 1
    read(iu,*,iostat=ierr) temper(i),lambda(i)
 enddo
 nt = i-1
 if (nt==maxt) call fatal('cooling','size of cooling table exceeds array size')
 if (nt < 2) call fatal('cooling','size of cooling table is too small',ival=nt,var='nt')
 !
 ! calculate the slope of the cooling function
 !
 do i=1,nt-1
    slope(i) = log(lambda(i+1)/lambda(i))/log(temper(i+1)/temper(i))
 enddo
 slope(nt) = slope(nt-1)

 !
 ! initialise the functions required for Townsend method
 !
 yfunc(nt) = 0.
 do i=nt-1,1,-1
    !Lionel Siess : I think there is an error. in yfunc slope(nt) should be replaced by lambda(nt)
    ! Eq A6
    if (abs(slope(i)-1.) < tiny(0.)) then
       !ori yfunc(i) = yfunc(i+1) - slope(nt)*temper(i)/(lambda(i)*temper(nt))*log(temper(i)/temper(i+1))
       yfunc(i) = yfunc(i+1) - lambda(nt)*temper(i)/(lambda(i)*temper(nt))*log(temper(i)/temper(i+1))
    else
       !ori yfunc(i) = yfunc(i+1) - slope(nt)*temper(i)/((1. - slope(i))*lambda(i)*temper(nt))&
       yfunc(i) = yfunc(i+1) - lambda(nt)*temper(i)/((1. - slope(i))*lambda(i)*temper(nt))&
                 *(1.- (temper(i)/temper(i+1))**(slope(i) - 1.))
    endif
 enddo
end subroutine init_cooltable

!-----------------------------------------------------------------------
!
!  calculate cooling rates
!
!-----------------------------------------------------------------------
subroutine calc_cooling_rate(r, Q, dlnQ_dlnT, rho, T, Teq, mu, K2, kappa)
 use units,             only:unit_ergg,unit_density
 use cooling_molecular, only: CO_abun, HCN_abun, H2O_abun, calc_cool_molecular

 real, intent(in) :: rho, T, Teq               !rho in code units
 real, intent(in) :: r                         !in au
 real, intent(in), optional :: mu, K2, kappa      !cgs
 real, intent(out) :: Q, dlnQ_dlnT                !code units
 real :: Q_cgs,Q_H0, Q_relax_Bowen, Q_col_dust, Q_relax_Stefan, Q_molec, rho_cgs
 real :: dlnQ_H0, dlnQ_relax_Bowen, dlnQ_col_dust, dlnQ_relax_Stefan, dlnQ_molec

 rho_cgs = rho*unit_density
 Q_H0              = 0.
 Q_relax_Bowen     = 0.
 Q_col_dust        = 0.
 Q_relax_Stefan    = 0.
 Q_molec           = 0.

 dlnQ_H0           = 0.
 dlnQ_relax_Bowen  = 0.
 dlnQ_col_dust     = 0.
 dlnQ_relax_Stefan = 0.
 dlnQ_molec        = 0.

 if (excitation_HI  == 1) call cooling_neutral_hydrogen(T, rho_cgs, Q_H0, dlnQ_H0)
 if (relax_Bowen    == 1) call cooling_Bowen_relaxation(T, Teq, rho_cgs, mu, Q_relax_Bowen, dlnQ_relax_Bowen)
 if (dust_collision == 1) call cooling_dust_collision(T, Teq, rho_cgs, K2, mu, Q_col_dust, dlnQ_col_dust)
 if (relax_Stefan   == 1) call cooling_radiative_relaxation(T, Teq, kappa, Q_relax_Stefan, dlnQ_relax_Stefan)
 if (CO_abun+H2O_abun+HCN_abun /= 0) call calc_cool_molecular(T, r, rho_cgs, Q_molec, dlnQ_molec)

 Q_cgs = Q_H0 + Q_relax_Bowen + Q_col_dust + Q_relax_Stefan + Q_molec
 if (Q_cgs == 0.) then
   dlnQ_dlnT = 0.
 else
   dlnQ_dlnT = (Q_H0*dlnQ_H0 + Q_relax_Bowen*dlnQ_relax_Bowen + Q_col_dust*dlnQ_col_dust&
   + Q_relax_Stefan*dlnQ_relax_Stefan + Q_molec*dlnQ_molec)/Q_cgs
 end if
 !limit exponent to prevent overflow
 dlnQ_dlnT = sign(min(50.,abs(dlnQ_dlnT)),dlnQ_dlnT)
 Q = Q_cgs/unit_ergg
end subroutine calc_cooling_rate


!-----------------------------------------------------------------------
!+
!  Bowen 1988 cooling prescription
!+
!-----------------------------------------------------------------------
subroutine cooling_Bowen_relaxation(T, Teq, rho, mu, Q, dlnQ_dlnT)
! all quantities in cgs
 use eos,     only:gamma
 use physcon, only:Rg
 real, intent(in) :: T, Teq, rho, mu
 real, intent(out) :: Q,dlnQ_dlnT

 Q         = Rg/((gamma-1.)*mu)*rho*(Teq-T)/bowen_Cprime
 dlnQ_dlnT = -T/(Teq-T+1.d-10)

end subroutine cooling_Bowen_relaxation

!-----------------------------------------------------------------------
!+
!  collisionnal cooling
!+
!-----------------------------------------------------------------------
subroutine cooling_dust_collision(T, Teq, rho, K2, mu, Q, dlnQ_dlnT)
! all quantities in cgs
 use physcon, only: kboltz, mass_proton_cgs, pi
 real, intent(in) :: T, Teq, rho, K2, mu
 real, intent(out) :: Q,dlnQ_dlnT

 real, parameter :: f = 0.15, a0 = 1.28e-8
 real :: A

 A = 2. * f * kboltz * a0**2/(mass_proton_cgs**2*mu) &
         * (1.05/1.54) * sqrt(2.*pi*kboltz/mass_proton_cgs) * 2.*K2 * rho
 Q = A * sqrt(T) * (Teq-T)
 if (Q  >  1.d6) then
    print *, f, kboltz, a0, mass_proton_cgs, mu
    print *, mu, K2, rho, T, Teq, A, Q
    stop 'cooling'
 else
    dlnQ_dlnT = 0.5+T/(Teq-T+1.d-10)
 endif
end subroutine cooling_dust_collision

!-----------------------------------------------------------------------
!+
!  Woitke (2006 A&A) cooling term
!+
!-----------------------------------------------------------------------
subroutine cooling_radiative_relaxation(T, Teq, kappa, Q, dlnQ_dlnT)
 use physcon, only: steboltz
 real, intent(in) :: T, Teq, kappa
 real, intent(out) :: Q,dlnQ_dlnT

 Q         = 4.*steboltz*(Teq**4-T**4)*kappa
 dlnQ_dlnT = -4.*T**4/(Teq**4-T**4+1.d-10)

end subroutine cooling_radiative_relaxation

!-----------------------------------------------------------------------
!+
!  Cooling due to electron excitation of neutral H (Spitzer 1978)
!+
!-----------------------------------------------------------------------
subroutine cooling_neutral_hydrogen(T, rho, Q, dlnQ_dlnT)
 use physcon, only: mass_proton_cgs, pi
 real, intent(in) :: T, rho
 real, intent(out) :: Q,dlnQ_dlnT

 real, parameter :: f = 1.0d0
 real :: eps_e

 if (T > 3000.) then
    eps_e = calc_eps_e(T)
    Q = -f*7.3d-19*eps_e*exp(-118400./T)*rho/(1.4*mass_proton_cgs)**2
    dlnQ_dlnT = 118400.d0/T+log(calc_eps_e(1.001*T)/eps_e)/log(1.001)
 else
    Q = 0.
    dlnQ_dlnT = 0.
 endif
end subroutine cooling_neutral_hydrogen

!-----------------------------------------------------------------------
!+
!  compute electron equilibrium abundance (Palla et al 1983)
!+
!-----------------------------------------------------------------------
real function calc_eps_e(T)
 real, intent(in) :: T
 real :: k1, k2, k3, k8, k9, p, q

 k1 = 1.88d-10 / T**6.44e-1
 k2 = 1.83d-18 * T
 k3 = 1.35d-9
 k8 = 5.80d-11 * sqrt(T) * exp(-1.58d5/T)
 k9 = 1.7d-4 * k8
 p = .5*k8/k9
 q = k1*(k2+k3)/(k3*k9)
 calc_eps_e = (p + sqrt(q+p**2))/q
end function calc_eps_e

!-----------------------------------------------------------------------
!+
!  Set Temperature grid
!+
!-----------------------------------------------------------------------

subroutine set_Tgrid
 integer :: i
 real :: dlnT
 dlnT = log(Tref)/(nTg-1)

 do i = 1,nTg
    Tgrid(i) = exp((i-1)*dlnT)
 enddo
end subroutine set_Tgrid

!-----------------------------------------------------------------------
!+
!   Gammie (2001) cooling
!+
!-----------------------------------------------------------------------
subroutine cooling_Gammie(xi,yi,zi,ui,dudti)
 real, intent(in)    :: ui,xi,yi,zi
 real, intent(inout) :: dudti

 real :: omegai,r2,tcool1

 r2     = xi*xi + yi*yi + zi*zi
 Omegai = r2**(-0.75)
 tcool1 = Omegai/beta_cool
 dudti  = dudti - ui*tcool1

end subroutine cooling_Gammie

!-----------------------------------------------------------------------
!+
!   Cooling rate as per Koyama & Inutuska (2002; eqns 4 & 5);
!   typos corrected as per Vazquez-Semadeni+ (2007)
!+
!-----------------------------------------------------------------------
subroutine cooling_KoyamaInutuska(rhoi,Tgas,dudti)
 real, intent(in)    :: rhoi,Tgas
 real, intent(inout) :: dudti
 real                :: crate

 crate = crate_coef*(1.d7*exp(-118400./(Tgas+1000.))+0.014*sqrt(Tgas)*exp(-92./Tgas))
 dudti = dudti - crate*rhoi

end subroutine cooling_KoyamaInutuska

!-----------------------------------------------------------------------
!
!   explicit cooling
!
!-----------------------------------------------------------------------
subroutine explicit_cooling (xi,yi,zi,ui, dudt, rho, dt, Trad, mu_in, K2, kappa)
 use eos,     only:gamma,gmw
 use physcon, only:Rg
 use units,   only:unit_ergg
 real, intent(in) :: xi, yi, zi, ui, rho, dt, Trad !code units
 real, intent(in), optional :: mu_in, K2, kappa
 real, intent(out) :: dudt !code units
 real :: u,Q,dlnQ_dlnT,T,mu,T_on_u
 real :: r                         !in au

 r  = sqrt(xi*xi + yi*yi + zi*zi)

 if (.not.present(mu_in)) then
    mu = gmw
 else
    mu = mu_in
 endif
 T_on_u = (gamma-1.)*mu*unit_ergg/Rg
 T = T_on_u*ui
 call calc_cooling_rate(r, Q, dlnQ_dlnT, rho, T, Trad, mu, K2, kappa)
 if (-Q*dt  > ui) then   ! assume thermal equilibrium
    u = Trad/T_on_u
    dudt = (u-ui)/dt
 else
    dudt = Q
 endif
 !print *,T,Teq,T_on_u*u,'dT=',T_on_u*Q*dt,u,Q*dt

end subroutine explicit_cooling

!-----------------------------------------------------------------------
!
!   implicit cooling
!
!-----------------------------------------------------------------------
subroutine implicit_cooling (r, ui, dudt, rho, dt, Trad, mu_in, K2, kappa)
 use eos,     only:gamma,gmw
 use physcon, only:Rg
 use units,   only:unit_ergg
 real, intent(in) :: ui, rho, dt
 real, intent(in), optional :: Trad, mu_in, K2, kappa
 real, intent(out) :: dudt

 real, parameter :: tol = 1.d-4 ! to be adjusted
 integer, parameter :: iter_max = 200
 real :: u,Q,dlnQ_dlnT,T,mu,T_on_u,delta_u,term1,term2,term3
 real :: r    ! in au
 integer :: iter

 if (.not.present(mu_in)) then
    mu = gmw
 else
    mu = mu_in
 endif
 u = ui
 T_on_u = (gamma-1.)*mu*unit_ergg/Rg
 delta_u = 1.d-3
 iter = 0
 !The pdv_work also depends on the internal energy and could also be included
 !in this loop provided this contribution was not accounted for in Force.F90
 ! see PP flag : IMPLICIT COOLING - pb: we need div(v) and it is only real*4
 !term2 = 1.-(gamma-1.)*dt*divcurlv !pdv=(gamma-1.)*vxyzu(4,i)*divcurlv(1,i)*dt
 term2 = 1.
 term1 = u !initial internal energy without cooling contributions
 do while (abs(delta_u) > tol .and. iter < iter_max)
    T = u*T_on_u
    call calc_cooling_rate(r,Q,dlnQ_dlnT, rho, T, Trad, mu, K2, kappa)
    term3 = u*term2-Q*dt
    delta_u = (term1-term3)/(term2-Q*dlnQ_dlnT*dt/u)
    u = u+delta_u
    iter = iter + 1
 enddo
 dudt =(u-term1)/dt
 if (u < 0. .or. isnan(u)) then
    print *,u
    stop ' u<0'
 endif

end subroutine implicit_cooling

!-----------------------------------------------------------------------
!
!   this routine returns the effective cooling rate du/dt
!
!-----------------------------------------------------------------------
subroutine energ_cooling(xi,yi,zi,ui,dudt,rho,dt,Trad,mu_in,K2,kappa,Tgas)
 use io, only: fatal
 real, intent(in)           :: xi,yi,zi,ui,rho,dt         ! in code units
 real, intent(in), optional :: Tgas,Trad,mu_in,K2,kappa   ! in cgs units
 real, intent(inout)        :: dudt                       ! in code units
 real                       :: r

r  = sqrt(xi*xi + yi*yi + zi*zi)

 select case (icooling)
 case(1)
    call explicit_cooling(xi,yi,zi,ui, dudt, rho, dt, Trad, mu_in, K2, kappa)
 case (3)
    call cooling_Gammie(xi,yi,zi,ui,dudt)
 case (2)
    call exact_cooling_table(ui,rho,dt,dudt)
 case (5)
    if (present(Tgas)) then
       call cooling_KoyamaInutuska(rho,Tgas,dudt)
    else
       call fatal('energ_cooling','Koyama & Inutuska cooling requires gas temperature')
    endif
 case default
    !call exact_cooling(r, u, dudt, rho, dt, Trad, mu_in, K2, kappa)
    !call implicit_cooling(u, dudt, rho, dt, Trad, mu_in, K2, kappa)
    if (present(Trad) .and. present(mu_in) .and. present(K2) .and. present(kappa)) then
       call explicit_cooling(xi,yi,zi,ui, dudt, rho, dt, Trad, mu_in, K2, kappa)
    else
       call fatal('energ_cooling','default requires optional arguments; change icooling or ask D Price or L Siess to patch')
    endif
 end select

end subroutine energ_cooling

!-----------------------------------------------------------------------
!
!   cooling using Townsend (2009), ApJS 181, 391-397 method with
!   analytical cooling rate prescriptions
!
!-----------------------------------------------------------------------
subroutine exact_cooling (r, u, dudt, rho, dt, Trad, mu_in, K2, kappa)
 use eos,     only:gamma,gmw
 use physcon, only:Rg
 use units,   only:unit_ergg
 real, intent(in) :: u, rho, dt, Trad
 real, intent(in), optional :: mu_in, K2, kappa
 real, intent(out) :: dudt

 real, parameter :: tol = 1.d-12
 real :: Qref,dlnQref_dlnT,Q,dlnQ_dlnT,Y,Yk,Yinv,Temp,dy,T,mu,T_on_u
 real :: r  ! in au
 integer :: k

 if (.not.present(mu_in)) then
    mu = gmw
 else
    mu = mu_in
 endif
 T_on_u = (gamma-1.)*mu*unit_ergg/Rg
 T = T_on_u*u

 if (T < T_floor) then
    Temp = T_floor
 elseif (T > Tref) then
    call calc_cooling_rate(r,Q, dlnQ_dlnT, rho, T, Trad, mu, K2, kappa)
    Temp = T+T_on_u*Q*dt
 else
    call calc_cooling_rate(r,Qref,dlnQref_dlnT, rho, Tref, Trad, mu, K2, kappa)
    Y = 0.
    k = nTg
    Q = Qref                  ! default value if Tgrid < T for all k
    dlnQ_dlnT = dlnQref_dlnT  ! default value if Tgrid < T for all k
    do while (Tgrid(k) > T)
       k = k-1
       call calc_cooling_rate(r,Q, dlnQ_dlnT, rho, Tgrid(k), Trad, mu, K2, kappa)
       ! eqs A6
       if (abs(dlnQ_dlnT-1.) < tol) then
          y = y - Qref*Tgrid(k)/(Q*Tref)*log(Tgrid(k)/Tgrid(k+1))
       else
          y = y - Qref*Tgrid(k)/(Q*Tref*(1.-dlnQ_dlnT))*(1.-(Tgrid(k)/Tgrid(k+1))**(dlnQ_dlnT-1.))
       endif
    enddo
    !eqs A5
    yk = y
    if (abs(dlnQ_dlnT-1.) < tol) then
       y = yk + Qref*Tgrid(k)/(Q*Tref)*log(Tgrid(k)/T)
    else
       y = yk + Qref*Tgrid(k)/((Q*Tref)*(1.-dlnQ_dlnT))*(1.-(Tgrid(k)/T)**(dlnQ_dlnT-1))
    endif
    !eq 26
    dy = Qref*dt*T_on_u/Tref
    y = y + dy
    !compute Yinv (eqs A7)
    if (abs(dlnQ_dlnT-1.) < tol) then
       Temp = max(Tgrid(k)*exp(-Q*Tref*(y-yk)/(Qref*Tgrid(k))),T_floor)
    else
       Yinv = 1.-(1.-dlnQ_dlnT)*Q*Tref/(Qref*Tgrid(k))*(y-yk)
       if (Yinv > 0.) then
          Temp = Tgrid(k)*(Yinv**(1./(1.-dlnQ_dlnT)))
       else
          Temp = T_floor
       endif
    endif
 endif

 dudt = (Temp-T)/T_on_u/dt
 !note that u = Temp/T_on_u

end subroutine exact_cooling

!-----------------------------------------------------------------------
!+
!  cooling using Townsend (2009) method with tabulated rate
!
!   Implements cooling defined using a tabulated cooling table
!   produced e.g. by CLOUDY.
!+
!-----------------------------------------------------------------------
subroutine exact_cooling_table(uu,rho,dt,dudt)
 use eos,     only:gamma,gmw
 use physcon, only:atomic_mass_unit,kboltz,Rg
 use units,   only:unit_density,unit_ergg,utime
 real, intent(in)  :: uu, rho,dt
 real, intent(out) :: dudt
 real    :: gam1,density_cgs,dt_cgs,amue,amuh,dtemp
 real    :: sloperef,slopek,temp,temp1,tref,yfunx,yinv0
 integer :: k

 gam1 = gamma - 1.
 temp = gam1*uu/Rg*gmw*unit_ergg

 tref     = temper(nt)
 sloperef = slope(nt)

 if (temp < temp_floor) then
    temp1 = temp_floor
 else
    amue = 2.*atomic_mass_unit/(1. + habund)
    amuh = atomic_mass_unit/habund
    density_cgs = rho*unit_density
    dt_cgs      = dt*utime

    !Lionel Siess : I think there is an error. in dtemp sloperef should be replaced by lambda(nt)
    !original dtemp = gam1*density_cgs*(atomic_mass_unit*gmw/(amue*amuh*kboltz))* &
    !     sloperef/tref*dt_cgs
    ! Eq 26
    dtemp = gam1*density_cgs*(atomic_mass_unit*gmw/(amue*amuh*kboltz))*lambda(nt)/tref*dt_cgs

    k = find_in_table(nt,temper,temp)
    slopek = slope(k)
    ! Eq A5
    if (abs(slopek - 1.) < tiny(0.)) then
       yfunx = yfunc(k) + lambda(nt)*temper(k)/(lambda(k)*temper(nt))*log(temper(k)/temp)
    else
       yfunx = yfunc(k) + lambda(nt)*temper(k)/(lambda(k)*temper(nt)*(1. - slopek)) &
                          *(1. - (temper(k)/temp)**(slopek-1.))
    endif
    yfunx = yfunx + dtemp
    ! Eq A7
    if (abs(slopek - 1.) < tiny(0.)) then
       temp1 = max(temper(k)*exp(-lambda(k)*temper(nt)/(lambda(nt)*temper(k))*(yfunx-yfunc(k))),temp_floor)
    else
       yinv0 = 1. - (1. - slopek)*lambda(k)*temper(nt)/(lambda(nt)*temper(k))*(yfunx-yfunc(k))
       if (yinv0 > 0.) then
          temp1 = max(temper(k)*yinv0**(1./(1. - slopek)),temp_floor)
       else
          temp1 = temp_floor
       endif
    endif
 endif

 dudt = (temp1 - temp)*Rg/(gam1*gmw*unit_ergg)/dt

end subroutine exact_cooling_table

!-----------------------------------------------------------------------
!+
!  utility to find the index of closest value in a table
!+
!-----------------------------------------------------------------------
pure integer function find_in_table(n,table,val) result(i)
 integer, intent(in) :: n
 real,    intent(in) :: table(n), val
 integer :: i0,i1

 i0 = 0
 i1 = n + 1
 do while (i1 - i0 > 1)
    i = (i0 + i1)/2
    if ((table(n) >= table(1)).eqv.(val >= table(i))) then
       i0 = i
    else
       i1 = i
    endif
 enddo
 if (abs(val-table(1)) < tiny(0.)) then
    i = 1
 elseif (abs(val-table(n)) < tiny(0.)) then
    i = n-1
 else
    i = i0
 endif

end function find_in_table

!-----------------------------------------------------------------------
!+
!  writes input options to the input file
!+
!-----------------------------------------------------------------------
subroutine write_options_cooling(iunit)
 use infile_utils, only:write_inopt
 use h2cooling,    only:write_options_h2cooling
 use part,         only:h2chemistry
 use cooling_molecular, only: write_options_molecularcooling
 integer, intent(in) :: iunit

 write(iunit,"(/,a)") '# options controlling cooling'
 call write_inopt(C_cool,'C_cool','factor controlling cooling timestep',iunit)
 if (h2chemistry) then
    call write_inopt(icooling,'icooling','cooling function (0=off, 1=on)',iunit)
    if (icooling > 0) then
       call write_options_h2cooling(iunit)
    endif
 else
    call write_inopt(icooling,'icooling','cooling function (0=off, 1=explicit, 2=Townsend table, 3=Gammie, 5=KI02)',iunit)
    select case(icooling)
    case(1)
       call write_options_molecularcooling(iunit)
       call write_inopt(excitation_HI,'excitation_HI','cooling via electron excitation of HI [1=on/0=off]',iunit)
       call write_inopt(relax_bowen,'relax_bowen','Bowen (diffusive) relaxation [1=on/0=off]',iunit)
       call write_inopt(relax_stefan,'relax_stefan','radiative relaxation [1=on/0=off]',iunit)
       call write_inopt(dust_collision,'dust_collision','dust collision [1=on/0=off]',iunit)
       call write_inopt(bowen_Cprime,'bowen_Cprime','radiative cooling rate (g.s/cm³)',iunit)
    case(2)
       call write_inopt(cooltable,'cooltable','data file containing cooling function',iunit)
       call write_inopt(habund,'habund','Hydrogen abundance assumed in cooling function',iunit)
       call write_inopt(temp_floor,'temp_floor','Minimum allowed temperature in K for Townsend cooling table',iunit)
    case(3)
       call write_inopt(beta_cool,'beta_cool','beta factor in Gammie (2001) cooling',iunit)
    end select
 endif
 if (icooling > 0) call write_inopt(Tfloor,'Tfloor','temperature floor (K); on if > 0',iunit)

end subroutine write_options_cooling

!-----------------------------------------------------------------------
!+
!  reads options from the input file
!+
!-----------------------------------------------------------------------
subroutine read_options_cooling(name,valstring,imatch,igotall,ierr)
 use part,         only:h2chemistry
 use h2cooling,    only:read_options_h2cooling
 use io,           only:fatal
 use cooling_molecular, only: CO_abun, H2O_abun, HCN_abun, do_molecular_cooling, read_options_molecular_cooling
 character(len=*), intent(in)  :: name,valstring
 logical,          intent(out) :: imatch,igotall
 integer,          intent(out) :: ierr
 integer, save :: ngot = 0
 logical :: igotallh2,igotallcf,igotallmol

 imatch  = .true.
 igotall = .false.  ! cooling options are compulsory
 igotallh2 = .true.
 igotallcf = .true.
 igotallmol = .true.
 select case(trim(name))
 case('icooling')
    read(valstring,*,iostat=ierr) icooling
    ngot = ngot + 1
 case('excitation_HI')
    read(valstring,*,iostat=ierr) excitation_HI
    ngot = ngot + 1
 case('relax_bowen')
    read(valstring,*,iostat=ierr) relax_bowen
    ngot = ngot + 1
 case('relax_stefan')
    read(valstring,*,iostat=ierr) relax_stefan
    ngot = ngot + 1
 case('dust_collision')
    read(valstring,*,iostat=ierr) dust_collision
    ngot = ngot + 1
 case('C_cool')
    read(valstring,*,iostat=ierr) C_cool
    ngot = ngot + 1
 case('cooltable')
    read(valstring,*,iostat=ierr) cooltable
    ngot = ngot + 1
 case('habund')
    read(valstring,*,iostat=ierr) habund
    ngot = ngot + 1
 case('temp_floor')
    read(valstring,*,iostat=ierr) temp_floor
    ngot = ngot + 1
 case('bowen_Cprime')
    read(valstring,*,iostat=ierr) bowen_Cprime
    ngot = ngot + 1
 case('beta_cool')
    read(valstring,*,iostat=ierr) beta_cool
    ngot = ngot + 1
    if (beta_cool < 1.) call fatal('read_options','beta_cool must be >= 1')
 case('Tfloor')
    ! not compulsory to read in
    read(valstring,*,iostat=ierr) Tfloor
 case default
    imatch = .false.
    if (h2chemistry) then
       call read_options_h2cooling(name,valstring,imatch,igotallh2,ierr)
    endif
    if (CO_abun+H2O_abun+HCN_abun /= 0) then
       do_molecular_cooling = .true.
       call read_options_molecular_cooling(name,valstring,imatch,igotallmol,ierr)
    endif
 end select
 if (icooling == 3 .and. ngot >= 1) igotall = .true.
 if (icooling == 2 .and. ngot >= 3) igotall = .true.
 if (icooling == 1 .and. ngot >= 9) igotall = .true.
 if (igotallh2 .and. ngot >= 1) igotall = .true.

end subroutine read_options_cooling

end module cooling<|MERGE_RESOLUTION|>--- conflicted
+++ resolved
@@ -36,15 +36,7 @@
 !   - relax_bowen          : *Bowen (diffusive) relaxation [1=on/0=off]*
 !   - relax_stefan         : *radiative relaxation [1=on/0=off]*
 !   - icooling             : *cooling function (0=off, 1=explicit, 2=Townsend table, 3=Gammie, 5=KI02)*
-<<<<<<< HEAD
 !   - temp_floor           : *Minimum allowed temperature in K for Townsend cooling table*
-=======
-!   - temp_floor           : *Minimum allowed temperature in K*
-!   - CO_abun              : *mean CO abundance*
-!   - HCN_abun             : *mean HCN abundance*
-!   - H2O_abun             : *mean H2O abundance*
-
->>>>>>> 7be107a2
 !
 ! :Dependencies: chem, datafiles, dim, eos, h2cooling, infile_utils, io,
 !   options, part, physcon, timestep, units
