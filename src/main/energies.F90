!--------------------------------------------------------------------------!
! The Phantom Smoothed Particle Hydrodynamics code, by Daniel Price et al. !
! Copyright (c) 2007-2020 The Authors (see AUTHORS)                        !
! See LICENCE file for usage and distribution conditions                   !
! http://phantomsph.bitbucket.io/                                          !
!--------------------------------------------------------------------------!
!+
!  MODULE: energies
!
!  DESCRIPTION:
!   Calculates global quantities on the particles
!   To Developer: See instructions in evwrite.F90 about adding values
!                 to the .ev file
!
!  REFERENCES: None
!
!  OWNER: Daniel Price
!
!  $Id$
!
!  RUNTIME PARAMETERS: None
!
!  DEPENDENCIES: dim, dust, eos, externalforces, fastmath, gravwaveutils,
!    io, metric_tools, mpiutils, nicil, options, part, ptmass, units,
!    utils_gr, vectorutils, viscosity
!+
!--------------------------------------------------------------------------

#define reduce_fn(a,b) reduceall_mpi(a,b)
module energies
 use dim, only: maxdusttypes,maxdustsmall
 use units, only:utime
 implicit none

 logical,         public    :: gas_only,track_mass,track_lum
 real,            public    :: ekin,etherm,emag,epot,etot,totmom,angtot,mtot,xyzcom(3)
 real,            public    :: vrms,rmsmach,accretedmass,mdust(maxdusttypes),mgas
 real,            public    :: xmom,ymom,zmom
 real,            public    :: totlum
 integer,         public    :: iquantities
 integer(kind=8), public    :: ndead,np_cs_eq_0,np_e_eq_0
 integer,         public    :: iev_time,iev_ekin,iev_etherm,iev_emag,iev_epot,iev_etot,iev_totmom,iev_com(3),&
                               iev_angmom,iev_rho,iev_dt,iev_dtx,iev_entrop,iev_rmsmach,iev_vrms,iev_rhop(6),&
                               iev_alpha,iev_B,iev_divB,iev_hdivB,iev_beta,iev_temp,iev_etaar,iev_etao(2),iev_etah(4),&
                               iev_etaa(2),iev_vel,iev_vhall,iev_vion,iev_vdrift,iev_n(4),iev_nR(5),iev_nT(2),&
                               iev_dtg,iev_ts,iev_dm(maxdusttypes),iev_momall,iev_angall,iev_maccsink(2),&
                               iev_macc,iev_eacc,iev_totlum,iev_erot(4),iev_viscrat,iev_ionise,iev_gws(4)
 integer,         parameter :: inumev  = 150  ! maximum number of quantities to be printed in .ev
 integer,         parameter :: iev_sum = 1    ! array index of the sum of the quantity
 integer,         parameter :: iev_max = 2    ! array index of the maximum of the quantity
 integer,         parameter :: iev_min = 3    ! array index of the minimum of the quantity
 integer,         parameter :: iev_ave = 4    ! array index of the average of the quantity
 ! Subroutines
 public  :: compute_energies,ev_data_update
 private :: get_erot,initialise_ev_data,collate_ev_data,finalise_ev_data
 ! Arrays
 real,             public :: ev_data(4,0:inumev),erot_com(6)

contains

!----------------------------------------------------------------
!+
!  Subroutine to compute global quantities on the particles
!+
!----------------------------------------------------------------
subroutine compute_energies(t)
 use dim,            only:maxp,maxvxyzu,maxalpha,maxtypes,mhd_nonideal,&
                          lightcurve,use_dust,use_CMacIonize,store_temperature,&
                          maxdusttypes,gws
 use part,           only:rhoh,xyzh,vxyzu,massoftype,npart,maxphase,iphase,&
                          npartoftype,alphaind,Bxyz,Bevol,divcurlB,iamtype,&
                          igas,idust,iboundary,istar,idarkmatter,ibulge,&
                          nptmass,xyzmh_ptmass,vxyz_ptmass,isdeadh,&
                          isdead_or_accreted,epot_sinksink,imacc,ispinx,ispiny,&
                          ispinz,mhd,gravity,poten,dustfrac,temperature,&
                          n_R,n_electronT,eta_nimhd,iion,ndustsmall,graindens,grainsize,&
                          iamdust,ndusttypes
 use part,           only:pxyzu,metrics,metricderivs
 use part,           only:fxyzu,fext
 use gravwaveutils,  only:calculate_strain
 use eos,            only:polyk,utherm,gamma,equationofstate,&
                          get_temperature_from_ponrho,gamma_pwp
 use io,             only:id,fatal,master
 use externalforces, only:externalforce,externalforce_vdependent,was_accreted,accradius1
 use options,        only:iexternalforce,calc_erot,alpha,alphaB,ieos,use_dustfrac
 use mpiutils,       only:reduceall_mpi
 use ptmass,         only:get_accel_sink_gas
 use viscosity,      only:irealvisc,shearfunc
 use nicil,          only:nicil_get_eta,nicil_get_halldrift,nicil_get_vion, &
                     use_ohm,use_hall,use_ambi,ion_rays,ion_thermal,n_data_out
#ifdef GR
 use metric_tools,   only:unpack_metric
 use utils_gr,       only:dot_product_gr,get_geodesic_accel
 use vectorutils,    only:cross_product3D
#ifdef FINVSQRT
 use fastmath,       only:finvsqrt
#endif
#endif
#ifdef LIGHTCURVE
 use part,           only:luminosity
#endif
#ifdef KROME
 use part, only: gamma_chem
#endif
#ifdef DUST
 use dust,           only:get_ts,idrag
 integer :: iregime,idusttype
 real    :: tsi(maxdustsmall)
#endif
 real, intent(in) :: t
 real    :: ev_data_thread(4,0:inumev)
 real    :: xi,yi,zi,hi,vxi,vyi,vzi,v2i,Bxi,Byi,Bzi,Bi,B2i,rhoi,angx,angy,angz
 real    :: xmomacc,ymomacc,zmomacc,angaccx,angaccy,angaccz,xcom,ycom,zcom,dm
 real    :: epoti,pmassi,dnptot,dnpgas
 real    :: xmomall,ymomall,zmomall,angxall,angyall,angzall,rho1i,vsigi
 real    :: ponrhoi,spsoundi,dumx,dumy,dumz,divBi,hdivBonBi,alphai,valfven2i,betai
 real    :: n_total,n_total1,n_ion,shearparam_art,shearparam_phys,ratio_phys_to_av
 real    :: gasfrac,rhogasi,dustfracisum,dustfraci(maxdusttypes),dust_to_gas(maxdusttypes)
 real    :: tempi,etaart,etaart1,etaohm,etahall,etaambi,vhall,vion,vdrift
 real    :: curlBi(3),vhalli(3),vioni(3),vdrifti(3),data_out(n_data_out)
 real    :: erotxi,erotyi,erotzi,fdum(3)
 real    :: ethermi
#ifdef GR
 real    :: pdotv,bigvi(1:3),alpha_gr,beta_gr_UP(1:3),lorentzi,pxi,pyi,pzi
 real    :: gammaijdown(1:3,1:3),angi(1:3),fourvel_space(3)
#endif
 integer :: i,j,itype,ierr,iu
 integer(kind=8) :: np,npgas,nptot,np_rho(maxtypes),np_rho_thread(maxtypes)

 real    :: axyz(3,npart),hx,hp,hxx,hpp

 ! initialise values
 itype  = igas
 pmassi = massoftype(igas)
 ekin   = 0.
 etherm = 0.
 if (maxvxyzu < 4 .and. gamma < 1.0001 .and. ieos/=9) etherm = 1.5*polyk
 epot = 0.
 emag = 0.
 etot = 0.
 xcom = 0.
 ycom = 0.
 zcom = 0.
 mtot = 0.
 dm   = 0.
 xmom = 0.
 ymom = 0.
 zmom = 0.
 angx = 0.
 angy = 0.
 angz = 0.
 iu   = 4
 np   = 0
 vrms = 0.
 rmsmach = 0.
 npgas   = 0
 xmomacc = 0.
 ymomacc = 0.
 zmomacc = 0.
 angaccx = 0.
 angaccy = 0.
 angaccz = 0.
 mgas    = 0.
 mdust   = 0.
 mgas    = 0.
 np_cs_eq_0 = 0
 np_e_eq_0  = 0
 if (maxalpha==maxp) then
    alphai = 0.
 else
    alphai = alpha
 endif
 np_rho      = 0
 call initialise_ev_data(ev_data)
!
!$omp parallel default(none) &
!$omp shared(maxp,maxphase,maxalpha) &
!$omp shared(xyzh,vxyzu,iexternalforce,npart,t,id,npartoftype) &
!$omp shared(pxyzu) &
!$omp shared(alphaind,massoftype,irealvisc,iu) &
!$omp shared(ieos,gamma,nptmass,xyzmh_ptmass,vxyz_ptmass,xyzcom) &
!$omp shared(Bxyz,Bevol,divcurlB,alphaB,iphase,poten,dustfrac,use_dustfrac) &
!$omp shared(use_ohm,use_hall,use_ambi,ion_rays,ion_thermal,n_R,n_electronT,eta_nimhd) &
!$omp shared(ev_data,np_rho,erot_com,calc_erot,gas_only,track_mass) &
!$omp shared(iev_rho,iev_dt,iev_entrop,iev_rhop,iev_alpha) &
!$omp shared(iev_B,iev_divB,iev_hdivB,iev_beta,iev_temp,iev_etaar,iev_etao,iev_etah) &
!$omp shared(iev_etaa,iev_vel,iev_vhall,iev_vion,iev_vdrift,iev_n,iev_nR,iev_nT) &
!$omp shared(iev_dtg,iev_ts,iev_macc,iev_totlum,iev_erot,iev_viscrat,iev_ionise) &
!$omp shared(temperature,grainsize,graindens,ndustsmall) &
<<<<<<< HEAD
#ifdef KROME
!$omp shared(gamma_chem) &
#endif
!$omp private(i,j,xi,yi,zi,hi,rhoi,vxi,vyi,vzi,Bxi,Byi,Bzi,epoti,vsigi,v2i) &
!$omp private(ponrhoi,spsoundi,B2i,dumx,dumy,dumz,valfven2i,divBi,hdivBonBi,curlBi) &
=======
!$omp private(i,j,xi,yi,zi,hi,rhoi,vxi,vyi,vzi,Bxi,Byi,Bzi,Bi,B2i,epoti,vsigi,v2i) &
#ifdef GR
!$omp private(pxi,pyi,pzi,gammaijdown,alpha_gr,beta_gr_UP,bigvi,lorentzi,pdotv,angi,fourvel_space) &
!$omp shared(metrics) &
#endif
!$omp private(ethermi) &
!$omp private(ponrhoi,spsoundi,dumx,dumy,dumz,valfven2i,divBi,hdivBonBi,curlBi) &
>>>>>>> 7957f4e1
!$omp private(rho1i,shearparam_art,shearparam_phys,ratio_phys_to_av,betai) &
!$omp private(gasfrac,rhogasi,dustfracisum,dustfraci,dust_to_gas,n_total,n_total1,n_ion) &
!$omp private(ierr,tempi,etaart,etaart1,etaohm,etahall,etaambi) &
!$omp private(vhalli,vhall,vioni,vion,vdrifti,vdrift,data_out) &
!$omp private(erotxi,erotyi,erotzi,fdum) &
!$omp private(ev_data_thread,np_rho_thread) &
!$omp firstprivate(alphai,itype,pmassi) &
#ifdef DUST
!$omp shared(idrag) &
!$omp private(tsi,iregime,idusttype) &
#endif
#ifdef LIGHTCURVE
!$omp shared(luminosity,track_lum) &
#endif
!$omp reduction(+:np,npgas,np_cs_eq_0,np_e_eq_0) &
!$omp reduction(+:xcom,ycom,zcom,mtot,xmom,ymom,zmom,angx,angy,angz,mdust,mgas) &
!$omp reduction(+:xmomacc,ymomacc,zmomacc,angaccx,angaccy,angaccz) &
!$omp reduction(+:ekin,etherm,emag,epot,vrms,rmsmach)
 call initialise_ev_data(ev_data_thread)
 np_rho_thread = 0
!$omp do
 do i=1,npart
    xi = xyzh(1,i)
    yi = xyzh(2,i)
    zi = xyzh(3,i)
    hi = xyzh(4,i)
    if (.not.isdead_or_accreted(hi)) then
       if (maxphase==maxp) then
          itype = iamtype(iphase(i))
          if (itype <= 0) call fatal('energies','particle type <= 0')
          pmassi = massoftype(itype)
       endif

       rhoi = rhoh(hi,pmassi)
       call ev_data_update(ev_data_thread,iev_rho,rhoi)
       if (.not.gas_only) then
          select case(itype)
          case(igas)
             call ev_data_update(ev_data_thread,iev_rhop(1), rhoi)
             np_rho_thread(igas) =  np_rho_thread(igas) + 1
          case(idust)
             call ev_data_update(ev_data_thread,iev_rhop(2),rhoi)
             np_rho_thread(idust) =  np_rho_thread(idust) + 1
          case(iboundary)
             call ev_data_update(ev_data_thread,iev_rhop(3), rhoi)
             np_rho_thread(iboundary) =  np_rho_thread(iboundary) + 1
          case(istar)
             call ev_data_update(ev_data_thread,iev_rhop(4),rhoi)
             np_rho_thread(istar) =  np_rho_thread(istar) + 1
          case(idarkmatter)
             call ev_data_update(ev_data_thread,iev_rhop(5),  rhoi)
             np_rho_thread(idarkmatter) =  np_rho_thread(idarkmatter) + 1
          case(ibulge)
             call ev_data_update(ev_data_thread,iev_rhop(6), rhoi)
             np_rho_thread(ibulge) =  np_rho_thread(ibulge) + 1
          end select
       endif

       np   = np + 1

       vxi  = vxyzu(1,i)
       vyi  = vxyzu(2,i)
       vzi  = vxyzu(3,i)

#ifdef GR
       pxi  = pxyzu(1,i)
       pyi  = pxyzu(2,i)
       pzi  = pxyzu(3,i)

       !  linear momentum
       xmom = xmom + pmassi*pxi
       ymom = ymom + pmassi*pyi
       zmom = zmom + pmassi*pzi

       call unpack_metric(metrics(:,:,:,i),betaUP=beta_gr_UP,alpha=alpha_gr,gammaijdown=gammaijdown)
       bigvi    = (vxyzu(1:3,i)+beta_gr_UP)/alpha_gr
       v2i      = dot_product_gr(bigvi,bigvi,gammaijdown)
#ifdef FINVSQRT
       lorentzi = finvsqrt(1.-v2i)
#else
       lorentzi = 1./sqrt(1.-v2i)
#endif
       pdotv    = pxi*vxi + pyi*vyi + pzi*vzi

       ! angular momentum
       fourvel_space = (lorentzi/alpha_gr)*vxyzu(1:3,i)
       call cross_product3D(xyzh(1:3,i),fourvel_space,angi) ! position cross with four-velocity
       angx = angx + pmassi*angi(1)
       angy = angy + pmassi*angi(2)
       angz = angz + pmassi*angi(3)

       ! kinetic energy
       ekin     = ekin + pmassi*(pdotv + alpha_gr/lorentzi - 1.) ! The 'kinetic term' in total specific energy, minus rest mass
#else
       ! centre of mass
       xcom = xcom + pmassi*xi
       ycom = ycom + pmassi*yi
       zcom = zcom + pmassi*zi
       mtot = mtot + pmassi

       ! linear momentum
       xmom = xmom + pmassi*vxi
       ymom = ymom + pmassi*vyi
       zmom = zmom + pmassi*vzi

       ! angular momentum
       angx = angx + pmassi*(yi*vzi - zi*vyi)
       angy = angy + pmassi*(zi*vxi - xi*vzi)
       angz = angz + pmassi*(xi*vyi - yi*vxi)

       ! kinetic energy & rms velocity
       v2i  = vxi*vxi + vyi*vyi + vzi*vzi
       ekin = ekin + pmassi*v2i
#endif

       vrms = vrms + v2i

       ! rotational energy around each axis through the Centre of mass
       ! note: for efficiency, centre of mass is from the previous time energies was called
       if (calc_erot) then
          call get_erot(xi,yi,zi,vxi,vyi,vzi,xyzcom,pmassi,erotxi,erotyi,erotzi)
          call ev_data_update(ev_data_thread,iev_erot(1),erotxi)
          call ev_data_update(ev_data_thread,iev_erot(2),erotyi)
          call ev_data_update(ev_data_thread,iev_erot(3),erotzi)
       endif

       if (iexternalforce > 0) then
          dumx = 0.
          dumy = 0.
          dumz = 0.
#ifdef GR
          epoti = 0.
#else
          call externalforce(iexternalforce,xi,yi,zi,hi,t,dumx,dumy,dumz,epoti,ii=i)
          call externalforce_vdependent(iexternalforce,xyzh(1:3,i),vxyzu(1:3,i),fdum,epoti)
#endif
          epot = epot + pmassi*epoti
       endif
       if (nptmass > 0) then
          dumx = 0.
          dumy = 0.
          dumz = 0.
          call get_accel_sink_gas(nptmass,xi,yi,zi,hi,xyzmh_ptmass,dumx,dumy,dumz,epoti)
          epot = epot + pmassi*epoti
       endif
       if (gravity) epot = epot + poten(i)
#ifdef DUST
       if (iamdust(iphase(i))) then
          idusttype = ndustsmall + itype - idust + 1
          mdust(idusttype) = mdust(idusttype) + pmassi
       endif
#endif
       !
       ! the following apply ONLY to gas particles
       !
       isgas: if (itype==igas) then

          npgas = npgas + 1
          if (use_dustfrac) then
             dustfraci    = dustfrac(:,i)
             dustfracisum = sum(dustfraci)
             gasfrac      = 1. - dustfracisum
             dust_to_gas  = dustfraci(:)/gasfrac
             do j=1,ndustsmall
                call ev_data_update(ev_data_thread,iev_dtg,dust_to_gas(j))
             enddo
             mdust(1:ndustsmall) = mdust(1:ndustsmall) + pmassi*dustfraci(1:ndustsmall)
          else
             dustfraci    = 0.
             dustfracisum = 0.
             gasfrac      = 1.
          endif
          mgas = mgas + pmassi*gasfrac

          ! thermal energy
          if (maxvxyzu >= 4) then
<<<<<<< HEAD
             etherm = etherm + pmassi*utherm(vxyzu(iu,i),rhoi)*gasfrac
#ifdef KROME
             call equationofstate(ieos,ponrhoi,spsoundi,rhoi,xi,yi,zi,eni=vxyzu(iu,i),&
                                   gamma_local=gamma_chem(i))
#else
=======
             ethermi = pmassi*utherm(vxyzu(iu,i),rhoi)*gasfrac
#ifdef GR
             ethermi = (alpha_gr/lorentzi)*ethermi
#endif
             etherm = etherm + ethermi
>>>>>>> 7957f4e1
             if (store_temperature) then
                call equationofstate(ieos,ponrhoi,spsoundi,rhoi,xi,yi,zi,vxyzu(iu,i),tempi=temperature(i))
             else
                call equationofstate(ieos,ponrhoi,spsoundi,rhoi,xi,yi,zi,vxyzu(iu,i))
             endif
#endif
             if (vxyzu(iu,i) < tiny(vxyzu(iu,i))) np_e_eq_0 = np_e_eq_0 + 1
             if (spsoundi < tiny(spsoundi) .and. vxyzu(iu,i) > 0. ) np_cs_eq_0 = np_cs_eq_0 + 1
          else
             call equationofstate(ieos,ponrhoi,spsoundi,rhoi,xi,yi,zi)
             if (ieos==2 .and. gamma > 1.001) then
                !--thermal energy using polytropic equation of state
                etherm = etherm + pmassi*ponrhoi/(gamma-1.)*gasfrac
             elseif (ieos==9) then
                !--thermal energy using piecewise polytropic equation of state
                etherm = etherm + pmassi*ponrhoi/(gamma_pwp(rhoi)-1.)*gasfrac
             endif
             if (spsoundi < tiny(spsoundi)) np_cs_eq_0 = np_cs_eq_0 + 1
          endif
          vsigi = spsoundi
          ! entropy
<<<<<<< HEAD

#ifdef KROME
          call ev_data_update(ev_data_thread,iev_entrop,pmassi*ponrhoi*rhoi**(1.-gamma_chem(i)))
#else
          call ev_data_update(ev_data_thread,iev_entrop,pmassi*ponrhoi*rhoi**(1.-gamma))
#endif
=======
          call ev_data_update(ev_data_thread,iev_entrop,pmassi*ponrhoi*rhoi**(1.-gamma)) !!!! GR version same ?
>>>>>>> 7957f4e1

#ifdef DUST
          ! min and mean stopping time
          if (use_dustfrac) then
             rhogasi = rhoi*gasfrac
             do j=1,ndustsmall
                call get_ts(idrag,j,grainsize(j),graindens(j),rhogasi,rhoi*dustfracisum,spsoundi,0.,tsi(j),iregime)
                call ev_data_update(ev_data_thread,iev_ts,tsi(j))
             enddo
          endif
#endif

#ifdef LIGHTCURVE
          if (track_lum) call ev_data_update(ev_data_thread,iev_totlum,real(luminosity(i)))
#endif

          ! rms mach number
          if (spsoundi > 0.) rmsmach = rmsmach + v2i/spsoundi**2

          ! max of dissipation parameters
          if (maxalpha==maxp) then
             alphai = alphaind(1,i)
             call ev_data_update(ev_data_thread,iev_alpha,alphai)
          endif

          ! physical viscosity
          if (irealvisc /= 0) then
             shearparam_art  = 0.1*alphai*hi*vsigi
             shearparam_phys = shearfunc(xi,yi,zi,spsoundi)
             if (shearparam_art > 0.) then
                ratio_phys_to_av = shearparam_phys/shearparam_art
             else
                ratio_phys_to_av = 0.
             endif
             call ev_data_update(ev_data_thread,iev_viscrat,ratio_phys_to_av)
          endif

          ! mhd parameters
          if (mhd) then
             Bxi       = Bevol(1,i)*rhoi
             Byi       = Bevol(2,i)*rhoi
             Bzi       = Bevol(3,i)*rhoi
             B2i       = Bxi*Bxi + Byi*Byi + Bzi*Bzi
             Bi        = sqrt(B2i)
             rho1i     = 1./rhoi
             valfven2i = B2i*rho1i
             vsigi     = sqrt(valfven2i + spsoundi*spsoundi)
             emag      = emag + pmassi*B2i*rho1i

             divBi     = abs(divcurlB(1,i))
             if (B2i > 0.) then
                hdivBonBi = hi*divBi/Bi
                betai     = 2.0*ponrhoi*rhoi/B2i ! plasma beta
             else
                hdivBonBi = 0.
                betai     = 0.
             endif
             call ev_data_update(ev_data_thread,iev_B,    Bi       )
             call ev_data_update(ev_data_thread,iev_divB, divBi    )
             call ev_data_update(ev_data_thread,iev_hdivB,hdivBonBi)
             call ev_data_update(ev_data_thread,iev_beta, betai    )

             if ( mhd_nonideal ) then
                tempi = get_temperature_from_ponrho(ponrhoi)
                call nicil_get_eta(etaohm,etahall,etaambi,Bi,rhoi,tempi, &
                                   n_R(:,i),n_electronT(i),ierr,data_out)
                curlBi = divcurlB(2:4,i)
                call nicil_get_halldrift(etahall,Bxi,Byi,Bzi,curlBi,vhalli)
                call nicil_get_vion(etaambi,vxi,vyi,vzi,Bxi,Byi,Bzi,curlBi,vioni,ierr,vdrifti)
                etaart  = 0.5*hi*vsigi*alphaB
                if (etaart > 0.) then
                   etaart1 = 1.0/etaart
                else
                   etaart1 = 0.0
                endif
                call ev_data_update(ev_data_thread,iev_temp, tempi)
                call ev_data_update(ev_data_thread,iev_etaar,etaart     )
                if (use_ohm) then
                   call ev_data_update(ev_data_thread,iev_etao(1),etaohm              )
                   call ev_data_update(ev_data_thread,iev_etao(2),etaohm*etaart1      )
                endif
                if (use_hall) then
                   vhall = sqrt( dot_product(vhalli,vhalli) )
                   call ev_data_update(ev_data_thread,iev_etah(1),etahall             )
                   call ev_data_update(ev_data_thread,iev_etah(2),abs(etahall)        )
                   call ev_data_update(ev_data_thread,iev_etah(3),etahall*etaart1     )
                   call ev_data_update(ev_data_thread,iev_etah(4),abs(etahall)*etaart1)
                   call ev_data_update(ev_data_thread,iev_vhall  ,vhall               )
                endif
                if (use_ambi) then
                   vion   = sqrt( dot_product(vioni,  vioni  ) )
                   vdrift = sqrt( dot_product(vdrifti,vdrifti) )
                   call ev_data_update(ev_data_thread,iev_etaa(1),etaambi        )
                   call ev_data_update(ev_data_thread,iev_etaa(2),etaambi*etaart1)
                   call ev_data_update(ev_data_thread,iev_vel,    sqrt(v2i)      )
                   call ev_data_update(ev_data_thread,iev_vion,   vion           )
                   call ev_data_update(ev_data_thread,iev_vdrift, vdrift         )
                endif
                n_ion   = data_out(8) + data_out(9) + data_out(10) + data_out(11)
                n_total = n_ion + data_out(7)
                if (n_total > 0.) then
                   n_total1 = 1.0/n_total
                else
                   n_total1 = 0.0         ! only possible if eta_constant = .true.
                endif
                call ev_data_update(ev_data_thread,iev_n(1),n_ion*n_total1)
                call ev_data_update(ev_data_thread,iev_n(2),data_out(6)*n_total1)
                eta_nimhd(iion,i) = n_ion*n_total1    ! Save ionisation fraction for the dump file
                call ev_data_update(ev_data_thread,   iev_n(3),  data_out( 6))
                call ev_data_update(ev_data_thread,   iev_n(4),  data_out( 7))
                if (ion_rays) then
                   call ev_data_update(ev_data_thread,iev_nR(1),data_out( 8))
                   call ev_data_update(ev_data_thread,iev_nR(2),data_out( 9))
                   call ev_data_update(ev_data_thread,iev_nR(3),data_out(12))
                   call ev_data_update(ev_data_thread,iev_nR(4),data_out(13))
                   call ev_data_update(ev_data_thread,iev_nR(5),data_out(14))
                endif
                if (ion_thermal) then
                   call ev_data_update(ev_data_thread,iev_nT(1),data_out(10))
                   call ev_data_update(ev_data_thread,iev_nT(2),data_out(11))
                endif
             endif
          endif
          if (use_CMacIonize) call ev_data_update(ev_data_thread,iev_ionise,n_electronT(i))
       endif isgas

    elseif (was_accreted(iexternalforce,hi)) then
!
!--count accretion onto fixed potentials (external forces) separately
!
       vxi = vxyzu(1,i)
       vyi = vxyzu(2,i)
       vzi = vxyzu(3,i)
       if (maxphase==maxp) then
          pmassi = massoftype(iamtype(iphase(i)))
       else
          pmassi = massoftype(igas)
       endif
       xmomacc = xmomacc + pmassi*vxi
       ymomacc = ymomacc + pmassi*vyi
       zmomacc = zmomacc + pmassi*vzi

       angaccx = angaccx + pmassi*(yi*vzi - zi*vyi)
       angaccy = angaccy + pmassi*(zi*vxi - xi*vzi)
       angaccz = angaccz + pmassi*(xi*vyi - yi*vxi)

       call ev_data_update(ev_data_thread,iev_macc,pmassi)

    endif
 enddo
!$omp enddo
!
!--add contribution from sink particles
!

 if (id==master) then
    !$omp do
    do i=1,nptmass
       xi     = xyzmh_ptmass(1,i)
       yi     = xyzmh_ptmass(2,i)
       zi     = xyzmh_ptmass(3,i)
       pmassi = xyzmh_ptmass(4,i)

       vxi    = vxyz_ptmass(1,i)
       vyi    = vxyz_ptmass(2,i)
       vzi    = vxyz_ptmass(3,i)

       !phii   = fxyz_ptmass(4,i)

       xcom = xcom + pmassi*xi
       ycom = ycom + pmassi*yi
       zcom = zcom + pmassi*zi
       mtot = mtot + pmassi

       xmom   = xmom + pmassi*vxi
       ymom   = ymom + pmassi*vyi
       zmom   = zmom + pmassi*vzi

       angx   = angx + pmassi*(yi*vzi - zi*vyi)
       angy   = angy + pmassi*(zi*vxi - xi*vzi)
       angz   = angz + pmassi*(xi*vyi - yi*vxi)

       angx   = angx + xyzmh_ptmass(ispinx,i)
       angy   = angy + xyzmh_ptmass(ispiny,i)
       angz   = angz + xyzmh_ptmass(ispinz,i)

       v2i    = vxi*vxi + vyi*vyi + vzi*vzi
       ekin   = ekin + pmassi*v2i

       ! rotational energy around each axis through the origin
       if (calc_erot) then
          call get_erot(xi,yi,zi,vxi,vyi,vzi,xyzcom,pmassi,erotxi,erotyi,erotzi)
          call ev_data_update(ev_data_thread,iev_erot(1),erotxi)
          call ev_data_update(ev_data_thread,iev_erot(2),erotyi)
          call ev_data_update(ev_data_thread,iev_erot(3),erotzi)
       endif
    enddo
    !$omp enddo
 endif

!$omp critical(collatedata)
 call collate_ev_data(ev_data_thread,ev_data)
 if (.not.gas_only) then
    do i = 1,maxtypes
       np_rho(i) = np_rho(i) + np_rho_thread(i)
    enddo
 endif
!$omp end critical(collatedata)
!$omp end parallel

 !--Determing the number of active gas particles
 nptot = reduce_fn('+',np)
 npgas = reduce_fn('+',npgas)
 ndead = npart - nptot
 if (nptot > 0) then
    dnptot = 1./real(nptot)
 else
    dnptot = 0.
 endif
 if (npgas > 0) then
    dnpgas = 1./real(npgas)
 else
    dnpgas = 0.
 endif
 !--Number of gas particles without a sound speed or energy
 np_cs_eq_0 = reduce_fn('+',np_cs_eq_0)
 np_e_eq_0  = reduce_fn('+',np_e_eq_0)
 !--Finalise the arrays & correct as necessary;
 !  Almost all of the average quantities are over gas particles only
 call finalise_ev_data(ev_data,dnpgas)
#ifndef GR
 ekin = 0.5*ekin
#endif
 emag = 0.5*emag
 ekin = reduce_fn('+',ekin)
 if (maxvxyzu >= 4 .or. gamma >= 1.0001) etherm = reduce_fn('+',etherm)
 emag = reduce_fn('+',emag)
 epot = reduce_fn('+',epot)
 if (nptmass > 1) epot = epot + epot_sinksink

 etot = ekin + etherm + emag + epot

 xcom = reduce_fn('+',xcom)
 ycom = reduce_fn('+',ycom)
 zcom = reduce_fn('+',zcom)
 mtot = reduce_fn('+',mtot)
 if (mtot > 0.0) dm = 1.0 / mtot
 xcom = xcom * dm
 ycom = ycom * dm
 zcom = zcom * dm

 xmom = reduce_fn('+',xmom)
 ymom = reduce_fn('+',ymom)
 zmom = reduce_fn('+',zmom)
 totmom = sqrt(xmom*xmom + ymom*ymom + zmom*zmom)

 angx = reduce_fn('+',angx)
 angy = reduce_fn('+',angy)
 angz = reduce_fn('+',angz)
 angtot = sqrt(angx*angx + angy*angy + angz*angz)

 vrms    = reduce_fn('+',vrms)
 rmsmach = reduce_fn('+',rmsmach)
 vrms    = sqrt(vrms*dnptot)
 rmsmach = sqrt(rmsmach*dnpgas)

 !--fill in the relevant array elements for energy & momentum
 ev_data(iev_sum,iev_time  ) = t
 ev_data(iev_sum,iev_ekin  ) = ekin
 ev_data(iev_sum,iev_etherm) = etherm
 ev_data(iev_sum,iev_emag  ) = emag
 ev_data(iev_sum,iev_epot  ) = epot
 ev_data(iev_sum,iev_etot  ) = etot
 ev_data(iev_sum,iev_totmom) = totmom
 ev_data(iev_sum,iev_angmom) = angtot
 ev_data(iev_sum,iev_com(1)) = xcom
 ev_data(iev_sum,iev_com(2)) = ycom
 ev_data(iev_sum,iev_com(3)) = zcom
 do i=1,ndusttypes
    ev_data(iev_sum,iev_dm(i)) = mdust(i)
 enddo
 ev_data(iev_sum,iev_vrms   ) = vrms
 ev_data(iev_sum,iev_rmsmach) = rmsmach
 xyzcom(1) = xcom
 xyzcom(2) = ycom
 xyzcom(3) = zcom

 if (calc_erot) then
    ev_data(iev_sum,iev_erot(1)) = 0.5*ev_data(iev_sum,iev_erot(1))
    ev_data(iev_sum,iev_erot(2)) = 0.5*ev_data(iev_sum,iev_erot(2))
    ev_data(iev_sum,iev_erot(3)) = 0.5*ev_data(iev_sum,iev_erot(3))
    ev_data(iev_sum,iev_erot(4)) = sqrt(ev_data(iev_sum,iev_erot(1))**2 &
                                 +      ev_data(iev_sum,iev_erot(2))**2 &
                                 +      ev_data(iev_sum,iev_erot(3))**2)
 endif

 if (use_dust) then
    mgas  = reduce_fn('+',mgas)
    mdust = reduce_fn('+',mdust)
 endif

 if (.not. gas_only) then
    do i = 1,maxtypes
       np_rho(i) = reduce_fn('+',np_rho(i))
    enddo
    ! correct the average densities so that division is by n_p and not n_gas
    ev_data(iev_ave,iev_rho) = ev_data(iev_ave,iev_rho)*real(npgas)*dnptot
    if (np_rho(idust)       > 0) ev_data(iev_ave,iev_rhop(2)) = ev_data(iev_ave,iev_rhop(2))*real(npgas)/real(np_rho(idust))
    if (np_rho(iboundary)   > 0) ev_data(iev_ave,iev_rhop(3)) = ev_data(iev_ave,iev_rhop(3))*real(npgas)/real(np_rho(iboundary))
    if (np_rho(istar)       > 0) ev_data(iev_ave,iev_rhop(4)) = ev_data(iev_ave,iev_rhop(4))*real(npgas)/real(np_rho(istar))
    if (np_rho(idarkmatter) > 0) ev_data(iev_ave,iev_rhop(5)) = ev_data(iev_ave,iev_rhop(5))*real(npgas)/real(np_rho(idarkmatter))
    if (np_rho(ibulge)      > 0) ev_data(iev_ave,iev_rhop(6)) = ev_data(iev_ave,iev_rhop(6))*real(npgas)/real(np_rho(ibulge))
 endif

 if (iexternalforce > 0) then
    xmomacc   = reduce_fn('+',xmomacc)
    ymomacc   = reduce_fn('+',ymomacc)
    zmomacc   = reduce_fn('+',zmomacc)

    xmomall   = xmom + xmomacc
    ymomall   = ymom + ymomacc
    zmomall   = zmom + zmomacc
    ev_data(iev_sum,iev_momall) = sqrt(xmomall*xmomall + ymomall*ymomall + zmomall*zmomall)

    angaccx = reduce_fn('+',angaccx)
    angaccy = reduce_fn('+',angaccy)
    angaccz = reduce_fn('+',angaccz)
    angxall = angx + angaccx
    angyall = angy + angaccy
    angzall = angz + angaccz
    ev_data(iev_sum,iev_angall) = sqrt(angxall*angxall + angyall*angyall + angzall*angzall)
 endif

 if (track_mass) then
    accretedmass = ev_data(iev_sum,iev_macc)
    ev_data(iev_sum,iev_eacc) = accretedmass/accradius1 ! total accretion energy
 endif
 if (track_lum) totlum = ev_data(iev_sum,iev_totlum)

 if (gws) then
#ifdef GR
    call get_geodesic_accel(axyz,npart,vxyzu(1:3,:),metrics,metricderivs)
#else
    axyz   = fxyzu(1:3,1:npart) + fext(1:3,1:npart)
#endif
    pmassi = massoftype(igas)
    call calculate_strain(hx,hp,hxx,hpp,xyzh,vxyzu(1:3,:),axyz,pmassi,npart)
    hx  = reduce_fn('+',hx)
    hp  = reduce_fn('+',hp)
    hxx = reduce_fn('+',hxx)
    hpp = reduce_fn('+',hpp)
    ev_data(iev_sum,iev_gws(1)) = hx
    ev_data(iev_sum,iev_gws(2)) = hp
    ev_data(iev_sum,iev_gws(3)) = hxx
    ev_data(iev_sum,iev_gws(4)) = hpp
 endif

 return
end subroutine compute_energies
!----------------------------------------------------------------
!+
!  calculates rotational energy
!+
!----------------------------------------------------------------
subroutine get_erot(xi,yi,zi,vxi,vyi,vzi,xyzcom,pmassi,erotxi,erotyi,erotzi)
 real, intent(in)  :: xi,yi,zi,vxi,vyi,vzi,pmassi,xyzcom(3)
 real, intent(out) :: erotxi,erotyi,erotzi
 real              :: dx,dy,dz,dvx,dvy,dvz
 real              :: rcrossvx,rcrossvy,rcrossvz,radxy2,radyz2,radxz2
 !
 erotxi = 0.0
 erotyi = 0.0
 erotzi = 0.0

 dx  = xi  - xyzcom(1)
 dy  = yi  - xyzcom(2)
 dz  = zi  - xyzcom(3)
 dvx = vxi              ! results are less reliable if subtracting vcom
 dvy = vyi
 dvz = vzi

 rcrossvx = (dy*dvz - dz*dvy)
 rcrossvy = (dz*dvx - dx*dvz)
 rcrossvz = (dx*dvy - dy*dvx)

 radxy2 = dx*dx + dy*dy
 radyz2 = dy*dy + dz*dz
 radxz2 = dx*dx + dz*dz

 if (radyz2 > 0.) erotxi = pmassi*rcrossvx*rcrossvx/radyz2
 if (radxz2 > 0.) erotyi = pmassi*rcrossvy*rcrossvy/radxz2
 if (radxy2 > 0.) erotzi = pmassi*rcrossvz*rcrossvz/radxy2
 !
end subroutine get_erot
!----------------------------------------------------------------
!+
!  initiallised the ev_data array
!+
!----------------------------------------------------------------
subroutine initialise_ev_data(evdata)
 real,    intent(inout) :: evdata(4,0:inumev)
 !
 evdata            = 0.0
 evdata(iev_max,:) = -huge(evdata(iev_max,:))
 evdata(iev_min,:) =  huge(evdata(iev_min,:))
 !
end subroutine initialise_ev_data
!----------------------------------------------------------------
!+
!  update the ev_data_array
!+
!----------------------------------------------------------------
subroutine ev_data_update(evdata,itag,val)
 integer, intent(in)    :: itag
 real,    intent(in)    :: val
 real,    intent(inout) :: evdata(4,0:inumev)

 evdata(iev_sum,itag) =     evdata(iev_sum,itag)+val
 evdata(iev_max,itag) = max(evdata(iev_max,itag),val)
 evdata(iev_min,itag) = min(evdata(iev_min,itag),val)

end subroutine ev_data_update
!----------------------------------------------------------------
!+
!  combines the ev_data from the various threads
!+
!----------------------------------------------------------------
subroutine collate_ev_data(evdata_thread,evdata)
 real,            intent(in)    :: evdata_thread(4,0:inumev)
 real,            intent(inout) :: evdata(4,0:inumev)
 integer                        :: i

 do i = 1,iquantities
    evdata(iev_sum,i) =     evdata(iev_sum,i)+evdata_thread(iev_sum,i)
    evdata(iev_max,i) = max(evdata(iev_max,i),evdata_thread(iev_max,i))
    evdata(iev_min,i) = min(evdata(iev_min,i),evdata_thread(iev_min,i))
 enddo

end subroutine collate_ev_data
!----------------------------------------------------------------
!+
!  Performs final generic housekeeping on the ev_data array
!+
!----------------------------------------------------------------
subroutine finalise_ev_data(evdata,dnptot)
 use mpiutils, only:reduceall_mpi
 real,            intent(inout) :: evdata(4,0:inumev)
 real,            intent(in)    :: dnptot
 integer                        :: i

 do i = 1,iquantities
    evdata(iev_sum,i) = reduce_fn('+',  evdata(iev_sum,i))
    evdata(iev_max,i) = reduce_fn('max',evdata(iev_max,i))
    evdata(iev_min,i) = reduce_fn('min',evdata(iev_min,i))
    evdata(iev_ave,i) = evdata(iev_sum,i)*dnptot
 enddo

end subroutine finalise_ev_data

!----------------------------------------------------------------
end module energies<|MERGE_RESOLUTION|>--- conflicted
+++ resolved
@@ -187,13 +187,9 @@
 !$omp shared(iev_etaa,iev_vel,iev_vhall,iev_vion,iev_vdrift,iev_n,iev_nR,iev_nT) &
 !$omp shared(iev_dtg,iev_ts,iev_macc,iev_totlum,iev_erot,iev_viscrat,iev_ionise) &
 !$omp shared(temperature,grainsize,graindens,ndustsmall) &
-<<<<<<< HEAD
 #ifdef KROME
 !$omp shared(gamma_chem) &
 #endif
-!$omp private(i,j,xi,yi,zi,hi,rhoi,vxi,vyi,vzi,Bxi,Byi,Bzi,epoti,vsigi,v2i) &
-!$omp private(ponrhoi,spsoundi,B2i,dumx,dumy,dumz,valfven2i,divBi,hdivBonBi,curlBi) &
-=======
 !$omp private(i,j,xi,yi,zi,hi,rhoi,vxi,vyi,vzi,Bxi,Byi,Bzi,Bi,B2i,epoti,vsigi,v2i) &
 #ifdef GR
 !$omp private(pxi,pyi,pzi,gammaijdown,alpha_gr,beta_gr_UP,bigvi,lorentzi,pdotv,angi,fourvel_space) &
@@ -201,7 +197,6 @@
 #endif
 !$omp private(ethermi) &
 !$omp private(ponrhoi,spsoundi,dumx,dumy,dumz,valfven2i,divBi,hdivBonBi,curlBi) &
->>>>>>> 7957f4e1
 !$omp private(rho1i,shearparam_art,shearparam_phys,ratio_phys_to_av,betai) &
 !$omp private(gasfrac,rhogasi,dustfracisum,dustfraci,dust_to_gas,n_total,n_total1,n_ion) &
 !$omp private(ierr,tempi,etaart,etaart1,etaohm,etahall,etaambi) &
@@ -378,19 +373,15 @@
 
           ! thermal energy
           if (maxvxyzu >= 4) then
-<<<<<<< HEAD
-             etherm = etherm + pmassi*utherm(vxyzu(iu,i),rhoi)*gasfrac
+             ethermi = pmassi*utherm(vxyzu(iu,i),rhoi)*gasfrac
+#ifdef GR
+             ethermi = (alpha_gr/lorentzi)*ethermi
+#endif
+             etherm = etherm + ethermi
 #ifdef KROME
              call equationofstate(ieos,ponrhoi,spsoundi,rhoi,xi,yi,zi,eni=vxyzu(iu,i),&
                                    gamma_local=gamma_chem(i))
 #else
-=======
-             ethermi = pmassi*utherm(vxyzu(iu,i),rhoi)*gasfrac
-#ifdef GR
-             ethermi = (alpha_gr/lorentzi)*ethermi
-#endif
-             etherm = etherm + ethermi
->>>>>>> 7957f4e1
              if (store_temperature) then
                 call equationofstate(ieos,ponrhoi,spsoundi,rhoi,xi,yi,zi,vxyzu(iu,i),tempi=temperature(i))
              else
@@ -412,16 +403,12 @@
           endif
           vsigi = spsoundi
           ! entropy
-<<<<<<< HEAD
 
 #ifdef KROME
           call ev_data_update(ev_data_thread,iev_entrop,pmassi*ponrhoi*rhoi**(1.-gamma_chem(i)))
 #else
           call ev_data_update(ev_data_thread,iev_entrop,pmassi*ponrhoi*rhoi**(1.-gamma))
 #endif
-=======
-          call ev_data_update(ev_data_thread,iev_entrop,pmassi*ponrhoi*rhoi**(1.-gamma)) !!!! GR version same ?
->>>>>>> 7957f4e1
 
 #ifdef DUST
           ! min and mean stopping time
