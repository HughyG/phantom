--- conflicted
+++ resolved
@@ -1061,14 +1061,9 @@
 !+
 !----------------------------------------------------------------
 subroutine step_extern(npart,ntypes,dtsph,dtextforce,xyzh,vxyzu,fext,fxyzu,time,nptmass, &
-<<<<<<< HEAD
-                       xyzmh_ptmass,vxyz_ptmass,fxyz_ptmass,nbinmax,ibin_wake)
+                       xyzmh_ptmass,vxyz_ptmass,fxyz_ptmass,dsdt_ptmass,nbinmax,ibin_wake)
  use dim,            only:maxptmass,maxp,maxvxyzu,store_dust_temperature,use_krome,itau_alloc,&
-                            do_nucleation,update_muGamma,h2chemistry
-=======
-                       xyzmh_ptmass,vxyz_ptmass,fxyz_ptmass,dsdt_ptmass,nbinmax,ibin_wake)
- use dim,            only:maxptmass,maxp,maxvxyzu,store_dust_temperature,use_krome,itau_alloc,do_nucleation
->>>>>>> 32649c6e
+                         do_nucleation,update_muGamma,h2chemistry
  use io,             only:iverbose,id,master,iprint,warning,fatal
  use externalforces, only:externalforce,accrete_particles,update_externalforce, &
                           update_vdependent_extforce_leapfrog,is_velocity_dependent
@@ -1080,11 +1075,8 @@
  use options,        only:iexternalforce,icooling
  use part,           only:maxphase,abundance,nabundances,eos_vars,epot_sinksink,eos_vars,&
                           isdead_or_accreted,iamboundary,igas,iphase,iamtype,massoftype,rhoh,divcurlv, &
-<<<<<<< HEAD
-                          fxyz_ptmass_sinksink,dust_temp,tau,nucleation,idK2,idmu,idkappa,idgamma,imu,igamma
-=======
-                          fxyz_ptmass_sinksink,dsdt_ptmass_sinksink,dust_temp,tau,nucleation,idK2,idmu,idkappa,idgamma
->>>>>>> 32649c6e
+                          fxyz_ptmass_sinksink,dsdt_ptmass_sinksink,dust_temp,tau,&
+                          nucleation,idK2,idmu,idkappa,idgamma,imu,igamma
  use chem,           only:update_abundances,get_dphot
  use cooling_ism,    only:dphot0,energ_cooling_ism,dphotflag,abundsi,abundo,abunde,abundc,nabn
  use io_summary,     only:summary_variable,iosumextr,iosumextt,summary_accrete,summary_accrete_fail
