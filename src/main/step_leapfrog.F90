!--------------------------------------------------------------------------!
! The Phantom Smoothed Particle Hydrodynamics code, by Daniel Price et al. !
! Copyright (c) 2007-2023 The Authors (see AUTHORS)                        !
! See LICENCE file for usage and distribution conditions                   !
! http://phantomsph.bitbucket.io/                                          !
!--------------------------------------------------------------------------!
module step_lf_global
!
! Computes one (hydro) timestep
!
!   Change this subroutine to change the timestepping algorithm
!
!   This version uses a Velocity Verlet (leapfrog) integrator with
!   substepping (operator splitting) of external/sink particle forces,
!   following the Reversible RESPA algorithm of Tuckerman et al. 1992
!
! :References:
!     Verlet (1967), Phys. Rev. 159, 98-103
!     Tuckerman, Berne & Martyna (1992), J. Chem. Phys. 97, 1990-2001
!
! :Owner: Daniel Price
!
! :Runtime parameters: None
!
! :Dependencies: boundary_dyn, chem, cons2prim, cons2primsolver, cooling,
!   cooling_ism, damping, deriv, dim, dust_formation, eos, extern_gr,
!   externalforces, growth, io, io_summary, krome_interface, metric_tools,
!   mpiutils, options, part, ptmass, ptmass_radiation, timestep,
!   timestep_ind, timestep_sts, timing
!
 use dim,  only:maxp,maxvxyzu,do_radiation,ind_timesteps
 use part, only:vpred,Bpred,dustpred,ppred
 use part, only:radpred
 use timestep_ind, only:maxbins,itdt,ithdt,itdt1,ittwas
 implicit none
 character(len=80), parameter, public :: &  ! module version
    modid="$Id$"
 real               :: ibin_dts(4,0:maxbins)

contains

!------------------------------------------------------------
!+
!  initialisation routine necessary for individual timesteps
!+
!------------------------------------------------------------
subroutine init_step(npart,time,dtmax)
 use timestep_ind, only:get_dt,nbinmax
 use part,         only:ibin,twas,iphase,iamboundary,iamtype
 integer, intent(in) :: npart
 real,    intent(in) :: time,dtmax
 integer             :: i
 !
 ! first time through, move all particles on shortest timestep
 ! then allow them to gradually adjust levels.
 ! Keep boundary particles on level 0 since forces are never calculated
 ! and to prevent boundaries from limiting the timestep
 !
 if (ind_timesteps) then
    if (time < tiny(time)) then
       !$omp parallel do schedule(static) private(i)
       do i=1,npart
          ibin(i) = nbinmax
          if (iamboundary(iamtype(iphase(i)))) ibin(i) = 0
       enddo
    endif
    !
    ! twas is set so that at start of step we predict
    ! forwards to half of current timestep
    !
    !$omp parallel do schedule(static) private(i)
    do i=1,npart
       twas(i) = time + 0.5*get_dt(dtmax,ibin(i))
    enddo
    !
    ! For each ibin option, calculate dt, dt/2, 1/dt and twas
    !
    do i=0,maxbins
       ibin_dts(itdt,  i) = get_dt(dtmax,int(i,kind=1))
       ibin_dts(ithdt, i) = 0.5*ibin_dts(itdt,i)
       ibin_dts(itdt1, i) = 1.0/ibin_dts(itdt,i)
       ibin_dts(ittwas,i) = time + 0.5*get_dt(dtmax,int(i,kind=1))
    enddo
 endif

end subroutine init_step

!------------------------------------------------------------
!+
!  main timestepping routine
!+
!------------------------------------------------------------
subroutine step(npart,nactive,t,dtsph,dtextforce,dtnew)
 use dim,            only:maxp,ndivcurlv,maxvxyzu,maxptmass,maxalpha,nalpha,h2chemistry,&
                          use_dustgrowth,use_krome,gr,do_radiation
 use io,             only:iprint,fatal,iverbose,id,master,warning
 use options,        only:iexternalforce,use_dustfrac,implicit_radiation
 use part,           only:xyzh,vxyzu,fxyzu,fext,divcurlv,divcurlB,Bevol,dBevol, &
                          rad,drad,radprop,isdead_or_accreted,rhoh,dhdrho,&
                          iphase,iamtype,massoftype,maxphase,igas,idust,mhd,&
                          iamboundary,get_ntypes,npartoftypetot,&
                          dustfrac,dustevol,ddustevol,eos_vars,alphaind,nptmass,&
                          dustprop,ddustprop,dustproppred,pxyzu,dens,metrics,ics
 use options,        only:avdecayconst,alpha,ieos,alphamax
 use deriv,          only:derivs
 use timestep,       only:dterr,bignumber,tolv
 use mpiutils,       only:reduceall_mpi
 use part,           only:nptmass,xyzmh_ptmass,vxyz_ptmass,fxyz_ptmass
 use io_summary,     only:summary_printout,summary_variable,iosumtvi,iowake, &
                          iosumflrp,iosumflrps,iosumflrc
 use cooling,        only:ufloor
 use boundary_dyn,   only:dynamic_bdy,update_xyzminmax
#ifdef KROME
 use part,           only:gamma_chem
#endif
 use timestep,       only:dtmax,dtmax_ifactor,dtdiff
 use timestep_ind,   only:get_dt,nbinmax,decrease_dtmax,dt_too_small
 use timestep_sts,   only:sts_get_dtau_next,use_sts,ibin_sts,sts_it_n
 use part,           only:ibin,ibin_old,twas,iactive,ibin_wake
#ifdef GR
 use part,           only:metricderivs
 use metric_tools,   only:imet_minkowski,imetric
 use cons2prim,      only:cons2primall
 use extern_gr,      only:get_grforce_all
#else
 use cooling,        only:cooling_in_step
#endif
 use timing,         only:increment_timer,get_timings,itimer_extf
 use growth,         only:check_dustprop
 use damping,        only:idamp
 use cons2primsolver, only:conservative2primitive,primitive2conservative
 use eos,             only:equationofstate

 integer, intent(inout) :: npart
 integer, intent(in)    :: nactive
 real,    intent(in)    :: t,dtsph
 real,    intent(inout) :: dtextforce
 real,    intent(out)   :: dtnew
 integer            :: i,its,np,ntypes,itype,nwake,nvfloorp,nvfloorps,nvfloorc,ialphaloc
 real               :: timei,erri,errmax,v2i,errmaxmean
 real               :: vxi,vyi,vzi,eni,hdtsph,pmassi
 real               :: alphaloci,source,tdecay1,hi,rhoi,ddenom,spsoundi
 real               :: v2mean,hdti
 real(kind=4)       :: t1,t2,tcpu1,tcpu2
 real               :: pxi,pyi,pzi,p2i,p2mean
 real               :: dtsph_next,dti,time_now
 logical, parameter :: allow_waking = .true.
 integer, parameter :: maxits = 30
 logical            :: converged,store_itype
!
! set initial quantities
!
 timei  = t
 hdtsph = 0.5*dtsph
 dterr  = bignumber

! determine twas for each ibin
 if (ind_timesteps .and. sts_it_n) then
    time_now = timei + dtsph
    do i=0,maxbins
       ibin_dts(ittwas,i) = (int(time_now*ibin_dts(itdt1,i),kind=8) + 0.5)*ibin_dts(itdt,i)
    enddo
 endif

!--------------------------------------
! velocity predictor step, using dtsph
!--------------------------------------
 itype   = igas
 ntypes  = get_ntypes(npartoftypetot)
 pmassi  = massoftype(itype)
 store_itype = (maxphase==maxp .and. ntypes > 1)
 ialphaloc = 2
 nvfloorp  = 0

 !$omp parallel do default(none) &
 !$omp shared(npart,xyzh,vxyzu,fxyzu,iphase,hdtsph,store_itype) &
 !$omp shared(rad,drad,pxyzu) &
 !$omp shared(Bevol,dBevol,dustevol,ddustevol,use_dustfrac) &
 !$omp shared(dustprop,ddustprop,dustproppred,ufloor) &
 !$omp shared(ibin,ibin_old,twas,timei) &
 !$omp firstprivate(itype) &
 !$omp private(i,hdti) &
 !$omp reduction(+:nvfloorp)
 predictor: do i=1,npart
    if (.not.isdead_or_accreted(xyzh(4,i))) then
       if (ind_timesteps) then
          if (iactive(iphase(i))) ibin_old(i) = ibin(i) ! only required for ibin_neigh in force.F90
          !
          !--synchronise all particles to their half timesteps
          !
          hdti = twas(i) - timei
       else
          hdti = hdtsph
       endif
       if (store_itype) itype = iamtype(iphase(i))
       if (iamboundary(itype)) cycle predictor
       !
       ! predict v and u to the half step with "slow" forces
       !
       if (gr) then
          pxyzu(:,i) = pxyzu(:,i) + hdti*fxyzu(:,i)
       else
          vxyzu(:,i) = vxyzu(:,i) + hdti*fxyzu(:,i)
       endif

       !--floor the thermal energy if requested and required
       if (ufloor > 0.) then
          if (vxyzu(4,i) < ufloor) then
             vxyzu(4,i) = ufloor
             nvfloorp   = nvfloorp + 1
          endif
       endif

       if (itype==idust .and. use_dustgrowth) then
          dustprop(:,i) = dustprop(:,i) + hdti*ddustprop(:,i)
       endif
       if (itype==igas) then
          if (mhd)          Bevol(:,i) = Bevol(:,i) + hdti*dBevol(:,i)
          if (do_radiation) rad(:,i)   = rad(:,i) + hdti*drad(:,i)
          if (use_dustfrac) then
             dustevol(:,i) = abs(dustevol(:,i) + hdti*ddustevol(:,i))
             if (use_dustgrowth) dustprop(:,i) = dustprop(:,i) + hdti*ddustprop(:,i)
          endif
       endif
    endif
 enddo predictor
 !omp end parallel do
 if (use_dustgrowth) call check_dustprop(npart,dustprop(1,:))


!----------------------------------------------------------------------
! substepping with external and sink particle forces, using dtextforce
! accretion onto sinks/potentials also happens during substepping
!----------------------------------------------------------------------
 call get_timings(t1,tcpu1)
#ifdef GR
 if ((iexternalforce > 0 .and. imetric /= imet_minkowski) .or. idamp > 0) then
    call cons2primall(npart,xyzh,metrics,pxyzu,vxyzu,dens,eos_vars)
    call get_grforce_all(npart,xyzh,metrics,metricderivs,vxyzu,dens,fext,dtextforce)
    call step_extern_gr(npart,ntypes,dtsph,dtextforce,xyzh,vxyzu,pxyzu,dens,metrics,metricderivs,fext,t)
 else
    call step_extern_sph_gr(dtsph,npart,xyzh,vxyzu,dens,pxyzu,metrics)
 endif

#else
 if (nptmass > 0 .or. iexternalforce > 0 .or. h2chemistry .or. cooling_in_step .or. idamp > 0) then
    call step_extern(npart,ntypes,dtsph,dtextforce,xyzh,vxyzu,fext,fxyzu,t, &
                     nptmass,xyzmh_ptmass,vxyz_ptmass,fxyz_ptmass,nbinmax,ibin_wake)
 else
    call step_extern_sph(dtsph,npart,xyzh,vxyzu)
 endif
#endif
 call get_timings(t2,tcpu2)
 call increment_timer(itimer_extf,t2-t1,tcpu2-tcpu1)

 timei = timei + dtsph
 nvfloorps  = 0
!----------------------------------------------------
! interpolation of SPH quantities needed in the SPH
! force evaluations, using dtsph
!----------------------------------------------------
!$omp parallel do default(none) schedule(guided,1) &
!$omp shared(maxp,maxphase,maxalpha) &
!$omp shared(xyzh,vxyzu,vpred,fxyzu,divcurlv,npart,store_itype) &
!$omp shared(pxyzu,ppred) &
!$omp shared(Bevol,dBevol,Bpred,dtsph,massoftype,iphase) &
!$omp shared(dustevol,ddustprop,dustprop,dustproppred,dustfrac,ddustevol,dustpred,use_dustfrac) &
!$omp shared(alphaind,ieos,alphamax,ialphaloc) &
!$omp shared(eos_vars,ufloor) &
!$omp shared(twas,timei) &
!$omp shared(rad,drad,radpred)&
!$omp private(hi,rhoi,tdecay1,source,ddenom,hdti) &
!$omp private(i,spsoundi,alphaloci) &
!$omp firstprivate(pmassi,itype,avdecayconst,alpha) &
!$omp reduction(+:nvfloorps)
 predict_sph: do i=1,npart
    if (.not.isdead_or_accreted(xyzh(4,i))) then
       if (store_itype) then
          itype = iamtype(iphase(i))
          pmassi = massoftype(itype)
          if (iamboundary(itype)) then
             if (gr) then
                ppred(:,i) = pxyzu(:,i)
             else
                vpred(:,i) = vxyzu(:,i)
             endif
             if (mhd)          Bpred(:,i)  = Bevol (:,i)
             if (use_dustgrowth) dustproppred(:,i) = dustprop(:,i)
             if (use_dustfrac)   dustpred(:,i) = dustevol(:,i)
             if (do_radiation)   radpred(:,i) = rad(:,i)
             cycle predict_sph
          endif
       endif
       !
       ! make prediction for h
       !
       if (ndivcurlv >= 1) then
          xyzh(4,i) = xyzh(4,i) - dtsph*dhdrho(xyzh(4,i),pmassi)*rhoh(xyzh(4,i),pmassi)*divcurlv(1,i)
       endif
       !
       ! make a prediction for v and u to the full step for use in the
       ! force evaluation. These have already been updated to the
       ! half step, so only need a half step (0.5*dtsph) here
       !
       if (ind_timesteps) then
          hdti = timei - twas(i)   ! interpolate to end time
       else
          hdti = 0.5*dtsph
       endif

       if (gr) then
          ppred(:,i) = pxyzu(:,i) + hdti*fxyzu(:,i)
       else
          vpred(:,i) = vxyzu(:,i) + hdti*fxyzu(:,i)
       endif

       !--floor the thermal energy if requested and required
       if (ufloor > 0.) then
          if (vpred(4,i) < ufloor) then
             vpred(4,i) = ufloor
             nvfloorps  = nvfloorps + 1
          endif
       endif

       if (use_dustgrowth .and. itype==idust) then
          dustproppred(:,i) = dustprop(:,i) + hdti*ddustprop(:,i)
       endif
       if (itype==igas) then
          if (mhd) Bpred(:,i) = Bevol (:,i) + hdti*dBevol(:,i)
          if (use_dustfrac) then
             rhoi          = rhoh(xyzh(4,i),pmassi)
             dustpred(:,i) = dustevol(:,i) + hdti*ddustevol(:,i)
             if (use_dustgrowth) dustproppred(:,i) = dustprop(:,i) + hdti*ddustprop(:,i)
          endif
          if (do_radiation) radpred(:,i) = rad(:,i) + hdti*drad(:,i)
       endif
       !
       ! viscosity switch ONLY (conductivity and resistivity do not use MM97-style switches)
       !
       if (maxalpha==maxp) then
          hi   = xyzh(4,i)
          rhoi = rhoh(hi,pmassi)
          spsoundi = eos_vars(ics,i)
          tdecay1  = avdecayconst*spsoundi/hi
          ddenom   = 1./(1. + dtsph*tdecay1) ! implicit integration for decay term
          if (nalpha >= 2) then
             ! Cullen and Dehnen (2010) switch
             alphaloci = alphaind(ialphaloc,i)
             if (alphaind(1,i) < alphaloci) then
                alphaind(1,i) = real(alphaloci,kind=kind(alphaind))
             else
                alphaind(1,i) = real((alphaind(1,i) + dtsph*alphaloci*tdecay1)*ddenom,kind=kind(alphaind))
             endif
          else
             if (ndivcurlv < 1) call fatal('step','alphaind used but divv not stored')
             ! MM97
             source = max(0.0_4,-divcurlv(1,i))
             alphaind(1,i) = real(min((alphaind(1,i) + dtsph*(source + alpha*tdecay1))*ddenom,alphamax),kind=kind(alphaind))
          endif
       endif
    endif
 enddo predict_sph
 !$omp end parallel do
 if (use_dustgrowth) call check_dustprop(npart,dustproppred(1,:))

!
! recalculate all SPH forces, and new timestep
!
 if ((iexternalforce /= 0 .or. nptmass > 0) .and. id==master .and. iverbose >= 2) &
   write(iprint,"(a,f14.6,/)") '> full step            : t=',timei

 if (npart > 0) then
    if (gr) vpred = vxyzu ! Need primitive utherm as a guess in cons2prim
    dt_too_small = .false.
    call derivs(1,npart,nactive,xyzh,vpred,fxyzu,fext,divcurlv,&
                divcurlB,Bpred,dBevol,radpred,drad,radprop,dustproppred,ddustprop,&
                dustpred,ddustevol,dustfrac,eos_vars,timei,dtsph,dtnew,&
                ppred,dens,metrics)
    if (do_radiation .and. implicit_radiation) then
       rad = radpred
       vxyzu(4,1:npart) = vpred(4,1:npart)
    endif
    if (gr) vxyzu = vpred ! May need primitive variables elsewhere?
    if (dt_too_small) then
       ! dt < dtmax/2**nbinmax and exit
       ! Perform this here rather than in get_newbin so that we can get some diagnostic info
       ! This is only used for individual timesteps
       call summary_printout(iprint,nptmass)
       call fatal('step','step too small: bin would exceed maximum')
    endif
 endif
!
! if using super-timestepping, determine what dt will be used on the next loop
!
 if (ind_timesteps) then
    if ( use_sts ) call sts_get_dtau_next(dtsph_next,dtsph,dtmax,dtdiff,nbinmax)
    if (dtmax_ifactor /=0 .and. sts_it_n) then
       call decrease_dtmax(npart,maxbins,timei-dtsph,dtmax_ifactor,dtmax,ibin,ibin_wake,ibin_sts,ibin_dts)
    endif
 endif
!
!-------------------------------------------------------------------------
!  leapfrog corrector step: most of the time we should not need to take
!  any extra iterations, but to be reversible for velocity-dependent
!  forces we must iterate until velocities agree.
!-------------------------------------------------------------------------
 its        = 0
 converged  = .false.
 errmaxmean = 0.0
 nwake      = 0
 nvfloorc   = 0
 iterations: do while (its < maxits .and. .not.converged .and. npart > 0)
    its     = its + 1
    errmax  = 0.
    v2mean  = 0.
    p2mean  = 0.
    np      = 0
    itype   = igas
    pmassi  = massoftype(igas)
    ntypes  = get_ntypes(npartoftypetot)
    store_itype = (maxphase==maxp .and. ntypes > 1)
!$omp parallel default(none) &
!$omp shared(xyzh,vxyzu,vpred,fxyzu,npart,hdtsph,store_itype) &
!$omp shared(pxyzu,ppred) &
!$omp shared(Bevol,dBevol,iphase,its) &
!$omp shared(dustevol,ddustevol,use_dustfrac) &
!$omp shared(dustprop,ddustprop,dustproppred) &
!$omp shared(xyzmh_ptmass,vxyz_ptmass,fxyz_ptmass,nptmass,massoftype) &
!$omp shared(dtsph,ieos,ufloor) &
!$omp shared(ibin,ibin_old,ibin_sts,twas,timei,use_sts,dtsph_next,ibin_wake,sts_it_n) &
!$omp shared(ibin_dts,nbinmax) &
!$omp private(dti,hdti) &
!$omp shared(rad,radpred,drad)&
!$omp private(i,vxi,vyi,vzi) &
!$omp private(pxi,pyi,pzi,p2i) &
!$omp private(erri,v2i,eni) &
!$omp reduction(max:errmax) &
!$omp reduction(+:np,v2mean,p2mean,nwake,nvfloorc) &
!$omp firstprivate(pmassi,itype)
!$omp do
    corrector: do i=1,npart
       if (.not.isdead_or_accreted(xyzh(4,i))) then
          if (store_itype) itype = iamtype(iphase(i))
          if (iamboundary(itype)) cycle corrector
          if (ind_timesteps) then
             !
             !--update active particles
             !
             if (iactive(iphase(i))) then
                ibin_wake(i) = 0       ! cannot wake active particles
                hdti = timei - twas(i) ! = 0.5*get_dt(dtmax,ibin_old(i)) if .not.use_sts & dtmax has not changed & particle was not just woken up
                if (use_sts) then
                   if (ibin(i) < ibin_sts(i)) ibin(i) = min(ibin_sts(i), nbinmax ) ! increase ibin if needed for super timestepping
                   if (.not.sts_it_n .or. (sts_it_n .and. ibin_sts(i) > ibin(i))) then
                      dti = hdti + 0.5*dtsph_next
                   else
                      dti = hdti + ibin_dts(ithdt,ibin(i))
                   endif
                else
                   dti = hdti + ibin_dts(ithdt,ibin(i))
                endif

                if (gr) then
                   pxyzu(:,i) = pxyzu(:,i) + dti*fxyzu(:,i)
                else
                   vxyzu(:,i) = vxyzu(:,i) + dti*fxyzu(:,i)
                endif

                if (use_dustgrowth .and. itype==idust) dustprop(:,i) = dustprop(:,i) + dti*ddustprop(:,i)
                if (itype==igas) then
                   if (mhd)          Bevol(:,i) = Bevol(:,i) + dti*dBevol(:,i)
                   if (do_radiation) rad(:,i)   = rad(:,i)   + dti*drad(:,i)
                   if (use_dustfrac) then
                      dustevol(:,i) = dustevol(:,i) + dti*ddustevol(:,i)
                      if (use_dustgrowth) dustprop(:,i) = dustprop(:,i) + dti*ddustprop(:,i)
                   endif
                endif
                twas(i) = twas(i) + dti
             endif
             !
             !--synchronise all particles
             !
             hdti = timei - twas(i)

             if (gr) then
                pxyzu(:,i) = pxyzu(:,i) + hdti*fxyzu(:,i)
             else
                vxyzu(:,i) = vxyzu(:,i) + hdti*fxyzu(:,i)
             endif

             !--floor the thermal energy if requested and required
             if (ufloor > 0.) then
                if (vxyzu(4,i) < ufloor) then
                   vxyzu(4,i) = ufloor
                   nvfloorc   = nvfloorc + 1
                endif
             endif

             if (itype==idust .and. use_dustgrowth) dustprop(:,i) = dustprop(:,i) + hdti*ddustprop(:,i)
             if (itype==igas) then
                if (mhd)          Bevol(:,i) = Bevol(:,i) + hdti*dBevol(:,i)
                if (do_radiation) rad(:,i)   = rad(:,i)   + hdti*drad(:,i)
                if (use_dustfrac) then
                   dustevol(:,i) = dustevol(:,i) + hdti*ddustevol(:,i)
                   if (use_dustgrowth) dustprop(:,i) = dustprop(:,i) + hdti*ddustprop(:,i)
                endif
             endif
             !
             !--Wake inactive particles for next step, if required
             !
             if (sts_it_n .and. ibin_wake(i) > ibin(i) .and. allow_waking) then
                ibin_wake(i) = min(int(nbinmax,kind=1),ibin_wake(i))
                nwake        = nwake + 1
                twas(i)      = ibin_dts(ittwas,ibin_wake(i))
                ibin(i)      = ibin_wake(i)
                ibin_wake(i) = 0 ! reset flag
             endif
          else  ! not individual timesteps == global timestepping
             !
             ! For velocity-dependent forces compare the new v
             ! with the predicted v used in the force evaluation.
             ! Determine whether or not we need to iterate.
             !

             if (gr) then
                pxi = pxyzu(1,i) + hdtsph*fxyzu(1,i)
                pyi = pxyzu(2,i) + hdtsph*fxyzu(2,i)
                pzi = pxyzu(3,i) + hdtsph*fxyzu(3,i)
                eni = pxyzu(4,i) + hdtsph*fxyzu(4,i)

                erri = (pxi - ppred(1,i))**2 + (pyi - ppred(2,i))**2 + (pzi - ppred(3,i))**2
                errmax = max(errmax,erri)

                p2i = pxi*pxi + pyi*pyi + pzi*pzi
                p2mean = p2mean + p2i
                np = np + 1

                pxyzu(1,i) = pxi
                pxyzu(2,i) = pyi
                pxyzu(3,i) = pzi
                pxyzu(4,i) = eni
             else
                vxi = vxyzu(1,i) + hdtsph*fxyzu(1,i)
                vyi = vxyzu(2,i) + hdtsph*fxyzu(2,i)
                vzi = vxyzu(3,i) + hdtsph*fxyzu(3,i)
                if (maxvxyzu >= 4) eni = vxyzu(4,i) + hdtsph*fxyzu(4,i)

                erri = (vxi - vpred(1,i))**2 + (vyi - vpred(2,i))**2 + (vzi - vpred(3,i))**2
                errmax = max(errmax,erri)

                v2i    = vxi*vxi + vyi*vyi + vzi*vzi
                v2mean = v2mean + v2i
                np     = np + 1

                vxyzu(1,i) = vxi
                vxyzu(2,i) = vyi
                vxyzu(3,i) = vzi
                !--this is the energy equation if non-isothermal
                if (maxvxyzu >= 4) vxyzu(4,i) = eni
             endif

             if (itype==idust .and. use_dustgrowth) dustprop(:,i) = dustprop(:,i) + hdtsph*ddustprop(:,i)
             if (itype==igas) then
                !
                ! corrector step for magnetic field and dust
                !
                if (mhd)          Bevol(:,i) = Bevol(:,i)  + hdtsph*dBevol(:,i)
                if (do_radiation) rad(:,i)   = rad(:,i) + hdtsph*drad(:,i)
                if (use_dustfrac) then
                   dustevol(:,i) = dustevol(:,i) + hdtsph*ddustevol(:,i)
                   if (use_dustgrowth) dustprop(:,i) = dustprop(:,i) + hdtsph*ddustprop(:,i)
                endif
             endif
          endif
       endif
    enddo corrector
!$omp enddo
!$omp end parallel
    if (use_dustgrowth) call check_dustprop(npart,dustprop(1,:))

    if (gr) then
       call check_velocity_error(errmax,p2mean,np,its,tolv,dtsph,timei,idamp,dterr,errmaxmean,converged)
    else
       call check_velocity_error(errmax,v2mean,np,its,tolv,dtsph,timei,idamp,dterr,errmaxmean,converged)
    endif

    if (.not.converged .and. npart > 0) then
!$omp parallel do default(none)&
!$omp private(i) &
!$omp shared(npart,hdtsph)&
!$omp shared(store_itype,vxyzu,fxyzu,vpred,iphase) &
!$omp shared(Bevol,dBevol,Bpred,pxyzu,ppred) &
!$omp shared(dustprop,ddustprop,dustproppred,use_dustfrac,dustevol,dustpred,ddustevol) &
!$omp shared(rad,drad,radpred) &
!$omp firstprivate(itype) &
!$omp schedule(static)
       until_converged: do i=1,npart
          if (store_itype) itype = iamtype(iphase(i))
          if (iamboundary(itype)) cycle until_converged

          if (ind_timesteps) then
             if (iactive(iphase(i))) then

                if (gr) then
                   ppred(:,i) = pxyzu(:,i)
                else
                   vpred(:,i) = vxyzu(:,i)
                endif
                if (use_dustgrowth) dustproppred(:,i) = dustprop(:,i)
                if (mhd)          Bpred(:,i)  = Bevol(:,i)
                if (use_dustfrac) dustpred(:,i) = dustevol(:,i)
                if (do_radiation) radpred(:,i) = rad(:,i)
             endif
          else
             if (gr) then
                ppred(:,i) = pxyzu(:,i)
             else
                vpred(:,i) = vxyzu(:,i)
             endif
             if (use_dustgrowth) dustproppred(:,i) = dustprop(:,i)
             if (mhd)          Bpred(:,i)  = Bevol(:,i)
             if (use_dustfrac) dustpred(:,i) = dustevol(:,i)
             if (do_radiation) radpred(:,i) = rad(:,i)
             !
             ! shift v back to the half step
             !
             if (gr) then
                pxyzu(:,i) = pxyzu(:,i) - hdtsph*fxyzu(:,i)
             else
                vxyzu(:,i) = vxyzu(:,i) - hdtsph*fxyzu(:,i)
             endif
             if (itype==idust .and. use_dustgrowth) dustprop(:,i) = dustprop(:,i) - hdtsph*ddustprop(:,i)
             if (itype==igas) then
                if (mhd)          Bevol(:,i)  = Bevol(:,i)  - hdtsph*dBevol(:,i)
                if (use_dustfrac) then
                   dustevol(:,i) = dustevol(:,i) - hdtsph*ddustevol(:,i)
                   if (use_dustgrowth) dustprop(:,i) = dustprop(:,i) - hdtsph*ddustprop(:,i)
                endif
                if (do_radiation) rad(:,i) = rad(:,i) - hdtsph*drad(:,i)
             endif
          endif
       enddo until_converged
!$omp end parallel do

       if (use_dustgrowth) call check_dustprop(npart,dustprop(1,:))

!
!   get new force using updated velocity: no need to recalculate density etc.
!
       if (gr) vpred = vxyzu ! Need primitive utherm as a guess in cons2prim
       call derivs(2,npart,nactive,xyzh,vpred,fxyzu,fext,divcurlv,divcurlB, &
                     Bpred,dBevol,radpred,drad,radprop,dustproppred,ddustprop,dustpred,ddustevol,dustfrac,&
                     eos_vars,timei,dtsph,dtnew,ppred,dens,metrics)
       if (gr) vxyzu = vpred ! May need primitive variables elsewhere?
       if (do_radiation .and. implicit_radiation) then
          rad = radpred
          vxyzu(4,1:npart) = vpred(4,1:npart)
       endif
    endif
 enddo iterations

 ! MPI reduce summary variables
 nwake     = int(reduceall_mpi('+', nwake))
 nvfloorp  = int(reduceall_mpi('+', nvfloorp))
 nvfloorps = int(reduceall_mpi('+', nvfloorps))
 nvfloorc  = int(reduceall_mpi('+', nvfloorc))

 if (dynamic_bdy) call update_xyzminmax(dtsph)

 ! Summary statements & crash if velocity is not converged
 if (nwake    > 0) call summary_variable('wake', iowake,    0,real(nwake)    )
 if (nvfloorp > 0) call summary_variable('floor',iosumflrp, 0,real(nvfloorp) )
 if (nvfloorps> 0) call summary_variable('floor',iosumflrps,0,real(nvfloorps))
 if (nvfloorc > 0) call summary_variable('floor',iosumflrc, 0,real(nvfloorc) )
 if (its      > 1) call summary_variable('tolv', iosumtvi,  0,real(its)      )
 if (maxits   > 1 .and. its >= maxits) then
    call summary_printout(iprint,nptmass)
    call fatal('step','VELOCITY ITERATIONS NOT CONVERGED!!')
 endif

#ifdef GR
 call cons2primall(npart,xyzh,metrics,pxyzu,vxyzu,dens,eos_vars)
#endif

end subroutine step

#ifdef GR
subroutine step_extern_sph_gr(dt,npart,xyzh,vxyzu,dens,pxyzu,metrics)
 use part,            only:isdead_or_accreted,igas,massoftype,rhoh,eos_vars,igasP,&
                           ien_type,eos_vars,igamma,itemp
 use cons2primsolver, only:conservative2primitive
 use eos,             only:ieos,get_pressure
 use io,              only:warning
 use metric_tools,    only:pack_metric
 use timestep,        only:xtol
 real,    intent(in)    :: dt
 integer, intent(in)    :: npart
 real,    intent(inout) :: xyzh(:,:),dens(:),metrics(:,:,:,:)
 real,    intent(in)    :: pxyzu(:,:)
 real,    intent(out)   :: vxyzu(:,:)
 integer, parameter :: nitermax = 50
 integer :: i,niter,ierr
 real    :: xpred(1:3),vold(1:3),diff
 logical :: converged
 real    :: rhoi,pri,tempi,gammai

 !$omp parallel do default(none) &
 !$omp shared(npart,xyzh,vxyzu,dens,dt,xtol) &
 !$omp shared(pxyzu,metrics,ieos,massoftype,ien_type,eos_vars) &
 !$omp private(i,niter,diff,xpred,vold,converged,ierr) &
 !$omp private(pri,rhoi,tempi,gammai)
 do i=1,npart
    if (.not.isdead_or_accreted(xyzh(4,i))) then

       !-- unpack and compute values for initial guess in cons2prim
       pri    = eos_vars(igasP,i)
       tempi  = eos_vars(itemp,i)
       gammai = eos_vars(igamma,i)
       rhoi   = rhoh(xyzh(4,i),massoftype(igas))

       call conservative2primitive(xyzh(1:3,i),metrics(:,:,:,i),vxyzu(1:3,i),dens(i),vxyzu(4,i),&
                                   pri,tempi,gammai,rhoi,pxyzu(1:3,i),pxyzu(4,i),ierr,ien_type)
       if (ierr > 0) call warning('cons2primsolver [in step_extern_sph_gr (a)]','enthalpy did not converge',i=i)
       !
       ! main position update
       !
       xpred = xyzh(1:3,i) + dt*vxyzu(1:3,i)
       vold  = vxyzu(1:3,i)
       converged = .false.
       niter = 0
       do while (.not. converged .and. niter<=nitermax)
          niter = niter + 1
          call conservative2primitive(xyzh(1:3,i),metrics(:,:,:,i),vxyzu(1:3,i),dens(i),vxyzu(4,i),&
                                      pri,tempi,gammai,rhoi,pxyzu(1:3,i),pxyzu(4,i),ierr,ien_type)
          if (ierr > 0) call warning('cons2primsolver [in step_extern_sph_gr (b)]','enthalpy did not converge',i=i)
          xyzh(1:3,i) = xpred + 0.5*dt*(vxyzu(1:3,i)-vold)
          diff = maxval(abs(xyzh(1:3,i)-xpred)/xpred)
          if (diff < xtol) converged = .true.
          ! UPDATE METRIC HERE
          call pack_metric(xyzh(1:3,i),metrics(:,:,:,i))
       enddo
       if (niter > nitermax) call warning('step_extern_sph_gr','Reached max number of x iterations. x_err ',val=diff)

       ! repack values
       eos_vars(igasP,i)  = pri
       eos_vars(itemp,i)  = tempi
       eos_vars(igamma,i) = gammai
    endif
 enddo
 !$omp end parallel do

end subroutine step_extern_sph_gr

subroutine step_extern_gr(npart,ntypes,dtsph,dtextforce,xyzh,vxyzu,pxyzu,dens,metrics,metricderivs,fext,time)
 use dim,            only:maxptmass,maxp,maxvxyzu
 use io,             only:iverbose,id,master,iprint,warning,fatal
 use externalforces, only:externalforce,accrete_particles,update_externalforce
 use options,        only:iexternalforce
 use part,           only:maxphase,isdead_or_accreted,iamboundary,igas,iphase,iamtype,&
                          massoftype,rhoh,ien_type,eos_vars,igamma,itemp,igasP
 use io_summary,     only:summary_variable,iosumextr,iosumextt,summary_accrete
 use timestep,       only:bignumber,C_force,xtol,ptol
 use eos,            only:equationofstate,ieos
 use cons2primsolver,only:conservative2primitive
 use extern_gr,      only:get_grforce
 use metric_tools,   only:pack_metric,pack_metricderivs
 use damping,        only:calc_damp,apply_damp,idamp
 integer, intent(in)    :: npart,ntypes
 real,    intent(in)    :: dtsph,time
 real,    intent(inout) :: dtextforce
 real,    intent(inout) :: xyzh(:,:),vxyzu(:,:),fext(:,:),pxyzu(:,:),dens(:),metrics(:,:,:,:),metricderivs(:,:,:,:)
 integer :: i,itype,nsubsteps,naccreted,its,ierr,nlive
 real    :: timei,t_end_step,hdt,pmassi
 real    :: dt,dtf,dtextforcenew,dtextforce_min
 real    :: pri,spsoundi,pondensi,tempi,gammai
 real, save :: pprev(3),xyz_prev(3),fstar(3),vxyz_star(3),xyz(3),pxyz(3),vxyz(3),fexti(3)
!$omp threadprivate(pprev,xyz_prev,fstar,vxyz_star,xyz,pxyz,vxyz,fexti)
 real    :: x_err,pmom_err,accretedmass,damp_fac
 ! real, save :: dmdt = 0.
 logical :: last_step,done,converged,accreted
 integer, parameter :: itsmax = 50
 integer :: pitsmax,xitsmax
 real    :: perrmax,xerrmax
 real :: rhoi,hi,eni,uui,densi

 pitsmax = 0
 xitsmax = 0
 perrmax = 0.
 xerrmax = 0.

!
! determine whether or not to use substepping
!
 if (dtextforce < dtsph) then
    dt = dtextforce
    last_step = .false.
 else
    dt = dtsph
    last_step = .true.
 endif

 timei = time
 itype          = igas
 pmassi         = massoftype(igas)
 t_end_step     = timei + dtsph
 nsubsteps      = 0
 dtextforce_min = huge(dt)
 done           = .false.

 substeps: do while (timei <= t_end_step .and. .not.done)
    hdt           = 0.5*dt
    timei         = timei + dt
    nsubsteps     = nsubsteps + 1
    dtextforcenew = bignumber

    call calc_damp(time, damp_fac)

    if (.not.last_step .and. iverbose > 1 .and. id==master) then
       write(iprint,"(a,f14.6)") '> external forces only : t=',timei
    endif

    !---------------------------
    ! predictor during substeps
    !---------------------------
    !
    ! predictor step for external forces, also recompute external forces
    !
    !$omp parallel do default(none) &
    !$omp shared(npart,xyzh,vxyzu,fext,iphase,ntypes,massoftype) &
    !$omp shared(maxphase,maxp,eos_vars) &
    !$omp shared(dt,hdt,xtol,ptol) &
    !$omp shared(ieos,pxyzu,dens,metrics,metricderivs,ien_type) &
    !$omp private(i,its,spsoundi,tempi,rhoi,hi,eni,uui,densi) &
    !$omp private(converged,pmom_err,x_err,pri,ierr,gammai) &
    !$omp firstprivate(pmassi,itype) &
    !$omp reduction(max:xitsmax,pitsmax,perrmax,xerrmax) &
    !$omp reduction(min:dtextforcenew)
    predictor: do i=1,npart
       xyz(1) = xyzh(1,i)
       xyz(2) = xyzh(2,i)
       xyz(3) = xyzh(3,i)
       hi = xyzh(4,i)
       if (.not.isdead_or_accreted(hi)) then
          if (ntypes > 1 .and. maxphase==maxp) then
             itype = iamtype(iphase(i))
             pmassi = massoftype(itype)
          endif

          its       = 0
          converged = .false.
          !
          ! make local copies of array quantities
          !
          pxyz(1:3) = pxyzu(1:3,i)
          eni       = pxyzu(4,i)
          vxyz(1:3) = vxyzu(1:3,i)
          uui       = vxyzu(4,i)
          fexti     = fext(:,i)

          pxyz      = pxyz + hdt*fexti

          !-- unpack thermo variables for the first guess in cons2prim
          densi     = dens(i)
          pri       = eos_vars(igasP,i)
          gammai    = eos_vars(igamma,i)
          tempi     = eos_vars(itemp,i)
          rhoi      = rhoh(hi,massoftype(igas))

          ! Note: grforce needs derivatives of the metric,
          ! which do not change between pmom iterations
          pmom_iterations: do while (its <= itsmax .and. .not. converged)
             its   = its + 1
             pprev = pxyz
             call conservative2primitive(xyz,metrics(:,:,:,i),vxyz,densi,uui,pri,&
                                         tempi,gammai,rhoi,pxyz,eni,ierr,ien_type)
             if (ierr > 0) call warning('cons2primsolver [in step_extern_gr (a)]','enthalpy did not converge',i=i)
             call get_grforce(xyzh(:,i),metrics(:,:,:,i),metricderivs(:,:,:,i),vxyz,densi,uui,pri,fstar)
             pxyz = pprev + hdt*(fstar - fexti)
             pmom_err = maxval(abs(pxyz - pprev))
             if (pmom_err < ptol) converged = .true.
             fexti = fstar
          enddo pmom_iterations
          if (its > itsmax ) call warning('step_extern_gr',&
                                 'max # of pmom iterations',var='pmom_err',val=pmom_err)
          pitsmax = max(its,pitsmax)
          perrmax = max(pmom_err,perrmax)

          call conservative2primitive(xyz,metrics(:,:,:,i),vxyz,densi,uui,pri,tempi,&
                                      gammai,rhoi,pxyz,eni,ierr,ien_type)
          if (ierr > 0) call warning('cons2primsolver [in step_extern_gr (b)]','enthalpy did not converge',i=i)
          xyz = xyz + dt*vxyz
          call pack_metric(xyz,metrics(:,:,:,i))

          its        = 0
          converged  = .false.
          vxyz_star = vxyz
          ! Note: since particle positions change between iterations
          !  the metric and its derivatives need to be updated.
          !  cons2prim does not require derivatives of the metric,
          !  so those can updated once the iterations are complete
          !  in order to reduce the number of computations.
          xyz_iterations: do while (its <= itsmax .and. .not. converged)
             its         = its+1
             xyz_prev    = xyz
             call conservative2primitive(xyz,metrics(:,:,:,i),vxyz_star,densi,uui,&
                                         pri,tempi,gammai,rhoi,pxyz,eni,ierr,ien_type)
             if (ierr > 0) call warning('cons2primsolver [in step_extern_gr (c)]','enthalpy did not converge',i=i)
             xyz  = xyz_prev + hdt*(vxyz_star - vxyz)
             x_err = maxval(abs(xyz-xyz_prev))
             if (x_err < xtol) converged = .true.
             vxyz = vxyz_star
             ! UPDATE METRIC HERE
             call pack_metric(xyz,metrics(:,:,:,i))
          enddo xyz_iterations
          call pack_metricderivs(xyz,metricderivs(:,:,:,i))
          if (its > itsmax ) call warning('step_extern_gr','Reached max number of x iterations. x_err ',val=x_err)
          xitsmax = max(its,xitsmax)
          xerrmax = max(x_err,xerrmax)

          ! re-pack arrays back where they belong
          xyzh(1:3,i) = xyz(1:3)
          pxyzu(1:3,i) = pxyz(1:3)
          vxyzu(1:3,i) = vxyz(1:3)
          vxyzu(4,i) = uui
          fext(:,i)  = fexti
          dens(i) = densi
          eos_vars(igasP,i)  = pri
          eos_vars(itemp,i)  = tempi
          eos_vars(igamma,i) = gammai

          ! Skip remainder of update if boundary particle; note that fext==0 for these particles
          if (iamboundary(itype)) cycle predictor
       endif
    enddo predictor
    !$omp end parallel do

    if (iverbose >= 2 .and. id==master) then
       write(iprint,*)                '------ Iterations summary: -------------------------------'
       write(iprint,"(a,i2,a,f14.6)") 'Most pmom iterations = ',pitsmax,' | max error = ',perrmax
       write(iprint,"(a,i2,a,f14.6)") 'Most xyz  iterations = ',xitsmax,' | max error = ',xerrmax
       write(iprint,*)
    endif

    !
    ! corrector step on gas particles (also accrete particles at end of step)
    !
    accretedmass = 0.
    naccreted    = 0
    nlive = 0
    dtextforce_min = bignumber

    !$omp parallel default(none) &
    !$omp shared(npart,xyzh,metrics,metricderivs,vxyzu,fext,iphase,ntypes,massoftype,hdt,timei) &
    !$omp shared(maxphase,maxp) &
    !$omp private(i,accreted) &
    !$omp shared(ieos,dens,pxyzu,iexternalforce,C_force) &
    !$omp private(pri,pondensi,spsoundi,tempi,dtf) &
    !$omp firstprivate(itype,pmassi) &
    !$omp reduction(min:dtextforce_min) &
    !$omp reduction(+:accretedmass,naccreted,nlive) &
    !$omp shared(idamp,damp_fac)
    !$omp do
    accreteloop: do i=1,npart
       if (.not.isdead_or_accreted(xyzh(4,i))) then
          if (ntypes > 1 .and. maxphase==maxp) then
             itype = iamtype(iphase(i))
             pmassi = massoftype(itype)
             !  if (itype==iboundary) cycle accreteloop
          endif

          call equationofstate(ieos,pondensi,spsoundi,dens(i),xyzh(1,i),xyzh(2,i),xyzh(3,i),tempi,vxyzu(4,i))
          pri = pondensi*dens(i)
          call get_grforce(xyzh(:,i),metrics(:,:,:,i),metricderivs(:,:,:,i),vxyzu(1:3,i),dens(i),vxyzu(4,i),pri,fext(1:3,i),dtf)
          dtextforce_min = min(dtextforce_min,C_force*dtf)

          if (idamp > 0) then
             call apply_damp(fext(1,i), fext(2,i), fext(3,i), vxyzu(1:3,i), xyzh(1:3,i), damp_fac)
          endif

          !
          ! correct v to the full step using only the external force
          !
          pxyzu(1:3,i) = pxyzu(1:3,i) + hdt*fext(1:3,i)
          ! Do we need call cons2prim here ??

          if (iexternalforce > 0) then
             call accrete_particles(iexternalforce,xyzh(1,i),xyzh(2,i), &
                                    xyzh(3,i),xyzh(4,i),pmassi,timei,accreted,i)
             if (accreted) then
                accretedmass = accretedmass + pmassi
                naccreted = naccreted + 1
             endif
          endif
          nlive = nlive + 1
       endif
    enddo accreteloop
    !$omp enddo
    !$omp end parallel

    if (npart > 2 .and. nlive < 2) then
       call fatal('step','all particles accreted',var='nlive',ival=nlive)
    endif

    if (iverbose >= 2 .and. id==master .and. naccreted /= 0) write(iprint,"(a,es10.3,a,i4,a)") &
       'Step: at time ',timei,', ',naccreted,' particles were accreted. Mass accreted = ',accretedmass

    dtextforcenew = min(dtextforce_min,dtextforcenew)
    dtextforce    = dtextforcenew

    if (last_step) then
       done = .true.
    else
       dt = dtextforce
       if (timei + dt > t_end_step) then
          dt = t_end_step - timei
          last_step = .true.
       endif
    endif

 enddo substeps

 if (nsubsteps > 1) then
    if (iverbose>=1 .and. id==master) then
       write(iprint,"(a,i6,a,f8.2,a,es10.3,a,es10.3)") &
           ' using ',nsubsteps,' substeps (dthydro/dtextf = ',dtsph/dtextforce_min,'), dt = ',dtextforce_min,' dtsph = ',dtsph
    endif
    call summary_variable('ext',iosumextr ,nsubsteps,dtsph/dtextforce_min)
    call summary_variable('ext',iosumextt ,nsubsteps,dtextforce_min,1.0/dtextforce_min)
 endif

end subroutine step_extern_gr

#endif
!----------------------------------------------------------------
!+
!  This is the equivalent of the routine below when no external
!  forces, sink particles or cooling are used
!+
!----------------------------------------------------------------
subroutine step_extern_sph(dt,npart,xyzh,vxyzu)
 use part, only:isdead_or_accreted
 real,    intent(in)    :: dt
 integer, intent(in)    :: npart
 real,    intent(inout) :: xyzh(:,:)
 real,    intent(in)    :: vxyzu(:,:)
 integer :: i

 !$omp parallel do default(none) &
 !$omp shared(npart,xyzh,vxyzu,dt) &
 !$omp private(i)
 do i=1,npart
    if (.not.isdead_or_accreted(xyzh(4,i))) then
       !
       ! main position update
       !
       xyzh(1,i) = xyzh(1,i) + dt*vxyzu(1,i)
       xyzh(2,i) = xyzh(2,i) + dt*vxyzu(2,i)
       xyzh(3,i) = xyzh(3,i) + dt*vxyzu(3,i)
    endif
 enddo
 !$omp end parallel do

end subroutine step_extern_sph

!----------------------------------------------------------------
!+
!  Substepping of external and sink particle forces.
!  Also updates position of all particles even if no external
!  forces applied. This is the internal loop of the RESPA
!  algorithm over the "fast" forces.
!+
!----------------------------------------------------------------
subroutine step_extern(npart,ntypes,dtsph,dtextforce,xyzh,vxyzu,fext,fxyzu,time,nptmass, &
                       xyzmh_ptmass,vxyz_ptmass,fxyz_ptmass,nbinmax,ibin_wake)
 use dim,            only:maxptmass,maxp,maxvxyzu,store_dust_temperature,use_krome,itau_alloc,do_nucleation
 use io,             only:iverbose,id,master,iprint,warning,fatal
 use externalforces, only:externalforce,accrete_particles,update_externalforce, &
                          update_vdependent_extforce_leapfrog,is_velocity_dependent
 use ptmass,         only:ptmass_predictor,ptmass_corrector,ptmass_accrete, &
                          get_accel_sink_gas,get_accel_sink_sink,merge_sinks,f_acc,pt_write_sinkev, &
                          idxmsi,idymsi,idzmsi,idmsi,idspinxsi,idspinysi,idspinzsi, &
                          idvxmsi,idvymsi,idvzmsi,idfxmsi,idfymsi,idfzmsi, &
                          ndptmass,update_ptmass
 use options,        only:iexternalforce,icooling
 use part,           only:maxphase,abundance,nabundances,h2chemistry,eos_vars,epot_sinksink,&
                          isdead_or_accreted,iamboundary,igas,iphase,iamtype,massoftype,rhoh,divcurlv, &
                          fxyz_ptmass_sinksink,dust_temp,tau,nucleation,idK2,idmu,idkappa,idgamma
 use chem,           only:update_abundances,get_dphot
 use cooling_ism,    only:dphot0,energ_cooling_ism,dphotflag,abundsi,abundo,abunde,abundc,nabn
 use io_summary,     only:summary_variable,iosumextr,iosumextt,summary_accrete,summary_accrete_fail
 use timestep,       only:bignumber,C_force
 use timestep_sts,   only:sts_it_n
 use mpiutils,       only:bcast_mpi,reduce_in_place_mpi,reduceall_mpi
 use damping,        only:calc_damp,apply_damp,idamp
 use ptmass_radiation,only:get_rad_accel_from_ptmass,isink_radiation
 use cooling,        only:energ_cooling,cooling_in_step
 use dust_formation, only:evolve_dust
#ifdef KROME
 use part,            only: gamma_chem,mu_chem,dudt_chem,T_gas_cool
 use krome_interface, only: update_krome
#endif
 integer,         intent(in)    :: npart,ntypes,nptmass
 real,            intent(in)    :: dtsph,time
 real,            intent(inout) :: dtextforce
 real,            intent(inout) :: xyzh(:,:),vxyzu(:,:),fext(:,:),fxyzu(:,:)
 real,            intent(inout) :: xyzmh_ptmass(:,:),vxyz_ptmass(:,:),fxyz_ptmass(:,:)
 integer(kind=1), intent(in)    :: nbinmax
 integer(kind=1), intent(inout) :: ibin_wake(:)
<<<<<<< HEAD
 integer         :: i,itype,nsubsteps,ichem,naccreted,nfail,nfaili,merge_n,nlive
=======
 integer         :: i,itype,nsubsteps,naccreted,nfail,nfaili,merge_n
>>>>>>> fc4b021f
 integer         :: merge_ij(nptmass)
 integer(kind=1) :: ibin_wakei
 real            :: timei,hdt,fextx,fexty,fextz,fextxi,fextyi,fextzi,phii,pmassi
 real            :: dtphi2,dtphi2i,vxhalfi,vyhalfi,vzhalfi,fxi,fyi,fzi
 real            :: dudtcool,fextv(3),poti,ui,rhoi
 real            :: dt,dtextforcenew,dtsinkgas,fonrmax,fonrmaxi
 real            :: dtf,accretedmass,t_end_step,dtextforce_min
 real, allocatable :: dptmass(:,:) ! dptmass(ndptmass,nptmass)
 real            :: damp_fac,dphot
 real, save      :: dmdt = 0.
 real            :: abundi(nabn),gmwvar
 logical         :: accreted,extf_is_velocity_dependent
 logical         :: last_step,done


!
! determine whether or not to use substepping
!
 if (dtextforce < dtsph) then
    dt = dtextforce
    last_step = .false.
 else
    dt = dtsph
    last_step = .true.
 endif

 timei = time
 extf_is_velocity_dependent = is_velocity_dependent(iexternalforce)
 accretedmass   = 0.
 itype          = igas
 pmassi         = massoftype(igas)
 t_end_step     = timei + dtsph
 nsubsteps      = 0
 dtextforce_min = huge(dt)
 done           = .false.
 ! allocate memory for dptmass array (avoids ifort bug)
 allocate(dptmass(ndptmass,nptmass))

 substeps: do while (timei <= t_end_step .and. .not.done)
    hdt           = 0.5*dt
    timei         = timei + dt
    if (abs(dt) < tiny(0.)) call fatal('step_extern','dt <= 0 in sink-gas substepping',var='dt',val=dt)
    nsubsteps     = nsubsteps + 1
    dtextforcenew = bignumber
    dtsinkgas     = bignumber
    dtphi2        = bignumber

    call calc_damp(time, damp_fac)

    if (.not.last_step .and. iverbose > 1 .and. id==master) then
       write(iprint,"(a,f14.6)") '> external/ptmass forces only : t=',timei
    endif
    !
    ! update time-dependent external forces
    !
    call update_externalforce(iexternalforce,timei,dmdt)

    !---------------------------
    ! predictor during substeps
    !---------------------------
    !
    ! point mass predictor step
    !
    if (nptmass > 0) then
       if (id==master) then
          call ptmass_predictor(nptmass,dt,xyzmh_ptmass,vxyz_ptmass,fxyz_ptmass)
          !
          ! get sink-sink forces (and a new sink-sink timestep.  Note: fxyz_ptmass is zeroed in this subroutine)
          ! pass sink-sink forces to variable fxyz_ptmass_sinksink for later writing.
          !
          if (iexternalforce==14) call update_externalforce(iexternalforce,timei,dmdt)
          call get_accel_sink_sink(nptmass,xyzmh_ptmass,fxyz_ptmass,epot_sinksink,dtf,iexternalforce,timei,merge_ij,merge_n)
          if (merge_n > 0) then
             call merge_sinks(timei,nptmass,xyzmh_ptmass,vxyz_ptmass,fxyz_ptmass,merge_ij)
             call get_accel_sink_sink(nptmass,xyzmh_ptmass,fxyz_ptmass,epot_sinksink,dtf,iexternalforce,timei,merge_ij,merge_n)
          endif
          fxyz_ptmass_sinksink=fxyz_ptmass
          if (iverbose >= 2) write(iprint,*) 'dt(sink-sink) = ',C_force*dtf
       else
          fxyz_ptmass(:,:) = 0.
       endif
       call bcast_mpi(xyzmh_ptmass(:,1:nptmass))
       call bcast_mpi(vxyz_ptmass(:,1:nptmass))
       call bcast_mpi(epot_sinksink)
       call bcast_mpi(dtf)
       dtextforcenew = min(dtextforcenew,C_force*dtf)
    endif

    !
    ! predictor step for sink-gas and external forces, also recompute sink-gas and external forces
    !
    fonrmax = 0.
    !$omp parallel default(none) &
    !$omp shared(maxp,maxphase) &
    !$omp shared(npart,xyzh,vxyzu,fext,abundance,iphase,ntypes,massoftype) &
    !$omp shared(eos_vars,dust_temp,store_dust_temperature) &
    !$omp shared(dt,hdt,timei,iexternalforce,extf_is_velocity_dependent,cooling_in_step,icooling) &
    !$omp shared(xyzmh_ptmass,vxyz_ptmass,idamp,damp_fac) &
    !$omp shared(nptmass,nsubsteps,C_force,divcurlv,dphotflag,dphot0) &
    !$omp shared(abundc,abundo,abundsi,abunde) &
    !$omp shared(nucleation,do_nucleation) &
#ifdef KROME
    !$omp shared(gamma_chem,mu_chem,dudt_chem) &
#endif
    !$omp private(dphot,abundi,gmwvar) &
    !$omp private(ui,rhoi) &
    !$omp private(i,dudtcool,fxi,fyi,fzi,phii) &
    !$omp private(fextx,fexty,fextz,fextxi,fextyi,fextzi,poti,fextv,accreted) &
    !$omp private(fonrmaxi,dtphi2i,dtf) &
    !$omp private(vxhalfi,vyhalfi,vzhalfi) &
    !$omp firstprivate(pmassi,itype) &
    !$omp reduction(+:accretedmass) &
    !$omp reduction(min:dtextforcenew,dtsinkgas,dtphi2) &
    !$omp reduction(max:fonrmax) &
    !$omp reduction(+:fxyz_ptmass)
    !$omp do
    predictor: do i=1,npart
       if (.not.isdead_or_accreted(xyzh(4,i))) then
          if (ntypes > 1 .and. maxphase==maxp) then
             itype  = iamtype(iphase(i))
             pmassi = massoftype(itype)
          endif
          !
          ! predict v to the half step
          !
          vxyzu(1:3,i) = vxyzu(1:3,i) + hdt*fext(1:3,i)
          !
          ! main position update
          !
          xyzh(1,i) = xyzh(1,i) + dt*vxyzu(1,i)
          xyzh(2,i) = xyzh(2,i) + dt*vxyzu(2,i)
          xyzh(3,i) = xyzh(3,i) + dt*vxyzu(3,i)
          !
          ! Skip remainder of update if boundary particle; note that fext==0 for these particles
          if (iamboundary(itype)) cycle predictor
          !
          ! compute and add sink-gas force
          !
          fextx = 0.
          fexty = 0.
          fextz = 0.
          if (nptmass > 0) then
             call get_accel_sink_gas(nptmass,xyzh(1,i),xyzh(2,i),xyzh(3,i),xyzh(4,i),xyzmh_ptmass,&
                      fextx,fexty,fextz,phii,pmassi,fxyz_ptmass,fonrmaxi,dtphi2i)
             fonrmax = max(fonrmax,fonrmaxi)
             dtphi2  = min(dtphi2,dtphi2i)
          endif
          !
          ! compute and add external forces
          !
          if (iexternalforce > 0) then
             call externalforce(iexternalforce,xyzh(1,i),xyzh(2,i),xyzh(3,i),xyzh(4,i), &
                                timei,fextxi,fextyi,fextzi,poti,dtf,i)
             dtextforcenew = min(dtextforcenew,C_force*dtf)

             fextx = fextx + fextxi
             fexty = fexty + fextyi
             fextz = fextz + fextzi
             !
             !  Velocity-dependent external forces require special handling
             !  in leapfrog (corrector is implicit)
             !
             if (extf_is_velocity_dependent) then
                vxhalfi = vxyzu(1,i)
                vyhalfi = vxyzu(2,i)
                vzhalfi = vxyzu(3,i)
                fxi = fextx
                fyi = fexty
                fzi = fextz
                call update_vdependent_extforce_leapfrog(iexternalforce,&
                     vxhalfi,vyhalfi,vzhalfi, &
                     fxi,fyi,fzi,fextv,dt,xyzh(1,i),xyzh(2,i),xyzh(3,i))
                fextx = fextx + fextv(1)
                fexty = fexty + fextv(2)
                fextz = fextz + fextv(3)
             endif
          endif
          if (idamp > 0) then
             call apply_damp(fextx, fexty, fextz, vxyzu(1:3,i), xyzh(1:3,i), damp_fac)
          endif
          fext(1,i) = fextx
          fext(2,i) = fexty
          fext(3,i) = fextz

          if (maxvxyzu >= 4 .and. itype==igas) then
             ! NOTE: The chemistry and cooling here is implicitly calculated.  That is,
             !       dt is *passed in* to the chemistry & cooling routines so that the
             !       output will be at the correct time of time + dt.  Since this is
             !       implicit, there is no cooling timestep.  Explicit cooling is
             !       calculated in force and requires a cooling timestep.

             dudtcool = 0.
             rhoi = rhoh(xyzh(4,i),pmassi)
             !
             ! CHEMISTRY
             !
             if (h2chemistry) then
                !
                ! Get updated abundances of all species, updates 'chemarrays',
                !
                dphot = get_dphot(dphotflag,dphot0,xyzh(1,i),xyzh(2,i),xyzh(3,i))
                call update_abundances(vxyzu(4,i),rhoi,abundance(:,i),&
                      nabundances,dphot,dt,abundi,nabn,gmwvar,abundc,abunde,abundo,abundsi)
             endif
#ifdef KROME
             ! evolve chemical composition and determine new internal energy
             ! Krome also computes cooling function but only associated with chemical processes
             ui = vxyzu(4,i)
             call update_krome(dt,xyzh(:,i),ui,rhoi,abundance(:,i),gamma_chem(i),mu_chem(i),T_gas_cool(i))
             dudt_chem(i) = (ui-vxyzu(4,i))/dt
             dudtcool     = dudt_chem(i)
#else
             !evolve dust chemistry and compute dust cooling
             if (do_nucleation) call evolve_dust(dt, xyzh(:,i), vxyzu(4,i), nucleation(:,i), dust_temp(i), rhoi)
             !
             ! COOLING
             !
             if (icooling > 0 .and. cooling_in_step) then
                if (h2chemistry) then
                   !
                   ! Call cooling routine, requiring total density, some distance measure and
                   ! abundances in the 'abund' format
                   !
                   call energ_cooling_ism(vxyzu(4,i),rhoi,divcurlv(1,i),gmwvar,abundi,dudtcool)
                elseif (store_dust_temperature) then
                   ! cooling with stored dust temperature
                   if (do_nucleation) then
                      call energ_cooling(xyzh(1,i),xyzh(2,i),xyzh(3,i),vxyzu(4,i),dudtcool,rhoi,dt,&
                           dust_temp(i),nucleation(idmu,i),nucleation(idgamma,i),nucleation(idK2,i),nucleation(idkappa,i))
                   else
                      call energ_cooling(xyzh(1,i),xyzh(2,i),xyzh(3,i),vxyzu(4,i),dudtcool,rhoi,dt,dust_temp(i))
                   endif
                else
                   ! cooling without stored dust temperature
                   call energ_cooling(xyzh(1,i),xyzh(2,i),xyzh(3,i),vxyzu(4,i),dudtcool,rhoi,dt)
                endif
             endif
#endif
             ! update internal energy
             if (cooling_in_step .or. use_krome) vxyzu(4,i) = vxyzu(4,i) + dt * dudtcool
          endif
       endif
    enddo predictor
    !$omp enddo
    !$omp end parallel

    if (nptmass > 0 .and. isink_radiation > 0) then
       if (itau_alloc == 1) then
          call get_rad_accel_from_ptmass(nptmass,npart,xyzh,xyzmh_ptmass,fext,tau)
       else
          call get_rad_accel_from_ptmass(nptmass,npart,xyzh,xyzmh_ptmass,fext)
       endif
    endif

    !
    ! reduction of sink-gas forces from each MPI thread
    !
    if (nptmass > 0) call reduce_in_place_mpi('+',fxyz_ptmass(:,1:nptmass))

    !---------------------------
    ! corrector during substeps
    !---------------------------
    !
    ! corrector step on sinks (changes velocities only, does not change position)
    !
    if (nptmass > 0) then
       if (id==master) then
          call ptmass_corrector(nptmass,dt,vxyz_ptmass,fxyz_ptmass,xyzmh_ptmass,iexternalforce)
       endif
       call bcast_mpi(vxyz_ptmass(:,1:nptmass))
    endif

    !
    ! corrector step on gas particles (also accrete particles at end of step)
    !
    accretedmass = 0.
    nfail        = 0
    naccreted    = 0
    nlive        = 0
    ibin_wakei   = 0
    dptmass(:,:) = 0.

    !$omp parallel default(none) &
    !$omp shared(maxp,maxphase) &
    !$omp shared(npart,xyzh,vxyzu,fext,iphase,ntypes,massoftype,hdt,timei,nptmass,sts_it_n) &
    !$omp shared(xyzmh_ptmass,vxyz_ptmass,fxyz_ptmass,f_acc) &
    !$omp shared(iexternalforce) &
    !$omp shared(nbinmax,ibin_wake) &
    !$omp reduction(+:dptmass) &
    !$omp private(i,accreted,nfaili,fxi,fyi,fzi) &
    !$omp firstprivate(itype,pmassi,ibin_wakei) &
    !$omp reduction(+:accretedmass,nfail,naccreted,nlive)
    !$omp do
    accreteloop: do i=1,npart
       if (.not.isdead_or_accreted(xyzh(4,i))) then
          if (ntypes > 1 .and. maxphase==maxp) then
             itype = iamtype(iphase(i))
             pmassi = massoftype(itype)
             if (iamboundary(itype)) cycle accreteloop
          endif
          !
          ! correct v to the full step using only the external force
          !
          vxyzu(1:3,i) = vxyzu(1:3,i) + hdt*fext(1:3,i)

          if (iexternalforce > 0) then
             call accrete_particles(iexternalforce,xyzh(1,i),xyzh(2,i), &
                                    xyzh(3,i),xyzh(4,i),pmassi,timei,accreted)
             if (accreted) accretedmass = accretedmass + pmassi
          endif
          !
          ! accretion onto sink particles
          ! need position, velocities and accelerations of both gas and sinks to be synchronised,
          ! otherwise will not conserve momentum
          ! Note: requiring sts_it_n since this is supertimestep with the most active particles
          !
          if (nptmass > 0 .and. sts_it_n) then
             fxi = fext(1,i)
             fyi = fext(2,i)
             fzi = fext(3,i)
             if (ind_timesteps) ibin_wakei = ibin_wake(i)

             call ptmass_accrete(1,nptmass,xyzh(1,i),xyzh(2,i),xyzh(3,i),xyzh(4,i),&
                                 vxyzu(1,i),vxyzu(2,i),vxyzu(3,i),fxi,fyi,fzi,&
                                 itype,pmassi,xyzmh_ptmass,vxyz_ptmass,&
                                 accreted,dptmass,timei,f_acc,nbinmax,ibin_wakei,nfaili)
             if (accreted) then
                naccreted = naccreted + 1
                cycle accreteloop
             else
                if (ind_timesteps) ibin_wake(i) = ibin_wakei
             endif
             if (nfaili > 1) nfail = nfail + 1
          endif
          nlive = nlive + 1
       endif
    enddo accreteloop
    !$omp enddo
    !$omp end parallel

    if (npart > 2 .and. nlive < 2) then
       call fatal('step','all particles accreted',var='nlive',ival=nlive)
    endif

    !
    ! reduction of sink particle changes across MPI
    !
    if (nptmass > 0) then
       call reduce_in_place_mpi('+',dptmass(:,1:nptmass))

       naccreted = int(reduceall_mpi('+',naccreted))
       nfail = int(reduceall_mpi('+',nfail))

       if (id==master) call update_ptmass(dptmass,xyzmh_ptmass,vxyz_ptmass,fxyz_ptmass,nptmass)

       call bcast_mpi(xyzmh_ptmass(:,1:nptmass))
       call bcast_mpi(vxyz_ptmass(:,1:nptmass))
       call bcast_mpi(fxyz_ptmass(:,1:nptmass))
    endif

    if (iverbose >= 2 .and. id==master .and. naccreted /= 0) write(iprint,"(a,es10.3,a,i4,a,i4,a)") &
       'Step: at time ',timei,', ',naccreted,' particles were accreted amongst ',nptmass,' sink(s).'

    if (nptmass > 0) then
       call summary_accrete_fail(nfail)
       call summary_accrete(nptmass)
       ! only write to .ev during substeps if no gas particles present
       if (npart==0) call pt_write_sinkev(nptmass,timei,xyzmh_ptmass,vxyz_ptmass, &
                                          fxyz_ptmass,fxyz_ptmass_sinksink)
    endif
    !
    ! check if timestep criterion was violated during substeps
    !
    if (nptmass > 0) then
       if (fonrmax > 0.) then
          dtsinkgas = min(dtsinkgas,C_force*1./sqrt(fonrmax),C_force*sqrt(dtphi2))
       endif
       if (iverbose >= 2) write(iprint,*) nsubsteps,'dt(ext/sink-sink) = ',dtextforcenew,', dt(sink-gas) = ',dtsinkgas
       dtextforcenew = min(dtextforcenew,dtsinkgas)
    endif

    dtextforcenew = reduceall_mpi('min',dtextforcenew)

    dtextforce_min = min(dtextforce_min,dtextforcenew)
    dtextforce = dtextforcenew

    if (last_step) then
       done = .true.
    else
       dt = dtextforce
       if (timei + dt > t_end_step) then
          dt = t_end_step - timei
          last_step = .true.
       endif
    endif
 enddo substeps

 deallocate(dptmass)

 if (nsubsteps > 1) then
    if (iverbose>=1 .and. id==master) then
       write(iprint,"(a,i6,a,f8.2,a,es10.3,a,es10.3)") &
           ' using ',nsubsteps,' substeps (dthydro/dtextf = ',dtsph/dtextforce_min,'), dt = ',dtextforce_min,' dtsph = ',dtsph
    endif
    call summary_variable('ext',iosumextr ,nsubsteps,dtsph/dtextforce_min)
    call summary_variable('ext',iosumextt ,nsubsteps,dtextforce_min,1.0/dtextforce_min)
 endif

end subroutine step_extern

!-----------------------------------------------------
!+
!  Check error in v^1 compared to the predicted v^*
!  in the leapfrog corrector step. If this is not
!  within some tolerance we iterate the corrector step
!+
!-----------------------------------------------------
subroutine check_velocity_error(errmax,v2mean,np,its,tolv,dt,timei,idamp,dterr,errmaxmean,converged)
 use io,         only:id,master,iprint,iverbose,warning
 use timestep,   only:dtcourant,dtforce,bignumber
 use mpiutils,   only:reduceall_mpi
 use io_summary, only:summary_variable,iosumtve,iosumtvv
 real,    intent(inout) :: errmax,v2mean,errmaxmean
 integer, intent(in)    :: np,its,idamp
 real,    intent(in)    :: tolv,dt,timei
 real,    intent(out)   :: dterr
 logical, intent(out)   :: converged
 real            :: errtol,vmean
 real            :: dtf
 integer(kind=8) :: nptot
!
!  Check v^1 against the predicted velocity
!  this will only be different because of velocity-dependent forces
!  (i.e., viscosity). If these are not a small fraction of the total force
!  we need to take iterations in order to get this right in leapfrog.
!  Also, if this occurs, we take the timestep down to try to avoid the need
!  for iterations.
!
 nptot = reduceall_mpi('+',np)
 v2mean = reduceall_mpi('+',v2mean)
 errmax = reduceall_mpi('max',errmax)
 if (idamp > 0) call warning('step','damping is ON')

 if (nptot > 0) then
    v2mean = v2mean/real(nptot)
 else
    v2mean = 0.
 endif
 if (v2mean > tiny(v2mean)) then
    errmax = errmax/sqrt(v2mean)
 else
    errmax = 0.
 endif
 errmaxmean = errmaxmean + errmax
 errtol = tolv
 dterr = huge(dterr)
 if (tolv < 1.e2 .and. idamp == 0) then
    if (.not.ind_timesteps) then
       dtf = min(dtcourant,dtforce)
       !--if errors are controlling the timestep
       if (dtf > dt .and. dtf < bignumber) then
          errtol = errtol*(dt/dtf)**2
       endif
       if (its==1) then
          if (errtol > tiny(errtol) .and. errmax > epsilon(errmax)) then ! avoid divide-by-zero
             dterr = dt*sqrt(errtol/errmax)
          endif
       endif
    endif
 endif
!
! if the error in the predicted velocity exceeds the tolerance, take iterations
!
! if (maxits > 1 .and. tolv < 1.e2) then
 if (tolv < 1.e2 .and. idamp == 0) then
    converged = (errmax < tolv)
    if (id==master .and. .not.converged) then
       vmean = sqrt(v2mean)
       call summary_variable('tolv',iosumtve,0,errmax)
       call summary_variable('tolv',iosumtvv,0,vmean)
    endif
    if (id==master .and.((iverbose >= 1.and.(.not.converged.or.its > 1)) .or. iverbose >= 2)) &
       write(iprint,"(a,i2,a,es10.3,a,es10.3,a)") &
            ' velocity-dependent force (tolv) iteration ',its,' errmax = ',errmax,' (vmean = ',sqrt(v2mean),')'
 else
    converged = .true.
 endif
 if (id==master .and. tolv > 1.e2 .and. errmax > 1.0d-2) &
   write(iprint,"(a,es10.3,a,es10.3,a,es10.3)") &
        ' velocity-dependent force (tolv) at time = ',timei,' with errmax = ',errmax,' and vmean = ',sqrt(v2mean)

end subroutine check_velocity_error

end module step_lf_global<|MERGE_RESOLUTION|>--- conflicted
+++ resolved
@@ -1106,11 +1106,7 @@
  real,            intent(inout) :: xyzmh_ptmass(:,:),vxyz_ptmass(:,:),fxyz_ptmass(:,:)
  integer(kind=1), intent(in)    :: nbinmax
  integer(kind=1), intent(inout) :: ibin_wake(:)
-<<<<<<< HEAD
- integer         :: i,itype,nsubsteps,ichem,naccreted,nfail,nfaili,merge_n,nlive
-=======
- integer         :: i,itype,nsubsteps,naccreted,nfail,nfaili,merge_n
->>>>>>> fc4b021f
+ integer         :: i,itype,nsubsteps,naccreted,nfail,nfaili,merge_n,nlive
  integer         :: merge_ij(nptmass)
  integer(kind=1) :: ibin_wakei
  real            :: timei,hdt,fextx,fexty,fextz,fextxi,fextyi,fextzi,phii,pmassi
