--- conflicted
+++ resolved
@@ -92,11 +92,7 @@
                           isdead_or_accreted,rhoh,dhdrho,&
                           iphase,iamtype,massoftype,maxphase,igas,mhd,maxBevol,&
                           switches_done_in_derivs,iboundary,get_ntypes,npartoftype,&
-<<<<<<< HEAD
-                          dustfrac,dustevol,ddustfrac,alphaind,maxvecp,nptmass,pxyzu,dens
-=======
-                          dustfrac,dustevol,ddustfrac,alphaind,nptmass
->>>>>>> 3e51ba30
+                          dustfrac,dustevol,ddustfrac,alphaind,nptmass,pxyzu,dens
  use eos,            only:get_spsound
  use options,        only:avdecayconst,alpha,ieos,alphamax
  use deriv,          only:derivs
