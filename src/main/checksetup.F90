--- conflicted
+++ resolved
@@ -57,11 +57,7 @@
  use boundary,       only:xmin,xmax,ymin,ymax,zmin,zmax
  integer, intent(out) :: nerror,nwarn
  logical, intent(in), optional :: restart
-<<<<<<< HEAD
- integer      :: i,j,nbad,itype
-=======
- integer      :: i,nbad,itype,nunity
->>>>>>> 522ddb13
+ integer      :: i,j,nbad,itype,nunity
  real         :: xcom(ndim),vcom(ndim)
  real(kind=8) :: gcode
  real         :: hi,hmin,hmax,dust_to_gas
@@ -302,24 +298,16 @@
     nunity = 0
     dust_to_gas = 0.
     do i=1,npart
-<<<<<<< HEAD
        do j=1,ndusttypes
           if (dustfrac(j,i) < 0. .or. dustfrac(j,i) > 1.) then
              nbad = nbad + 1
              if (nbad <= 10) print*,'ndusttype ',j,' particle ',i,' dustfrac = ',dustfrac(j,i)
+          elseif (abs(dustfrac(i)-1.) < tiny(1.)) then
+             nunity = nunity + 1
+          else
+             dust_to_gas = dust_to_gas + dustfrac(j,i)/(1. - dustfrac(j,i))
           endif
-          dust_to_gas = dust_to_gas + dustfrac(j,i)/(1. - dustfrac(j,i))
        enddo
-=======
-       if (dustfrac(i) < 0. .or. dustfrac(i) > 1.) then
-          nbad = nbad + 1
-          if (nbad <= 10) print*,' particle ',i,' dustfrac = ',dustfrac(i)
-       elseif (abs(dustfrac(i)-1.) < tiny(1.)) then
-          nunity = nunity + 1
-       else
-          dust_to_gas = dust_to_gas + dustfrac(i)/(1. - dustfrac(i))
-       endif
->>>>>>> 522ddb13
     enddo
     if (nbad > 0) then
        print*,'ERROR: ',nbad,' of ',npart,' particles with dustfrac outside [0,1]'
