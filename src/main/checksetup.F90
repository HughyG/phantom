!--------------------------------------------------------------------------!
! The Phantom Smoothed Particle Hydrodynamics code, by Daniel Price et al. !
! Copyright (c) 2007-2020 The Authors (see AUTHORS)                        !
! See LICENCE file for usage and distribution conditions                   !
! http://phantomsph.bitbucket.io/                                          !
!--------------------------------------------------------------------------!
!+
!  MODULE: checksetup
!
!  DESCRIPTION:
!   Perform sanity checks of the particle setup
!
!  REFERENCES: None
!
!  OWNER: Daniel Price
!
!  $Id$
!
!  RUNTIME PARAMETERS: None
!
!  DEPENDENCIES: boundary, centreofmass, dim, eos, externalforces, io,
!    metric_tools, options, part, physcon, sortutils, timestep, units,
!    utils_gr
!+
!--------------------------------------------------------------------------
module checksetup
 implicit none
 public :: check_setup

 private

contains

!------------------------------------------------------------------
!+
! This subroutine checks that the particle setup is sensible
!
! OUT:
!    nwarn  -- number of warnings triggered
!    nerror -- number of errors found
! IN:
!    restart -- whether the setup is at t=0, or from a later file
!+
!------------------------------------------------------------------
subroutine check_setup(nerror,nwarn,restart)
 use dim,  only:maxp,maxvxyzu,periodic,use_dust,ndim,mhd,maxdusttypes,use_dustgrowth
 use part, only:xyzh,massoftype,hfact,vxyzu,npart,npartoftype,nptmass,gravity, &
                iphase,maxphase,isetphase,labeltype,igas,h2chemistry,maxtypes,&
                idust,xyzmh_ptmass,vxyz_ptmass,dustfrac,iboundary,&
                kill_particle,shuffle_part,iamtype,iamdust,Bxyz,ndustsmall
 use eos,             only:gamma,polyk
 use centreofmass,    only:get_centreofmass
 use options,         only:ieos,icooling,iexternalforce,use_dustfrac,use_hybrid
 use io,              only:id,master
 use externalforces,  only:accrete_particles,accradius1,iext_star,iext_corotate
 use timestep,        only:time
 use units,           only:umass,udist,utime
 use physcon,         only:gg
 use boundary,        only:xmin,xmax,ymin,ymax,zmin,zmax
 integer, intent(out) :: nerror,nwarn
 logical, intent(in), optional :: restart
 integer      :: i,j,nbad,itype,nunity,iu
 integer      :: ncount(maxtypes)
 real         :: xcom(ndim),vcom(ndim)
 real(kind=8) :: gcode
 real         :: hi,hmin,hmax,dust_to_gas
 logical      :: accreted,dorestart
 character(len=3) :: string
!
!--check that setup is sensible
!
 nerror = 0
 nwarn = 0
 if (present(restart)) then
    dorestart = restart
 else
    dorestart = .false.
 endif

 if (npart > maxp) then
    print*,'Error in setup: npart (',npart,') > maxp (',maxp,')'
    nerror = nerror + 1
 endif
 if (any(npartoftype < 0)) then
    print*,'Error in setup: npartoftype -ve: ',npartoftype(:)
    nerror = nerror + 1
 endif
 if (sum(npartoftype) > maxp) then
    print*,'Error in setup: sum(npartoftype) > maxp ',sum(npartoftype(:))
    nerror = nerror + 1
 endif
 if (sum(npartoftype) /= npart) then
    print*,'ERROR: sum of npartoftype  /=  npart: np=',npart,' but sum=',sum(npartoftype)
    nerror = nerror + 1
 endif
#ifndef KROME
 if (gamma <= 0.) then
    print*,'WARNING! Error in setup: gamma not set (should be set > 0 even if not used)'
    nwarn = nwarn + 1
 endif
<<<<<<< HEAD
#endif
 if (hfact < 1.) then
=======
 if (hfact < 1. .or. hfact /= hfact) then
>>>>>>> 7957f4e1
    print*,'Error in setup: hfact = ',hfact,', should be >= 1'
    nerror = nerror + 1
 endif
 if (polyk < 0. .or. polyk /= polyk) then
    print*,'Error in setup: polyk = ',polyk,', should be >= 0'
    nerror = nerror + 1
 endif
#ifdef KROME
 if (ieos /= 19) then
    print*, 'KROME setup. Only eos=19 makes sense.'
    nerror = nerror + 1
 endif
#else
 if (polyk < tiny(0.) .and. ieos /= 2) then
    print*,'WARNING! polyk = ',polyk,' in setup, speed of sound will be zero in equation of state'
    nwarn = nwarn + 1
 endif
#endif
 if (npart < 0) then
    print*,'Error in setup: npart = ',npart,', should be >= 0'
    nerror = nerror + 1
 elseif (npart==0 .and. nptmass==0) then
    print*,'WARNING! setup: npart = 0 (and no sink particles either)'
    nwarn = nwarn + 1
 elseif (npart==0) then
    print*,'WARNING! setup contains no SPH particles (but has ',nptmass,' point masses)'
    nwarn = nwarn + 1
 endif

 if (maxphase==maxp) then
!
!--particle type should be specified in the dump file for any particles of unusual type
!
    if (all(iphase(1:npart)==0)) then
       if (any(npartoftype(2:) > 0)) then
          print*,'Error in setup: npartoftype > 0 for non-gas particles, but types have not been assigned'
          nerror = nerror + 1
       endif
       iphase(1:npart) = isetphase(igas,iactive=.true.)
    elseif (any(iphase(1:npart)==0)) then
       print*,'Error in setup: types need to be assigned to all particles (or none)'
       nerror = nerror + 1
    endif
!
!--Check that the numbers of each type add up correctly
!
    ncount(:) = 0
    nbad = 0
    do i=1,npart
       itype = iamtype(iphase(i))
       if (itype < 1 .or. itype > maxtypes) then
          nbad = nbad + 1
          if (nbad < 10) print*,'ERROR: unknown particle type ',itype,' on particle ',i
       else
          ncount(itype) = ncount(itype) + 1
       endif
    enddo
    if (nbad > 0) then
       print*,'ERROR: unknown value of particle type on ',nbad,' particles'
       nerror = nerror + 1
    endif
    if (any(ncount /= npartoftype)) then
       print*,'n(via iphase)=',ncount
       print*,'npartoftype  =',npartoftype
       print*,'ERROR: sum of types in iphase is not equal to npartoftype'
       nerror = nerror + 1
    endif
 endif
!
!--should not have negative or zero smoothing lengths in initial setup
!
 nbad = 0
 hmax = 0.
 if (npart > 0) then
    hmin = xyzh(4,1)
 else
    hmin = 0.
 endif
 do i=1,npart
    !--check for NaNs in xyzh
    if (any(xyzh(:,i) /= xyzh(:,i))) then
       print*,'NaN in position/smoothing length (xyzh array) : ', i
       nerror = nerror + 1
    endif
    !--check for NaNs in velocity
    if (any(vxyzu(:,i) /= vxyzu(:,i))) then
       if (maxvxyzu >= 4) then
          print*,'NaN in velocity/utherm (vxyzu array) : ', i
       else
          print*,'NaN in velocity field (vxyzu array) : ', i
       endif
       nerror = nerror + 1
    endif
    !--check for NaNs in B field
    if (mhd) then
       if (any(Bxyz(:,i) /= Bxyz(:,i))) then
          print*,'NaN in magnetic field (Bxyz array) : ', i
          nerror = nerror + 1
       endif
    endif
    hi = xyzh(4,i)
    if ((.not.dorestart .and. hi <= 0.) .or. hi > 1.e20) then
       nbad = nbad + 1
       if (nbad <= 10) print*,' particle ',i,' h = ',hi
    endif
    hmin = min(hi,hmin)
    hmax = max(hi,hmax)
 enddo
 if (nbad > 0) then
    print*,'Error in setup: negative, zero or ridiculous h on ',nbad,' of ',npart,' particles'
    print*,' hmin = ',hmin,' hmax = ',hmax
    nerror = nerror + 1
 endif
!
!--check for negative thermal energies
!
 if (maxvxyzu==4) then
    nbad = 0
    iu = 4
    do i=1,npart
       if (.not.in_range(vxyzu(iu,i),0.) .and. xyzh(4,i) >= 0.) then !ignore accreted particles that have negative energies
          nbad = nbad + 1
          if (nbad <= 10) print*,' particle ',i,' u = ',vxyzu(iu,i)
       endif
    enddo
    if (nbad > 0) then
       print*,'Error in setup: negative thermal energy on ',nbad,' of ',npart,' particles'
       nerror = nerror + 1
    endif
 else
    if (abs(gamma-1.) > tiny(gamma) .and. (ieos /= 2 .and. ieos /=9)) then
       print*,'*** Error in setup: using isothermal EOS, but gamma = ',gamma
       gamma = 1.
       print*,'*** Resetting gamma to 1, gamma = ',gamma
       nwarn = nwarn + 1
    endif
 endif
!
!--check that mass of each type has been set
!
 do itype=1,maxtypes
    if (npartoftype(itype) > 0 .and. abs(massoftype(itype)) < tiny(0.)) then
       print*,'WARNING: npartoftype > 0 for '//trim(labeltype(itype))//' particles but massoftype = 0'
       nwarn = nwarn + 1
    endif
    if (npartoftype(itype) > 0 .and. .not.(in_range(massoftype(itype),0.))) then
       print*,'Error in setup: massoftype = ',massoftype(itype),' for '//trim(labeltype(itype))// &
              ' particles (n'//trim(labeltype(itype))//' = ',npartoftype(itype),')'
       nerror = nerror + 1
    endif
 enddo
 !
 !  check for particles with identical positions
 !
 call check_for_identical_positions(npart,xyzh,nbad)
 if (nbad > 0) then
    print*,'Error in setup: ',nbad,' of ',npart,' particles have identical or near-identical positions'
    nwarn = nwarn + 1
 endif
!
!  check for particles outside boundaries
!
 if (periodic) then
    nbad = 0
    do i=1,npart
       if (xyzh(1,i) < xmin .or. xyzh(1,i) > xmax &
       .or.xyzh(2,i) < ymin .or. xyzh(2,i) > ymax &
       .or.xyzh(3,i) < zmin .or. xyzh(3,i) > zmax) then
          nbad = nbad + 1
          if (nbad <= 10) print*,' particle ',i,' xyz = ',xyzh(1:3,i)
       endif
    enddo
    if (nbad > 0) then
       print*,'Error in setup: ',nbad,' of ',npart,' particles setup OUTSIDE the periodic box'
       nerror = nerror + 1
    endif
 endif
!
!  warn about external force settings
!
 if (iexternalforce==iext_star .and. nptmass==0) then
    print*,'WARNING: iexternalforce=1 does not conserve momentum - use a sink particle at r=0 if you care about this'
    nwarn = nwarn + 1
 endif
!
!--check for particles placed inside accretion boundaries
!
 if (iexternalforce > 0 .and. .not.dorestart) then
    nbad = 0
    do i=1,npart
       call accrete_particles(iexternalforce,xyzh(1,i),xyzh(2,i),xyzh(3,i),xyzh(4,i),massoftype(1),time,accreted)
       if (accreted) nbad = nbad + 1
    enddo
    if (nbad > 0) then
       print*,'Warning: ',nbad,' of ',npart,' particles setup within the accretion boundary'
       nwarn = nwarn + 1
    endif
    !--check if we are using a central accretor
    hi = 0.
    call accrete_particles(iexternalforce,0.,0.,0.,hi,massoftype(1),time,accreted)
    !--if so, check for unresolved accretion radius
    if (accreted .and. accradius1 < 0.5*hmin) then
       print*,'Warning: accretion radius is unresolved by a factor of hmin/racc = ',hmin/accradius1
       print*,'(this will cause the code to run needlessly slow)'
       nwarn = nwarn + 1
    endif
 endif
!
!--check G=1 in code units where necessary
!
 if (gravity .or. nptmass > 0) then
    gcode = gg*umass*utime**2/udist**3
    if (abs(gcode-1.) > max(1.e-15,real(epsilon(gcode)))) then
       if (gravity) then
          print*,'Error in setup: self-gravity ON but G /= 1 in code units'
       elseif (nptmass > 0) then
          print*,'Error in setup: sink particles used but G /= 1 in code units'
          print*,gcode,gcode-1.,epsilon(gcode)
       endif
       nerror = nerror + 1
    endif
 endif
!
!--sanity checks on magnetic field
!
 if (mhd) then
    if (all(abs(Bxyz(:,1:npart)) < tiny(0.))) then
       print*,'WARNING: MHD is ON but magnetic field is zero everywhere'
       nwarn = nwarn + 1
    endif
 endif
!
!--check -DDUST is set if dust particles are used
!
 if (npartoftype(idust) > 0) then
    if (.not. use_dust) then
       if (id==master) print*,'Error in setup: dust particles present but -DDUST is not set'
       nerror = nerror + 1
    endif
    if (use_dustfrac) then
       call get_environment_variable('PHANTOM_RESTART_ONEFLUID',string)
       if (index(string,'yes') > 0) then
          if (id==master) print "(/,a,/)",' DELETING DUST PARTICLES (from PHANTOM_RESTART_ONEFLUID=yes)'
          if (maxphase==maxp) then
             do i=1,npart
                if (iamdust(iphase(i))) call kill_particle(i)
             enddo
          endif
          call shuffle_part(npart)
          npartoftype(idust) = 0
       else
          if (id==master) then
             if (use_hybrid) then
                print*, "WARNING: HYBRID DUST IMPLEMENTATION IS NOT YET FINISHED (IT'S NOT GONNA RUN ANYWAY)"
             else
                print "(2(/,a),/)",' ** Set PHANTOM_RESTART_ONEFLUID=yes to restart a two fluid', &
                                '    calculation using the one fluid method (dustfrac) **'
             endif
          endif
       endif
    endif
 endif
!
!--check dust grid is sensible
!
 if (use_dustfrac) call check_setup_dustgrid(nerror,nwarn)
!
!--check dust fraction is 0->1 if one fluid dust is used
!
 if (use_dustfrac) then
    nbad = 0
    nunity = 0
    dust_to_gas = 0.
    do i=1,npart
       do j=1,ndustsmall
          if (dustfrac(j,i) < 0. .or. dustfrac(j,i) > 1.) then
             nbad = nbad + 1
             if (nbad <= 10) print*,' particle ',i,' dustfrac = ',dustfrac(j,i)
          elseif (abs(dustfrac(j,i)-1.) < tiny(1.)) then
             nunity = nunity + 1
          else
             dust_to_gas = dust_to_gas + dustfrac(j,i)/(1. - sum(dustfrac(:,i)))
          endif
       enddo
    enddo
    if (nbad > 0) then
       print*,'ERROR: ',nbad,' of ',npart,' particles with dustfrac outside [0,1]'
       nerror = nerror + 1
    endif
    if (nunity > 0) then
       print*,'WARNING: ',nunity,' of ',npart,' PARTICLES ARE PURE DUST (dustfrac=1.0)'
       nwarn = nwarn + 1
    endif
    ! warn if compiled for one-fluid dust but not used
    if (all(dustfrac(:,1:npart) < tiny(dustfrac))) then
       print*,'WARNING: one fluid dust is used but dust fraction is zero everywhere'
       if (maxdusttypes>1) then
          print*,'WARNING about the previous WARNING: maxdusttypes > 1 so dust arrays are unnecessarily large!'
          print*,'                                    Recompile with maxdusttypes = 1 for better efficiency.'
       endif
       nwarn = nwarn + 1
    endif
    if (id==master) write(*,"(a,es10.3,/)") ' Mean dust-to-gas ratio is ',dust_to_gas/real(npart-nbad-nunity)
 endif

#ifdef GR
 call check_gr(npart,nerror,xyzh,vxyzu)
#endif

!
!--check dust growth arrays
!
 if (use_dustgrowth) call check_setup_growth(npart,nerror)
!
!--check point mass setup
!
 call check_setup_ptmass(nerror,nwarn,hmin)
!
!--print centre of mass (must be done AFTER types have been checked)
!
 call get_centreofmass(xcom,vcom,npart,xyzh,vxyzu,nptmass,xyzmh_ptmass,vxyz_ptmass)
 if (id==master) &
    write(*,"(a,2(es10.3,', '),es10.3,a)") ' Centre of mass is at (x,y,z) = (',xcom,')'

 if (.not.h2chemistry .and. maxvxyzu >= 4 .and. icooling >= 1 .and. iexternalforce/=iext_corotate) then
    if (dot_product(xcom,xcom) >  1.e-2) then
       print*,'Error in setup: Gammie (2001) cooling (icooling=1) assumes Omega = 1./r^1.5'
       print*,'                but the centre of mass is not at the origin!'
       nerror = nerror + 1
    endif
 endif

 if (nerror==0 .and. nwarn==0) then
    if (id==master) write(*,"(1x,a)") 'Particle setup OK'
 endif

 return
end subroutine check_setup

!----------------------------------------------------
!+
! function to check if a value is
! within the allowed range
! if min/max arguments are given
! Otherwise just checks for NaNs and Infs
!+
!----------------------------------------------------
pure logical function in_range(x,min,max)
 real, intent(in) :: x
 real, intent(in), optional :: min,max

 in_range = .true.
 if ((x /= x) .or. (x > huge(x))) then
    in_range = .false.
 endif
 if (present(min)) then
    if (x < min) then
       in_range = .false.
    endif
 endif
 if (present(max)) then
    if (x > max) then
       in_range = .false.
    endif
 endif

end function in_range

subroutine check_setup_ptmass(nerror,nwarn,hmin)
 use dim,  only:maxptmass
<<<<<<< HEAD
 use part, only:nptmass,xyzmh_ptmass,ihacc,ihsoft,iTeff,sinks_have_luminosity
=======
 use part, only:nptmass,xyzmh_ptmass,ihacc,ihsoft,gr
>>>>>>> 7957f4e1
 integer, intent(inout) :: nerror,nwarn
 real,    intent(in)    :: hmin
 integer :: i,j,n
 real :: dx(3)
 real :: r,hsink

 if (gr .and. nptmass > 0) then
    print*,' Warning! Error in setup: nptmass = ',nptmass, ' should be = 0 for GR'
    nwarn = nwarn + 1
    return
 endif

 if (nptmass < 0) then
    print*,' Error in setup: nptmass = ',nptmass, ' should be >= 0 '
    nerror = nerror + 1
 endif
 if (nptmass > maxptmass) then
    print*,' Error in setup: nptmass = ',nptmass,' exceeds ptmass array dimensions of ',maxptmass
    nerror = nerror + 1
    return
 endif

 !
 !  check that sinks have not been placed on top of each other
 !  or within each others accretion radii
 !
 do i=1,nptmass
    do j=i+1,nptmass
       dx = xyzmh_ptmass(1:3,j) - xyzmh_ptmass(1:3,i)
       r  = sqrt(dot_product(dx,dx))
       if (r <= tiny(r)) then
          print*,'Error in setup: sink ',j,' on top of sink ',i,' at ',xyzmh_ptmass(1:3,i)
          nerror = nerror + 1
       elseif (r <= max(xyzmh_ptmass(ihacc,i),xyzmh_ptmass(ihacc,j))) then
          print*,'Warning: sinks ',i,' and ',j,' within each others accretion radii: sep =',&
                  r,' h = ',xyzmh_ptmass(ihacc,i),xyzmh_ptmass(ihacc,j)
          nwarn = nwarn + 1
       endif
    enddo
 enddo

 !
 !  check that sink masses are positive, warn if zero
 !
 n = 0
 do i=1,nptmass
    if (.not.in_range(xyzmh_ptmass(4,i),0.)) then
       nerror = nerror + 1
       print*,' Error in setup: sink ',i,' mass = ',xyzmh_ptmass(4,i)
    elseif (xyzmh_ptmass(4,i) < tiny(0.)) then
       n = n + 1
    endif
 enddo
 if (n > 0) then
    print*,'WARNING: ',n,' sink particles have zero mass '
    nwarn = nwarn + 1
 endif
 !
 !  check that accretion radii are positive
 !
 do i=1,nptmass
    hsink = max(xyzmh_ptmass(ihacc,i),xyzmh_ptmass(ihsoft,i))
    if (hsink <= 0.) then
       nerror = nerror + 1
       print*,'Error in setup: sink ',i,' has accretion radius ',xyzmh_ptmass(ihacc,i),&
              ' and softening radius ',xyzmh_ptmass(ihsoft,i)
    elseif (hsink <= 0.5*hmin .and. hmin > 0.) then
       nwarn = nwarn + 1
       print*,'Warning: sink ',i,' has unresolved accretion radius: hmin/racc = ',hmin/hsink
       print*,'         (this makes the code run pointlessly slow)'
    endif
 enddo
 !
 !  check that radiation properties are sensible
 !
 if (sinks_have_luminosity(nptmass,xyzmh_ptmass)) then
    if (any(xyzmh_ptmass(iTeff,1:nptmass) < 100.)) then
       print*,'WARNING: sink particle temperature less than 100K'
       nwarn = nwarn + 1
    endif
 endif

end subroutine check_setup_ptmass

subroutine check_setup_growth(npart,nerror)
 use part, only:dustprop,dustprop_label
 integer, intent(in)    :: npart
 integer, intent(inout) :: nerror
 integer :: i,j,nbad(4)

 nbad = 0
 !-- Check that all the parameters are > 0 when needed
 do i=1,npart
    do j=1,2
       if (dustprop(j,i) < 0.) nbad(j) = nbad(j) + 1
    enddo
    if (any(dustprop(:,i) /= dustprop(:,i))) then
       print*,'NaNs in dust properties (dustprop array)'
       nerror = nerror + 1
    endif
 enddo

 do j=1,2
    if (nbad(j) > 0) then
       print*,'ERROR: ',nbad,' of ',npart,' with '//trim(dustprop_label(j))//' < 0'
       nerror = nerror + 1
    endif
 enddo

end subroutine check_setup_growth

!------------------------------------------------------------------
!+
! check dust grain properties are sensible
!+
!------------------------------------------------------------------
subroutine check_setup_dustgrid(nerror,nwarn)
 use part,    only:grainsize,graindens,ndustsmall,ndustlarge,ndusttypes
 use units,   only:udist
 use physcon, only:km
 integer, intent(inout) :: nerror,nwarn
 integer :: i

 if (ndusttypes /= ndustsmall + ndustlarge) then
    print*,'ERROR: nsmall + nlarge ',ndustsmall+ndustlarge,&
           ' not equal to ndusttypes: ',ndusttypes
    nerror = nerror + 1
 endif
 do i=1,ndusttypes
    if (grainsize(i) <= 0.) then
       print*,'ERROR: grainsize = ',grainsize(i),' in dust bin ',i
       nerror = nerror + 1
    endif
 enddo
 do i=1,ndusttypes
    if (grainsize(i) > 10.*km/udist) then
       print*,'WARNING: grainsize is HUGE (>10km) in dust bin ',i,': s = ',grainsize(i)*udist/km,' km'
       nwarn = nwarn + 1
    endif
 enddo
 do i=1,ndusttypes
    if (graindens(i) <= 0.) then
       print*,'ERROR: graindens = ',graindens(i),' in dust bin ',i
       nerror = nerror + 1
    endif
 enddo

end subroutine check_setup_dustgrid

#ifdef GR
subroutine check_gr(npart,nerror,xyzh,vxyzu)
 use metric_tools, only:pack_metric,unpack_metric
 use utils_gr,     only:get_u0
 use part,         only:isdead_or_accreted
 integer, intent(in)    :: npart
 integer, intent(inout) :: nerror
 real,    intent(in)    :: xyzh(:,:),vxyzu(:,:)
 real    :: metrici(0:3,0:3,2),gcov(0:3,0:3),u0
 integer :: ierr,i,nbad

 nbad = 0
 do i=1,npart
    if (.not.isdead_or_accreted(xyzh(4,i))) then
       call pack_metric(xyzh(1:3,i),metrici)
       call unpack_metric(metrici,gcov=gcov)
       call get_u0(gcov,vxyzu(1:3,i),U0,ierr)
       if (ierr/=0) nbad = nbad + 1
    endif
 enddo

 if (nbad > 0) then
    print*,'Error in setup: ',nbad,' of ',npart,' particles have undefined U0'
    nerror = nerror + 1
 endif

end subroutine check_gr
#endif

!------------------------------------------------------------------
!+
! check for particles with identical positions
! the brute force approach of checking N^2 pairs is WAY too
! slow to be practical here. Instead, we sort the particles by
! radius and check particles with identical radii
!+
!------------------------------------------------------------------

subroutine check_for_identical_positions(npart,xyzh,nbad)
 use sortutils, only:indexxfunc,r2func
 use part,      only:maxphase,maxp,iphase,igas,iamtype
 integer, intent(in)  :: npart
 real,    intent(in)  :: xyzh(:,:)
 integer, intent(out) :: nbad
 integer :: i,j,itypei,itypej
 real    :: dx(3),dx2
 integer, allocatable :: index(:)
 !
 ! sort particles by radius
 !
 allocate(index(npart))
 call indexxfunc(npart,r2func,xyzh,index)

 !
 ! check for identical positions. Stop checking as soon as non-identical
 ! positions are found.
 !
 nbad = 0
 itypei = igas
 itypej = igas
 do i=1,npart
    j = i+1
    dx2 = 0.
    if (maxphase==maxp) itypei = iamtype(iphase(index(i)))
    do while (dx2 < epsilon(dx2) .and. j < npart)
       dx = xyzh(1:3,index(i)) - xyzh(1:3,index(j))
       if (maxphase==maxp) itypej = iamtype(iphase(index(j)))
       dx2 = dot_product(dx,dx)
       if (dx2 < epsilon(dx2) .and. itypei==itypej) then
          nbad = nbad + 1
          if (nbad <= 100) then
             print*,'WARNING: particles of same type at same position: '
             print*,' ',index(i),':',xyzh(1:3,index(i))
             print*,' ',index(j),':',xyzh(1:3,index(j))
          endif
       endif
       j = j + 1
    enddo
 enddo

 deallocate(index)

end subroutine check_for_identical_positions

end module checksetup<|MERGE_RESOLUTION|>--- conflicted
+++ resolved
@@ -98,12 +98,8 @@
     print*,'WARNING! Error in setup: gamma not set (should be set > 0 even if not used)'
     nwarn = nwarn + 1
  endif
-<<<<<<< HEAD
 #endif
- if (hfact < 1.) then
-=======
  if (hfact < 1. .or. hfact /= hfact) then
->>>>>>> 7957f4e1
     print*,'Error in setup: hfact = ',hfact,', should be >= 1'
     nerror = nerror + 1
  endif
@@ -474,11 +470,7 @@
 
 subroutine check_setup_ptmass(nerror,nwarn,hmin)
  use dim,  only:maxptmass
-<<<<<<< HEAD
- use part, only:nptmass,xyzmh_ptmass,ihacc,ihsoft,iTeff,sinks_have_luminosity
-=======
- use part, only:nptmass,xyzmh_ptmass,ihacc,ihsoft,gr
->>>>>>> 7957f4e1
+ use part, only:nptmass,xyzmh_ptmass,ihacc,ihsoft,gr,iTeff,sinks_have_luminosity
  integer, intent(inout) :: nerror,nwarn
  real,    intent(in)    :: hmin
  integer :: i,j,n
