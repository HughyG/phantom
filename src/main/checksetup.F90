--- conflicted
+++ resolved
@@ -16,11 +16,7 @@
 !
 ! :Dependencies: boundary, boundary_dyn, centreofmass, dim, dust, eos,
 !   externalforces, io, metric_tools, nicil, options, part, physcon,
-<<<<<<< HEAD
-!   sortutils, timestep, units, utils_gr
-=======
 !   ptmass_radiation, sortutils, timestep, units, utils_gr
->>>>>>> 9f6bba68
 !
  implicit none
  public :: check_setup
