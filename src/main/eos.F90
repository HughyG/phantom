!--------------------------------------------------------------------------!
! The Phantom Smoothed Particle Hydrodynamics code, by Daniel Price et al. !
! Copyright (c) 2007-2022 The Authors (see AUTHORS)                        !
! See LICENCE file for usage and distribution conditions                   !
! http://phantomsph.bitbucket.io/                                          !
!--------------------------------------------------------------------------!
module eos
!
! This module contains stuff to do with the equation of state
!  Current options:
!     1 = isothermal eos
!     2 = adiabatic/polytropic eos
!     3 = eos for a locally isothermal disc as in Lodato & Pringle (2007)
!     4 = GR isothermal
!     6 = eos for a locally isothermal disc as in Lodato & Pringle (2007),
!         centered on a sink particle
!     7 = z-dependent locally isothermal eos
!     8 = Barotropic eos
!     9 = Piecewise polytrope
!    10 = MESA EoS
!    11 = isothermal eos with zero pressure
!    12 = ideal gas with radiation pressure
!    14 = locally isothermal prescription from Farris et al. (2014) for binary system
!    15 = Helmholtz free energy eos
!    16 = Shen eos
!    20 = Ideal gas + radiation + various forms of recombination energy from HORMONE (Hirai et al., 2020)
!
! :References: None
!
! :Owner: Daniel Price
!
! :Runtime parameters:
!   - X           : *H mass fraction (ignored if variable composition)*
!   - Z           : *metallicity (ignored if variable composition)*
!   - ieos        : *eqn of state (1=isoth;2=adiab;3=locally iso;8=barotropic)*
!   - metallicity : *metallicity*
!   - mu          : *mean molecular weight*
!
! :Dependencies: dim, dump_utils, eos_barotropic, eos_gasradrec,
!   eos_helmholtz, eos_idealplusrad, eos_mesa, eos_piecewise, eos_shen,
!   eos_stratified, infile_utils, io, mesa_microphysics, part, physcon,
!   units
!
 implicit none
 integer, parameter, public :: maxeos = 20
 real,               public :: polyk, polyk2, gamma
 real,               public :: qfacdisc = 0.75, qfacdisc2 = 0.75
 logical, parameter, public :: use_entropy = .false.
 logical,            public :: extract_eos_from_hdr = .false.
 integer,            public :: isink = 0.


 public  :: equationofstate,setpolyk,eosinfo,utherm,en_from_utherm,get_mean_molecular_weight
 public  :: get_TempPresCs,get_spsound,get_temperature,get_pressure
 public  :: eos_is_non_ideal,eos_outputs_mu,eos_outputs_gasP
#ifdef KROME
 public  :: get_local_u_internal
#endif
 public  :: calc_rec_ene,calc_temp_and_ene,entropy,get_rho_from_p_s
 public  :: init_eos,finish_eos,write_options_eos,read_options_eos
 public  :: write_headeropts_eos, read_headeropts_eos

 private

<<<<<<< HEAD
 integer, public :: ieos        = 1
 integer, public :: iopacity_type = 0 ! used for radiation
 !--Default initial parameters for Barotropic Eos
 real,    public :: drhocrit0   = 0.50
 real,    public :: rhocrit0cgs = 1.e-18
 real,    public :: rhocrit1cgs = 1.e-14
 real,    public :: rhocrit2cgs = 1.e-10
 real,    public :: rhocrit3cgs = 1.e-3
 real,    public :: gamma1      = 1.4
 real,    public :: gamma2      = 1.1
 real,    public :: gamma3      = 5./3.
 !--Default initial parameters for piecewise polytrope Eos
 integer, parameter, public :: maxEOSopt =  4 ! maximum number of piecewise polytrope defaults
 real,    public :: rhocrit0pwpcgs = 2.62780d12
 real,    public :: rhocrit1pwpcgs = 5.01187d14
 real,    public :: rhocrit2pwpcgs = 1.0d15
 real,    public :: p1pwpcgs       = 2.46604d34
 real,    public :: gamma0pwp      = 5./3.
 real,    public :: gamma1pwp      = 3.166
 real,    public :: gamma2pwp      = 3.573
 real,    public :: gamma3pwp      = 3.281

 !--Mean molecular weight if temperature required
 real,    public :: gmw            = 2.381
 real,    public :: X_in = 0.74, Z_in = 0.02

 real            :: rhocritT,rhocrit0,rhocrit1,rhocrit2,rhocrit3
 real            :: fac2,fac3,log10polyk2,log10rhocritT,rhocritT0slope
 real            :: rhocrit0pwp,rhocrit1pwp,rhocrit2pwp,p0pwp,p1pwp,p2pwp,k0pwp,k1pwp,k2pwp,k3pwp
 real, public    :: temperature_coef
=======
 integer, public :: ieos          = 1
 integer, public :: iopacity_type = 0      ! used for radiation
 real,    public :: gmw           = 2.381  ! default mean molecular weight
 real,    public :: X_in          = 0.74   ! default metallicities
 real,    public :: Z_in          = 0.02   ! default metallicities
 logical, public :: use_var_comp  = .false. ! use variable composition
 real,    public :: temperature_coef
>>>>>>> 93594417

 logical, public :: done_init_eos = .false.
 !
 ! error codes for calls to init_eos
 !
 integer, public, parameter :: &
    ierr_file_not_found  = 1, &
    ierr_option_conflict = 2, &
    ierr_units_not_set   = 3, &
    ierr_isink_not_set   = 4

!
! Default temperature prescription for vertical stratification (0=MAPS, 1=Dartois)
!
 integer, public:: istrat = 0.
!
! 2D temperature structure fit parameters for HD 163296
!
 real, public :: z0      = 1.
 real, public :: alpha_z = 3.01
 real, public :: beta_z  = 0.42


contains

!----------------------------------------------------------------
!+
!  subroutine returns pressure/density as a function of density
!  (and position in the case of the isothermal disc)
!+
!----------------------------------------------------------------
subroutine equationofstate(eos_type,ponrhoi,spsoundi,rhoi,xi,yi,zi,tempi,eni,gamma_local,mu_local,Xlocal,Zlocal)
 use io,            only:fatal,error,warning
 use part,          only:xyzmh_ptmass
 use units,         only:unit_density,unit_pressure,unit_ergg,unit_velocity
 use physcon,       only:kb_on_mh,radconst
 use eos_mesa,      only:get_eos_pressure_temp_gamma1_mesa
 use eos_helmholtz, only:eos_helmholtz_pres_sound
 use eos_shen,      only:eos_shen_NL3
 use eos_idealplusrad
<<<<<<< HEAD
 use physcon,       only:kb_on_mh


 integer, intent(in)  :: eos_type
 real,    intent(in)  :: rhoi,xi,yi,zi
 real,    intent(out) :: ponrhoi,spsoundi
=======
 use eos_gasradrec, only:equationofstate_gasradrec
 use eos_stratified, only:get_eos_stratified
 use eos_barotropic, only:get_eos_barotropic
 use eos_piecewise,  only:get_eos_piecewise
 integer, intent(in)    :: eos_type
 real,    intent(in)    :: rhoi,xi,yi,zi
 real,    intent(out)   :: ponrhoi,spsoundi
 real,    intent(inout) :: tempi
>>>>>>> 93594417
 real,    intent(inout), optional :: eni
 real,    intent(inout), optional :: mu_local
 real,    intent(in)   , optional :: gamma_local,Xlocal,Zlocal
 integer :: ierr
 real    :: r1,r2
 real    :: gammai,temperaturei,mui,imui,X_i,Z_i
 real    :: cgsrhoi,cgseni,cgspresi,presi,gam1,cgsspsoundi
 real    :: uthermconst
#ifdef GR
<<<<<<< HEAD
 real :: enthi,pondensi


=======
 real    :: enthi,pondensi
>>>>>>> 93594417
! Check to see if adiabatic equation of state is being used.
 if (eos_type /= 2 .and. eos_type /= 4 .and. eos_type /= 11 .and. eos_type /= 12) &
 call fatal('eos','GR is only compatible with an adiabatic equation of state (ieos=2), for the time being.',&
 var='eos_type',val=real(eos_type))
#endif

 gammai = gamma
 mui    = gmw
 X_i    = X_in
 Z_i    = Z_in
 if (present(gamma_local)) gammai = gamma_local
 if (present(mu_local)) mui = mu_local
 if (present(Xlocal)) X_i = Xlocal
 if (present(Zlocal)) Z_i = Zlocal

 select case(eos_type)
 case(1)
!
!--isothermal eos
!
    ponrhoi  = polyk
    spsoundi = sqrt(ponrhoi)
    tempi    = temperature_coef*mui*ponrhoi

 case(2)
!
!--adiabatic/polytropic eos
!  (polytropic using polyk if energy not stored, adiabatic if utherm stored)
!
!   check value of gamma
    if (gammai < tiny(gammai)) call fatal('eos','gamma not set for adiabatic eos',var='gamma',val=gammai)

#ifdef GR
    if (.not. present(eni)) call fatal('eos','GR call to equationofstate requires thermal energy as input!')
    if (eni < 0.) call fatal('eos','utherm < 0',var='u',val=eni)
    if (gammai == 1.) then
       call fatal('eos','GR not compatible with isothermal equation of state, yet...',var='gamma',val=gammai)
    elseif (gammai > 1.0001) then
       pondensi = (gammai-1.)*eni   ! eni is the thermal energy
       enthi = 1. + eni + pondensi    ! enthalpy
       spsoundi = sqrt(gammai*pondensi/enthi)
       ponrhoi = pondensi ! With GR this routine actually outputs pondensi (i.e. pressure on primitive density, not conserved.)
    endif
#else
    if (present(eni)) then
       if (eni < 0.) then
          !write(iprint,'(a,Es18.4,a,4Es18.4)')'Warning: eos: u = ',eni,' < 0 at {x,y,z,rho} = ',xi,yi,zi,rhoi
          call fatal('eos','utherm < 0',var='u',val=eni)
       endif
       if (use_entropy) then
          ponrhoi = eni*rhoi**(gammai-1.)  ! use this if en is entropy
       elseif (gammai > 1.0001) then
          ponrhoi = (gammai-1.)*eni   ! use this if en is thermal energy
       else
          ponrhoi = 2./3.*eni ! en is thermal energy and gamma = 1
       endif
    else
       ponrhoi = polyk*rhoi**(gammai-1.)
    endif
<<<<<<< HEAD
    spsoundi = sqrt(gamma*ponrhoi)

#endif
    if (present(tempi)) tempi = temperature_coef*gmw*ponrhoi
=======
    spsoundi = sqrt(gammai*ponrhoi)
#endif

    tempi = temperature_coef*mui*ponrhoi
>>>>>>> 93594417

 case(3)
!
!--this is for a locally isothermal disc as in Lodato & Pringle (2007)
!   cs = cs_0*R^(-q) -- polyk is cs^2, so this is (R^2)^(-q)
!
    ponrhoi  = polyk*(xi**2 + yi**2 + zi**2)**(-qfacdisc)
    spsoundi = sqrt(ponrhoi)
    tempi    = temperature_coef*mui*ponrhoi

!
!--GR isothermal
!
 case(4)
    uthermconst = polyk
    ponrhoi  = (gammai-1.)*uthermconst
    spsoundi = sqrt(ponrhoi/(1.+uthermconst))
    tempi    = temperature_coef*mui*ponrhoi

 case(6)
!
!--this is for a locally isothermal disc as in Lodato & Pringle (2007), centered on a sink particle
!   cs = cs_0*R^(-q) -- polyk is cs^2, so this is (R^2)^(-q)
    ponrhoi  = polyk*((xi-xyzmh_ptmass(1,isink))**2 + (yi-xyzmh_ptmass(2,isink))**2 + &
                      (zi-xyzmh_ptmass(3,isink))**2)**(-qfacdisc)
    spsoundi = sqrt(ponrhoi)
    tempi    = temperature_coef*mui*ponrhoi

 case(7)
!
!-- z-dependent locally isothermal eos
!
    call get_eos_stratified(istrat,xi,yi,zi,polyk,polyk2,qfacdisc,qfacdisc2,alpha_z,beta_z,z0,ponrhoi,spsoundi)
    tempi    = temperature_coef*mui*ponrhoi

 case(8)
!
!--Barotropic equation of state
!
    call get_eos_barotropic(rhoi,polyk,polyk2,ponrhoi,spsoundi,gammai)
    tempi = temperature_coef*mui*ponrhoi

 case(9)
!
!--Piecewise Polytropic equation of state
!
    call get_eos_piecewise(rhoi,ponrhoi,spsoundi,gammai)
    tempi = temperature_coef*mui*ponrhoi

 case(10)
!
!--MESA eos
!
    cgsrhoi = rhoi * unit_density
    cgseni  = eni * unit_ergg
    call get_eos_pressure_temp_gamma1_mesa(cgsrhoi,cgseni,cgspresi,temperaturei,gam1,ierr)
    presi = cgspresi / unit_pressure

    ponrhoi  = presi / rhoi
    spsoundi = sqrt(gam1*ponrhoi)
    tempi    = temperaturei
    if (ierr /= 0) call warning('eos_mesa','extrapolating off tables')

 case(11)
!
!--isothermal eos with zero pressure
!
    ponrhoi  = 0.
    spsoundi = sqrt(polyk)
    tempi    = 0.

 case(12)
!
!--ideal gas plus radiation pressure
!
    temperaturei = tempi  ! Required as initial guess
    cgsrhoi      = rhoi * unit_density
    cgseni       = eni * unit_ergg
    call get_idealplusrad_temp(cgsrhoi,cgseni,mui,gammai,temperaturei,ierr)
    call get_idealplusrad_pres(cgsrhoi,temperaturei,mui,cgspresi)
    call get_idealplusrad_spsoundi(cgsrhoi,cgspresi,cgseni,spsoundi)
    spsoundi = spsoundi / unit_velocity
    presi    = cgspresi / unit_pressure
    ponrhoi  = presi / rhoi
    tempi    = temperaturei
    if (ierr /= 0) call warning('eos_idealplusrad','temperature iteration did not converge')

 case(14)
!
!--locally isothermal prescription from Farris et al. (2014) for binary system
!
    r1 = sqrt((xi-xyzmh_ptmass(1,1))**2+(yi-xyzmh_ptmass(2,1))**2 + (zi-xyzmh_ptmass(3,1))**2)
    r2 = sqrt((xi-xyzmh_ptmass(1,2))**2+(yi-xyzmh_ptmass(2,2))**2 + (zi-xyzmh_ptmass(3,2))**2)
    ponrhoi=polyk*(xyzmh_ptmass(4,1)/r1+xyzmh_ptmass(4,2)/r2)**(2*qfacdisc)/(xyzmh_ptmass(4,1)+xyzmh_ptmass(4,2))**(2*qfacdisc)
    spsoundi = sqrt(ponrhoi)
    tempi    = temperature_coef*mui*ponrhoi

 case(15)
!
!--helmholtz free energy eos
!
    call eos_helmholtz_pres_sound(tempi, rhoi, ponrhoi, spsoundi, eni)

 case(16)
!
!--shen eos
!
!    if (present(enei)) then
    cgsrhoi = rhoi * unit_density
    !note eni is actually tempi
    call eos_shen_NL3(cgsrhoi,eni,0.05,cgspresi,cgsspsoundi)
    spsoundi=cgsspsoundi / unit_velocity
    presi = cgspresi / unit_pressure
    ponrhoi = presi / rhoi
    tempi = eni
    call warning('eos','Not sure if this is correct now that temperature is always passed into eos')
!    else
!       call fatal('eos','tried to call NL3 eos without passing temperature')
!    endif

 case(20)
!
!--gas + radiation + various forms of recombination (from HORMONE, Hirai+20)
!
    cgsrhoi = rhoi * unit_density
    cgseni  = eni * unit_ergg
    imui    = 1./mui
    if (tempi > 0.) then
       temperaturei = tempi
    else
       temperaturei = min(0.67 * cgseni * mui / kb_on_mh, (cgseni*cgsrhoi/radconst)**0.25)
    endif
    call equationofstate_gasradrec(cgsrhoi,cgseni*cgsrhoi,temperaturei,imui,X_i,1.-X_i-Z_i,cgspresi,cgsspsoundi)
    ponrhoi  = cgspresi / (unit_pressure * rhoi)
    spsoundi = cgsspsoundi / unit_velocity
    tempi    = temperaturei
    if (present(mu_local)) mu_local = 1./imui

 case default
    spsoundi = 0. ! avoids compiler warnings
    ponrhoi  = 0.
    tempi    = 0.
    call fatal('eos','unknown equation of state')
 end select

end subroutine equationofstate

!-----------------------------------------------------------------------
!+
!  initialise equation of state (read tables etc.)
!+
!-----------------------------------------------------------------------
subroutine init_eos(eos_type,ierr)
 use units,          only:unit_velocity
 use physcon,        only:mass_proton_cgs,kboltz
 use io,             only:error,warning
 use eos_mesa,       only:init_eos_mesa
 use eos_helmholtz,  only:eos_helmholtz_init
 use eos_piecewise,  only:init_eos_piecewise
 use eos_barotropic, only:init_eos_barotropic
 use eos_shen,       only:init_eos_shen_NL3
 use eos_gasradrec,  only:init_eos_gasradrec
 use dim,            only:maxvxyzu,do_radiation
 integer, intent(in)  :: eos_type
 integer, intent(out) :: ierr

 ierr = 0
 !
 !--Set coefficient to convert P/rho into temperature
 !  calculation will be in cgs; the mean molecular weight, gmw, will be
 !  included in the function call rather than here
 !  c_s^2 = gamma*P/rho = gamma*kT/(gmw*m_p) -> T = P/rho * (gmw*m_p)/k
 !
 temperature_coef = mass_proton_cgs/kboltz * unit_velocity**2

 select case(eos_type)
 case(6)
    !
    !--Check that if using ieos=6, then isink is set properly
    !
    if (isink==0) then
       call error('eos','ieos=6, but isink is not set')
       ierr = ierr_isink_not_set
       return
    endif

 case(8)
    !
    ! barotropic equation of state
    !
    call init_eos_barotropic(polyk,polyk2,ierr)

 case(9)
    !
    ! piecewise polytropic equation of state (similar to barotropic)
    !
    call init_eos_piecewise(ierr)

 case(10)
    !
    !--MESA EoS initialisation
    !
    write(*,'(1x,a,f7.5,a,f7.5)') 'Initialising MESA EoS with X = ',X_in,', Z = ',Z_in
    call init_eos_mesa(X_in,Z_in,ierr)
    if (do_radiation .and. ierr==0) then
       call error('eos','ieos=10, cannot use eos with radiation, will double count radiation pressure')
       ierr=ierr_option_conflict !return error if using radiation and mesa EOS, shouldn't use mesa eos, as it will double count rad pres
    endif

 case(12)
    !
    ! ideal plus radiation
    !
    write(*,'(1x,a,f7.5)') 'Using ideal plus radiation EoS with mu = ',gmw
    if (do_radiation) then
       call error('eos','ieos=12, cannot use eos with radiation, will double count radiation pressure')
       ierr = ierr_option_conflict
    endif

 case(15)

    call eos_helmholtz_init(ierr)

 case(16)

    call init_eos_shen_NL3(ierr)

 case(20)

    call init_eos_gasradrec(ierr)
    if (.not. use_var_comp) then
       write(*,'(a,f7.5,a,f7.5)') 'Assuming fixed composition X = ',X_in,', Z = ',Z_in
    endif
    if (do_radiation) then
       call error('eos','ieos=20, cannot use eos with radiation, will double count radiation pressure')
       ierr = ierr_option_conflict
    endif

 end select
 done_init_eos = .true.

 if (do_radiation .and. iopacity_type==1) call init_eos_mesa(X_in,Z_in,ierr)

end subroutine init_eos

!-----------------------------------------------------------------------
!+
!  finish equation of state
!+
!-----------------------------------------------------------------------
subroutine finish_eos(eos_type,ierr)
 use eos_mesa, only: finish_eos_mesa

 integer, intent(in)  :: eos_type
 integer, intent(out) :: ierr

 ierr = 0

 select case(eos_type)
 case(10)
    !
    !--MESA EoS deallocation
    !
    call finish_eos_mesa
 end select
 done_init_eos=.false.

end subroutine finish_eos

!-----------------------------------------------------------------------
!+
!  Calculate gas temperature, sound speed, and pressure.
!  This will be required for various analysis routines is eos_vars
!  is not saved in the dump files
!+
!-----------------------------------------------------------------------
subroutine get_TempPresCs(eos_type,xyzi,vxyzui,rhoi,tempi,presi,spsoundi,gammai,mui,Xi,Zi)
 use dim, only:maxvxyzu
 integer, intent(in)              :: eos_type
 real,    intent(in)              :: xyzi(:),rhoi
 real,    intent(inout)           :: vxyzui(:),tempi
 real,    intent(out),   optional :: presi,spsoundi
 real,    intent(in),    optional :: gammai,mui,Xi,Zi
 real                             :: csi,ponrhoi,mu,X,Z
 logical                          :: use_gamma

 mu = gmw
 X  = X_in
 Z  = Z_in
 if (present(mui)) mu = mui
 if (present(Xi))  X = Xi
 if (present(Zi))  Z = Zi
 use_gamma = .false.
 if (present(gammai)) then
    if (gammai > 0.) use_gamma = .true.
 endif

 if (maxvxyzu==4) then
    if (use_gamma) then
       call equationofstate(eos_type,ponrhoi,csi,rhoi,xyzi(1),xyzi(2),xyzi(3),tempi,vxyzui(4),&
                            gamma_local=gammai,mu_local=mu,Xlocal=X,Zlocal=Z)
    else
       call equationofstate(eos_type,ponrhoi,csi,rhoi,xyzi(1),xyzi(2),xyzi(3),tempi,vxyzui(4),&
                            mu_local=mu,Xlocal=X,Zlocal=Z)
    endif
 else
    call equationofstate(eos_type,ponrhoi,csi,rhoi,xyzi(1),xyzi(2),xyzi(3),tempi,mu_local=mu)
 endif

 if (present(presi))    presi    = ponrhoi*rhoi
 if (present(spsoundi)) spsoundi = csi

end subroutine get_TempPresCs

!-----------------------------------------------------------------------
!+
!  Wrapper function to calculate sound speed
!+
!-----------------------------------------------------------------------
real function get_spsound(eos_type,xyzi,rhoi,vxyzui,gammai,mui,Xi,Zi)
 integer, intent(in)             :: eos_type
 real,    intent(in)             :: xyzi(:),rhoi
 real,    intent(inout)          :: vxyzui(:)
 real,    intent(in),   optional :: gammai,mui,Xi,Zi
 real                            :: spsoundi,tempi,gam,mu,X,Z

 !set defaults for variables not passed in
 mu    = gmw
 X     = X_in
 Z     = Z_in
 tempi = -1.  ! needed because temperature is an in/out to some equations of state, -ve == use own guess
 gam   = -1.  ! to indicate gamma is not being passed in
 if (present(mui)) mu = mui
 if (present(Xi))  X  = Xi
 if (present(Zi))  Z  = Zi
 if (present(gammai)) gam = gammai

 call get_TempPresCs(eos_type,xyzi,vxyzui,rhoi,tempi,spsoundi=spsoundi,gammai=gam,mui=mu,Xi=X,Zi=Z)

 get_spsound = spsoundi

end function get_spsound

!-----------------------------------------------------------------------
!+
!  Wrapper function to calculate temperature
!+
!-----------------------------------------------------------------------
real function get_temperature(eos_type,xyzi,rhoi,vxyzui,gammai,mui,Xi,Zi)
 integer, intent(in)             :: eos_type
 real,    intent(in)             :: xyzi(:),rhoi
 real,    intent(inout)          :: vxyzui(:)
 real,    intent(in),   optional :: gammai,mui,Xi,Zi
 real                            :: tempi,gam,mu,X,Z

 !set defaults for variables not passed in
 mu    = gmw
 X     = X_in
 Z     = Z_in
 tempi = -1.  ! needed because temperature is an in/out to some equations of state, -ve == use own guess
 gam   = -1.  ! to indicate gamma is not being passed in
 if (present(mui)) mu = mui
 if (present(Xi))  X  = Xi
 if (present(Zi))  Z  = Zi
 if (present(gammai)) gam = gammai

 call get_TempPresCs(eos_type,xyzi,vxyzui,rhoi,tempi,gammai=gam,mui=mu,Xi=X,Zi=Z)

 get_temperature = tempi

end function get_temperature

!-----------------------------------------------------------------------
!+
!  Wrapper function to calculate pressure
!+
!-----------------------------------------------------------------------
real function get_pressure(eos_type,xyzi,rhoi,vxyzui,gammai,mui,Xi,Zi)
 integer, intent(in)             :: eos_type
 real,    intent(in)             :: xyzi(:),rhoi
 real,    intent(inout)          :: vxyzui(:)
 real,    intent(in),   optional :: gammai,mui,Xi,Zi
 real                            :: presi,tempi,gam,mu,X,Z

 !set defaults for variables not passed in
 mu    = gmw
 X     = X_in
 Z     = Z_in
 tempi = -1.  ! needed because temperature is an in/out to some equations of state, -ve == use own guess
 gam   = -1.  ! to indicate gamma is not being passed in
 if (present(mui)) mu = mui
 if (present(Xi))  X  = Xi
 if (present(Zi))  Z  = Zi
 if (present(gammai)) gam = gammai

 call get_TempPresCs(eos_type,xyzi,vxyzui,rhoi,tempi,presi=presi,gammai=gam,mui=mu,Xi=X,Zi=Z)

 get_pressure = presi

end function get_pressure

!-----------------------------------------------------------------------
!+
!  query function to return the internal energyfor calculations with a
!  local mean molecular weight and local adiabatic index
!+
!-----------------------------------------------------------------------
real function get_local_u_internal(gammai, gmwi, gas_temp_local)
 real, intent(in) :: gammai, gmwi, gas_temp_local
 real             :: ponrhoi

 ponrhoi              = gas_temp_local/(gmwi*temperature_coef)
 get_local_u_internal = ponrhoi/(gammai-1.)

end function get_local_u_internal

!-----------------------------------------------------------------------
!+
!  the following two functions transparently handle evolution
!  of the entropy instead of the thermal energy
!+
!-----------------------------------------------------------------------
real function utherm(en,rho)
 real, intent(in) :: en, rho
 real             :: gamm1

 if (use_entropy) then
    gamm1 = gamma - 1.
    if (gamm1 > tiny(gamm1)) then
       utherm = (en/gamm1)*rho**gamm1
    else
       stop 'gamma=1 using entropy evolution'
    endif
 else
    utherm = en
 endif

end function utherm

!-----------------------------------------------------------------------
!+
!  function to transparently handle evolution of the entropy
!  instead of the thermal energy
!+
!-----------------------------------------------------------------------
real function en_from_utherm(utherm,rho)
 real, intent(in) :: utherm, rho
 real             :: gamm1

 if (use_entropy) then
    gamm1 = gamma - 1.
    if (gamm1 > tiny(gamm1)) then
       en_from_utherm = gamm1*utherm*rho**(1.-gamma)
    else
       stop 'gamma=1 using entropy evolution'
    endif
 else
    en_from_utherm = utherm
 endif

end function en_from_utherm

!-----------------------------------------------------------------------
!+
!  Get recombination energy (per unit mass) assumming complete
!  ionisation
!+
!-----------------------------------------------------------------------
subroutine calc_rec_ene(XX,YY,e_rec)
 real, intent(in)  :: XX, YY
 real, intent(out) :: e_rec
 real              :: e_H2,e_HI,e_HeI,e_HeII
 real, parameter   :: e_ion_H2   = 1.312d13, & ! ionisation energies in erg/mol
                      e_ion_HI   = 4.36d12, &
                      e_ion_HeI  = 2.3723d13, &
                      e_ion_HeII = 5.2505d13

 ! XX     : Hydrogen mass fraction
 ! YY     : Helium mass fraction
 ! e_rec  : Total ionisation energy due to H2, HI, HeI, and HeII

 e_H2   = 0.5 * XX * e_ion_H2
 e_HI   = XX * e_ion_HI
 e_HeI  = 0.25 * YY * e_ion_HeI
 e_HeII = 0.25 * YY * e_ion_HeII
 e_rec  = e_H2 + e_HI + e_HeI + e_HeII

end subroutine calc_rec_ene

!-----------------------------------------------------------------------
!+
!  Calculate temperature and specific internal energy from
!  pressure and density. Inputs and outputs are in cgs units.
!
!  Note on composition:
!  For ieos=2 and 12, mu_local is an input, X & Z are not used
!  For ieos=10, mu_local is not used
!  For ieos=20, mu_local is not used but available as an output
!+
!-----------------------------------------------------------------------
subroutine calc_temp_and_ene(eos_type,rho,pres,ene,temp,ierr,guesseint,mu_local,X_local,Z_local)
 use physcon,          only:kb_on_mh
 use eos_idealplusrad, only:get_idealgasplusrad_tempfrompres,get_idealplusrad_enfromtemp
 use eos_mesa,         only:get_eos_eT_from_rhop_mesa
 use eos_gasradrec,    only:calc_uT_from_rhoP_gasradrec
 integer, intent(in)              :: eos_type
 real,    intent(in)              :: rho,pres
 real,    intent(inout)           :: ene,temp
 real,    intent(in),    optional :: guesseint,X_local,Z_local
 real,    intent(inout), optional :: mu_local
 integer, intent(out)             :: ierr
 real                             :: mu,X,Z

 ierr = 0
 mu   = gmw
 X    = X_in
 Z    = Z_in
 if (present(mu_local)) mu = mu_local
 if (present(X_local))  X  = X_local
 if (present(Z_local))  Z  = Z_local
 select case(eos_type)
 case(2) ! Ideal gas
    temp = pres / (rho * kb_on_mh) * mu
    ene = pres / ( (gamma-1.) * rho)
 case(12) ! Ideal gas + radiation
    call get_idealgasplusrad_tempfrompres(pres,rho,mu,temp)
    call get_idealplusrad_enfromtemp(rho,temp,mu,gamma,ene)
 case(10) ! MESA EoS
    call get_eos_eT_from_rhop_mesa(rho,pres,ene,temp,guesseint)
 case(20) ! Ideal gas + radiation + recombination (from HORMONE, Hirai et al., 2020)
    call calc_uT_from_rhoP_gasradrec(rho,pres,X,1.-X-Z,temp,ene,mu,ierr)
    if (present(mu_local)) mu_local = mu
 case default
    ierr = 1
 end select

end subroutine calc_temp_and_ene

!-----------------------------------------------------------------------
!+
!  Calculates specific entropy (gas + radiation + recombination)
!  up to an additive integration constant, from density and pressure.
!+
!-----------------------------------------------------------------------
function entropy(rho,pres,mu_in,ientropy,eint_in,ierr)
 use io,                only:fatal
 use physcon,           only:radconst,kb_on_mh
 use eos_idealplusrad,  only:get_idealgasplusrad_tempfrompres
 use eos_mesa,          only:get_eos_eT_from_rhop_mesa
 use mesa_microphysics, only:getvalue_mesa
 real,    intent(in)            :: rho,pres
 real,    intent(in),  optional :: mu_in,eint_in
 integer, intent(in)            :: ientropy
 integer, intent(out), optional :: ierr
 real                           :: mu,entropy,logentropy,temp,eint

 if (present(ierr)) ierr=0

 mu = mu_in
 select case(ientropy)
 case(1) ! Include only gas entropy (up to additive constants)
    temp = pres * mu / (rho * kb_on_mh)
    entropy = kb_on_mh / mu * log(temp**1.5/rho)

 case(2) ! Include both gas and radiation entropy (up to additive constants)
    temp = pres * mu / (rho * kb_on_mh) ! Guess for temp
    call get_idealgasplusrad_tempfrompres(pres,rho,mu,temp) ! First solve for temp from rho and pres
    entropy = kb_on_mh / mu * log(temp**1.5/rho) + 4.*radconst*temp**3 / (3.*rho)

 case(3) ! Get entropy from MESA tables if using MESA EoS
    if (ieos /= 10 .and. ieos /= 20) call fatal('eos','Using MESA tables to calculate S from rho and pres, but not using MESA EoS')

    if (present(eint_in)) then
       eint = eint_in
    else
       call get_eos_eT_from_rhop_mesa(rho,pres,eint,temp)
    endif

    ! Get entropy from rho and eint from MESA tables
    if (present(ierr)) then
       call getvalue_mesa(rho,eint,9,logentropy,ierr)
    else
       call getvalue_mesa(rho,eint,9,logentropy)
    endif
    entropy = 10.**logentropy

 case default
    entropy = 0.
    call fatal('eos','Unknown ientropy (can only be 1, 2, or 3)')
 end select

end function entropy

!-----------------------------------------------------------------------
!+
!  Calculate density given pressure and entropy using Newton-Raphson
!  method
!+
!-----------------------------------------------------------------------
subroutine get_rho_from_p_s(pres,S,rho,mu,rhoguess,ientropy)
 use physcon, only:kb_on_mh
 real, intent(in)    :: pres,S,mu,rhoguess
 real, intent(inout) :: rho
 real                :: srho,srho_plus_dsrho,S_plus_dS,dSdsrho
 real(kind=8)        :: corr
 real,    parameter  :: eoserr=1d-9,dfac=1d-12
 integer, intent(in) :: ientropy

 ! We apply the Newton-Raphson method directly to rho^1/2 ("srho") instead
 ! of rho since S(rho) cannot take a negative argument.
 srho = sqrt(rhoguess) ! Initial guess
 corr = huge(corr);
 do while (abs(corr) > eoserr*abs(srho))
    ! First calculate dS/dsrho
    srho_plus_dsrho = srho * (1. + dfac)
    S_plus_dS = entropy(srho_plus_dsrho**2,pres,mu,ientropy)
    dSdsrho = (S_plus_dS - entropy(srho**2,pres,mu,ientropy)) / (srho_plus_dsrho - srho)
    corr = ( entropy(srho**2,pres,mu,ientropy) - S ) / dSdsrho
    srho = srho - corr
 enddo
 rho = srho**2

end subroutine get_rho_from_p_s

!-----------------------------------------------------------------------
!+
!  Calculate mean molecular weight from X and Z, assuming complete
!  ionisation
!+
!-----------------------------------------------------------------------
real function get_mean_molecular_weight(XX,ZZ) result(mu)
 real, intent(in) :: XX,ZZ
 real :: YY

 YY = 1.-XX-ZZ
 mu = 1./(2.*XX + 0.75*YY + 0.5*ZZ)

end function get_mean_molecular_weight

!-----------------------------------------------------------------------
!+
!  subroutine sets polyk based on utherm/positions
!  read from an sphNG dump file
!+
!-----------------------------------------------------------------------
subroutine setpolyk(eos_type,iprint,utherm,xyzhi,npart)
 use part, only:xyzmh_ptmass
 use io,   only:id,master
 integer, intent(in) :: eos_type,iprint
 real,    intent(in) :: utherm(:)
 real,    intent(in) :: xyzhi(:,:)
 integer, intent(in) :: npart
 integer :: ipart
 real    :: r2,polykalt

 !-- pick a random particle from which to extract polyk
 ipart = npart/2

 select case(eos_type)
 case(1,8)
!
!--isothermal eos
!
    polykalt = 2./3.*utherm(ipart)
    !--check all other utherms identical
    if (any(utherm(1:npart) /= utherm(ipart)) .and. id==master) then
       write(iprint,*) 'WARNING! different utherms but run is isothermal'
    endif

 case(2)
!
!--adiabatic/polytropic eos
!  this routine is ONLY called if utherm is NOT stored, so polyk matters
!
    if (id==master) write(iprint,*) 'Using polytropic equation of state, gamma = ',gamma
    polykalt = 2./3.*utherm(ipart)
    if (gamma <= 1.00000001) then
       stop 'silly to use gamma==1 without using isothermal eos'
    endif

 case(3)
!
!--locally isothermal disc as in Lodato & Pringle (2007)
!   cs = cs_0*R^(-q) -- polyk is cs^2, so this is (R^2)^(-q)
!
    r2 = xyzhi(1,ipart)*xyzhi(1,ipart) + xyzhi(2,ipart)*xyzhi(2,ipart) &
       + xyzhi(3,ipart)*xyzhi(3,ipart)
    polykalt = 2./3.*utherm(ipart)*r2**qfacdisc

 case(6)
!
!--locally isothermal disc as in Lodato & Pringle (2007), centered on specified sink particle
!   cs = cs_0*R^(-q) -- polyk is cs^2, so this is (R^2)^(-q)
!
    r2 = (xyzhi(1,ipart)-xyzmh_ptmass(1,isink))**2 + &
         (xyzhi(2,ipart)-xyzmh_ptmass(2,isink))**2 + &
         (xyzhi(3,ipart)-xyzmh_ptmass(3,isink))**2

    polykalt = 2./3.*utherm(ipart)*r2**qfacdisc
 case default
!
!--don't die in this routine as it can be called from readdump
!  (ie. not necessarily as part of a run)
!
    if (id==master) write(iprint,*) ' WARNING! unknown equation of state in setpolyk'
    polykalt = polyk

 end select

 if (diff(polykalt,polyk) .and. id==master) then
    write(iprint,*) 'WARNING! polyk set using RK2 in dump differs from that set using thermal energy'
    write(iprint,*) 'using polyk = ',polykalt, ' (from RK2 = ',polyk,')'
 endif
 polyk = polykalt
!
!--warn if polyk is zero, die if negative
!
 if (polyk < 0.) then
    write(iprint,*) 'ERROR: polyk < 0 in setting equation of state'
    stop
 elseif (polyk < tiny(polyk) .and. id==master) then
    write(iprint,*) 'WARNING: polyk = 0 in equation of state'
 endif

end subroutine setpolyk
!-----------------------------------------------------------------------
!+
!  small utility returns whether two real numbers differ
!+
!-----------------------------------------------------------------------
logical pure function diff(r1,r2)
 real, intent(in) :: r1,r2

 diff = abs(r1-r2) > tiny(r1)

end function diff

!-----------------------------------------------------------------------
!+
!  Query function to return whether an EoS is non-ideal
!  Mainly used to decide whether it is necessary to write
!  things like pressure and temperature in the dump file or not
!+
!-----------------------------------------------------------------------
logical function eos_is_non_ideal(ieos)
 integer, intent(in) :: ieos

 select case(ieos)
 case(10,12,15,20)
    eos_is_non_ideal = .true.
 case default
    eos_is_non_ideal = .false.
 end select

end function eos_is_non_ideal

!-----------------------------------------------------------------------
!+
!  Query function to return whether an EoS outputs mean molecular weight
!+
!-----------------------------------------------------------------------
logical function eos_outputs_mu(ieos)
 integer, intent(in) :: ieos

 select case(ieos)
 case(20)
    eos_outputs_mu = .true.
 case default
    eos_outputs_mu = .false.
 end select

end function eos_outputs_mu

!-----------------------------------------------------------------------
!+
!  Query function to whether to print pressure to dump file
!+
!-----------------------------------------------------------------------
logical function eos_outputs_gasP(ieos)
 integer, intent(in) :: ieos

 select case(ieos)
 case(8,9,10,15)
    eos_outputs_gasP = .true.
 case default
    eos_outputs_gasP = .false.
 end select

end function eos_outputs_gasP

!-----------------------------------------------------------------------
!+
!  prints equation of state info in the run header
!+
!-----------------------------------------------------------------------
subroutine eosinfo(eos_type,iprint)
 use dim,            only:maxvxyzu,gr
 use io,             only:fatal,id,master
 use eos_helmholtz,  only:eos_helmholtz_eosinfo
 use eos_barotropic, only:eos_info_barotropic
 use eos_piecewise,  only:eos_info_piecewise
 use eos_gasradrec,  only:eos_info_gasradrec
 integer, intent(in) :: eos_type,iprint
 real, parameter     :: uthermcheck = 3.14159, rhocheck = 23.456

 if (id/=master) return

 select case(eos_type)
 case(1,11)
    if (1.0d-5 < polyk .and. polyk < 1.0d3) then
       write(iprint,"(/,a,f10.6)")  ' Isothermal equation of state:     cs^2 = ',polyk
    else
       write(iprint,"(/,a,Es13.6)") ' Isothermal equation of state:     cs^2 = ',polyk
    endif
    if (eos_type==11) write(iprint,*) ' (ZERO PRESSURE) '
 case(2)
    if (use_entropy) then
       write(iprint,"(/,a,f10.6,a,f10.6,a,f10.6)") ' Adiabatic equation of state (evolving ENTROPY): polyk = ',polyk,&
                                                   ' gamma = ',gamma,' gmw = ',gmw
!
!--run a unit test on the en-> utherm and utherm-> en conversion utilities
!
       write(iprint,"(a)",ADVANCE='NO') ' checking utherm -> entropy -> utherm conversion ...'
       if (abs(utherm(en_from_utherm(uthermcheck,rhocheck),rhocheck)-uthermcheck) > epsilon(uthermcheck)) then
          call fatal('eosinfo','failed consistency check in eos: utherm0 -> entropy -> utherm  /=  utherm0')
       elseif (abs(en_from_utherm(utherm(uthermcheck,rhocheck),rhocheck)-uthermcheck) > epsilon(uthermcheck)) then
          call fatal('eosinfo','failed consistency check in eos: entropy0 -> utherm -> entropy  /=  entropy0')
       else
          write(iprint,*) 'OK'
       endif
    elseif (maxvxyzu >= 4) then
       if (gr) then
          write(iprint,"(/,a,f10.6,a,f10.6)") ' Adiabatic equation of state with gamma = ',gamma,' gmw = ',gmw
       else
          write(iprint,"(/,a,f10.6,a,f10.6)") ' Adiabatic equation of state (evolving UTHERM): P = (gamma-1)*rho*u, gamma = ',&
                                              gamma,' gmw = ',gmw
       endif
    else
       write(iprint,"(/,a,f10.6,a,f10.6,a,f10.6)") ' Polytropic equation of state: P = ',polyk,'*rho^',gamma,' gmw = ',gmw
    endif
 case(3)
    write(iprint,"(/,a,f10.6,a,f10.6)") ' Locally isothermal eq of state (R_sph): cs^2_0 = ',polyk,' qfac = ',qfacdisc
 case(6)
    write(iprint,"(/,a,i2,a,f10.6,a,f10.6)") ' Locally (on sink ',isink, &
          ') isothermal eos (R_sph): cs^2_0 = ',polyk,' qfac = ',qfacdisc
 case(8)
    call eos_info_barotropic(polyk,polyk2,iprint)
 case(9)
    call eos_info_piecewise(iprint)
 case(10)
    write(iprint,"(/,a,f10.6,a,f10.6,a,f10.6,a)") ' MESA EoS: X = ',X_in,' Z = ',Z_in,' (1-X-Z = ',1.-X_in-Z_in,')'
 case(12)
    write(iprint,"(/,a,f10.6,a,f10.6)") ' Gas + radiation equation of state: gmw = ',gmw,' gamma = ',gamma
 case(15)
    call eos_helmholtz_eosinfo(iprint)
 case(20)
    call eos_info_gasradrec(iprint)
    if (use_var_comp) then
       write(*,'(1x,a,i1,a)') 'Using variable composition'
    else
       write(*,'(1x,a,f10.6,a,f10.6)') 'Using fixed composition X = ',X_in,", Z = ",Z_in
    endif
 end select
 write(iprint,*)

end subroutine eosinfo

!-----------------------------------------------------------------------
!+
!  write relevant options to the header of the dump file
!+
!-----------------------------------------------------------------------
subroutine write_headeropts_eos(ieos,hdr,ierr)
 use dump_utils,        only:dump_h,add_to_rheader,add_to_iheader
 integer,      intent(in)    :: ieos
 type(dump_h), intent(inout) :: hdr
 integer,      intent(out)   :: ierr

 call add_to_iheader(isink,'isink',hdr,ierr)
 call add_to_rheader(gamma,'gamma',hdr,ierr)
 call add_to_rheader(1.5*polyk,'RK2',hdr,ierr)
 call add_to_rheader(polyk2,'polyk2',hdr,ierr)
 call add_to_rheader(qfacdisc,'qfacdisc',hdr,ierr)
 call add_to_rheader(qfacdisc2,'qfacdisc2',hdr,ierr)

 if (ieos==7) then
    call add_to_iheader(istrat,'istrat',hdr,ierr)
    call add_to_rheader(alpha_z,'alpha_z',hdr,ierr)
    call add_to_rheader(beta_z,'beta_z',hdr,ierr)
    call add_to_rheader(z0,'z0',hdr,ierr)

 endif

end subroutine write_headeropts_eos

!-----------------------------------------------------------------------
!+
!  read relevant options from the header of the dump file
!+
!-----------------------------------------------------------------------
subroutine read_headeropts_eos(ieos,hdr,ierr)
 use dump_utils,        only:dump_h, extract
 use io,                only:iprint,id,master
 use dim,               only:use_krome,maxvxyzu
 integer,      intent(in)  :: ieos
 type(dump_h), intent(in)  :: hdr
 integer,      intent(out) :: ierr
 real :: RK2


 call extract('gamma',gamma,hdr,ierr)
 call extract('RK2',rk2,hdr,ierr)
 polyk = 2./3.*rk2
 if (id==master) then
    if (maxvxyzu >= 4) then
       if (use_krome) then
          write(iprint,*) 'KROME eos: initial gamma = 1.666667'
       else
          write(iprint,*) 'adiabatic eos: gamma = ',gamma
       endif
    else
       write(iprint,*) 'setting isothermal sound speed^2 (polyk) = ',polyk,' gamma = ',gamma
       if (polyk <= tiny(polyk)) write(iprint,*) 'WARNING! sound speed zero in dump!, polyk = ',polyk
    endif
 endif
 call extract('polyk2',polyk2,hdr,ierr)
 call extract('qfacdisc',qfacdisc,hdr,ierr)
 call extract('qfacdisc2',qfacdisc2,hdr,ierr)
 call extract('isink',isink,hdr,ierr)

 if (abs(gamma-1.) > tiny(gamma) .and. maxvxyzu < 4) then
    write(*,*) 'WARNING! compiled for isothermal equation of state but gamma /= 1, gamma=',gamma
 endif

 ierr = 0
 if (ieos==3 .or. ieos==6 .or. ieos==7) then
    if (qfacdisc <= tiny(qfacdisc)) then
       if (id==master) write(iprint,*) 'ERROR: qfacdisc <= 0'
       ierr = 2
    else
       if (id==master) write(iprint,*) 'qfacdisc = ',qfacdisc
    endif
 endif

 if (ieos==7) then
    call extract('istrat',istrat,hdr,ierr)
    call extract('alpha_z',alpha_z,hdr,ierr)
    call extract('beta_z', beta_z, hdr,ierr)
    call extract('z0',z0,hdr,ierr)
    if (abs(qfacdisc2) <= tiny(qfacdisc2)) then
       if (id==master) write(iprint,*) 'ERROR: qfacdisc2 == 0'
       ierr = 2
    else
       if (id==master) write(iprint,*) 'qfacdisc2 = ',qfacdisc2
    endif
 endif

end subroutine read_headeropts_eos

!-----------------------------------------------------------------------
!+
!  writes equation of state options to the input file
!+
!-----------------------------------------------------------------------
subroutine write_options_eos(iunit)
 use infile_utils,   only:write_inopt
 use eos_helmholtz,  only:eos_helmholtz_write_inopt
 use eos_barotropic, only:write_options_eos_barotropic
 use eos_piecewise,  only:write_options_eos_piecewise
 use eos_gasradrec,  only:write_options_eos_gasradrec
 integer, intent(in) :: iunit

 write(iunit,"(/,a)") '# options controlling equation of state'
 call write_inopt(ieos,'ieos','eqn of state (1=isoth;2=adiab;3=locally iso;8=barotropic)',iunit)
#ifndef KROME
 if (.not. eos_outputs_mu(ieos)) call write_inopt(gmw,'mu','mean molecular weight',iunit)
#endif
 select case(ieos)
 case(8)
    call write_options_eos_barotropic(iunit)
 case(9)
    call write_options_eos_piecewise(iunit)
 case(10)
    call write_inopt(X_in,'X','hydrogen mass fraction',iunit)
    call write_inopt(Z_in,'Z','metallicity',iunit)
 case(15) ! helmholtz eos
    call eos_helmholtz_write_inopt(iunit)
 case(20)
    call write_options_eos_gasradrec(iunit)
    if (.not. use_var_comp) then
       call write_inopt(X_in,'X','H mass fraction (ignored if variable composition)',iunit)
       call write_inopt(Z_in,'Z','metallicity (ignored if variable composition)',iunit)
    endif
 end select

end subroutine write_options_eos

!-----------------------------------------------------------------------
!+
!  reads equation of state options from the input file
!+
!-----------------------------------------------------------------------
<<<<<<< HEAD
function entropy(rho,pres,ientropy,ierr)
 use io,                only:fatal
 use physcon,           only:radconst,kb_on_mh
 use eos_idealplusrad,  only:get_idealgasplusrad_tempfrompres
 use eos_mesa,          only:get_eos_eT_from_rhop_mesa
 use mesa_microphysics, only:getvalue_mesa
 real, intent(in)               :: rho,pres
 integer, intent(in)            :: ientropy
 integer, intent(out), optional :: ierr
 real                           :: inv_mu,entropy,logentropy,temp,eint

 if (present(ierr)) ierr=0
 inv_mu = 1/gmw

 select case(ientropy)
 case(1) ! Include only gas entropy (up to additive constants)
    temp = pres * gmw / (rho * kb_on_mh)
    entropy = kb_on_mh * inv_mu * log(temp**1.5/rho)

 case(2) ! Include both gas and radiation entropy (up to additive constants)

    temp = pres * gmw / (rho * kb_on_mh) ! Guess for temp
    call get_idealgasplusrad_tempfrompres(pres,rho,gmw,temp) ! First solve for temp from rho and pres
    entropy = kb_on_mh * inv_mu * log(temp**1.5/rho) + 4.*radconst*temp**3 / (3.*rho)


 case(3) ! Get entropy from MESA tables if using MESA EoS
    if (ieos /= 10) call fatal('eos','Using MESA tables to calculate S from rho and pres, but not using MESA EoS')
    call get_eos_eT_from_rhop_mesa(rho,pres,eint,temp)
=======
subroutine read_options_eos(name,valstring,imatch,igotall,ierr)
 use io,             only:fatal
 use eos_helmholtz,  only:eos_helmholtz_set_relaxflag
 use eos_barotropic, only:read_options_eos_barotropic
 use eos_piecewise,  only:read_options_eos_piecewise
 use eos_gasradrec,  only:read_options_eos_gasradrec
 character(len=*), intent(in)  :: name,valstring
 logical,          intent(out) :: imatch,igotall
 integer,          intent(out) :: ierr
 integer,          save        :: ngot  = 0
 character(len=30), parameter  :: label = 'read_options_eos'
 integer :: tmp
 logical :: igotall_barotropic,igotall_piecewise,igotall_gasradrec
>>>>>>> 93594417

 imatch  = .true.
 igotall_barotropic = .true.
 igotall_piecewise  = .true.
 igotall_gasradrec =  .true.

 select case(trim(name))
 case('ieos')
    read(valstring,*,iostat=ierr) ieos
    ngot = ngot + 1
    if (ieos <= 0 .or. ieos > maxeos) call fatal(label,'equation of state choice out of range')
 case('mu')
    read(valstring,*,iostat=ierr) gmw
    ! not compulsory to read in
    if (gmw <= 0.)  call fatal(label,'mu <= 0')
 case('X')
    read(valstring,*,iostat=ierr) X_in
    if (X_in <= 0. .or. X_in >= 1.) call fatal(label,'X must be between 0 and 1')
    ngot = ngot + 1
 case('Z')
    read(valstring,*,iostat=ierr) Z_in
    if (Z_in <= 0. .or. Z_in > 1.) call fatal(label,'Z must be between 0 and 1')
    ngot = ngot + 1
 case('relaxflag')
    ! ideally would like this to be self-contained within eos_helmholtz,
    ! but it's a bit of a pain and this is easy
    read(valstring,*,iostat=ierr) tmp
    call eos_helmholtz_set_relaxflag(tmp)
    ngot = ngot + 1
 case default
    imatch = .false.
 end select
 if (.not.imatch .and. ieos== 8) call read_options_eos_barotropic(name,valstring,imatch,igotall_barotropic,ierr)
 if (.not.imatch .and. ieos== 9) call read_options_eos_piecewise( name,valstring,imatch,igotall_piecewise, ierr)
 if (.not.imatch .and. ieos==20) call read_options_eos_gasradrec( name,valstring,imatch,igotall_gasradrec, ierr)

 !--make sure we have got all compulsory options (otherwise, rewrite input file)
 igotall = (ngot >= 1) .and. igotall_piecewise .and. igotall_barotropic .and. igotall_gasradrec

end subroutine read_options_eos


!-----------------------------------------------------------------------

end module eos<|MERGE_RESOLUTION|>--- conflicted
+++ resolved
@@ -62,38 +62,6 @@
 
  private
 
-<<<<<<< HEAD
- integer, public :: ieos        = 1
- integer, public :: iopacity_type = 0 ! used for radiation
- !--Default initial parameters for Barotropic Eos
- real,    public :: drhocrit0   = 0.50
- real,    public :: rhocrit0cgs = 1.e-18
- real,    public :: rhocrit1cgs = 1.e-14
- real,    public :: rhocrit2cgs = 1.e-10
- real,    public :: rhocrit3cgs = 1.e-3
- real,    public :: gamma1      = 1.4
- real,    public :: gamma2      = 1.1
- real,    public :: gamma3      = 5./3.
- !--Default initial parameters for piecewise polytrope Eos
- integer, parameter, public :: maxEOSopt =  4 ! maximum number of piecewise polytrope defaults
- real,    public :: rhocrit0pwpcgs = 2.62780d12
- real,    public :: rhocrit1pwpcgs = 5.01187d14
- real,    public :: rhocrit2pwpcgs = 1.0d15
- real,    public :: p1pwpcgs       = 2.46604d34
- real,    public :: gamma0pwp      = 5./3.
- real,    public :: gamma1pwp      = 3.166
- real,    public :: gamma2pwp      = 3.573
- real,    public :: gamma3pwp      = 3.281
-
- !--Mean molecular weight if temperature required
- real,    public :: gmw            = 2.381
- real,    public :: X_in = 0.74, Z_in = 0.02
-
- real            :: rhocritT,rhocrit0,rhocrit1,rhocrit2,rhocrit3
- real            :: fac2,fac3,log10polyk2,log10rhocritT,rhocritT0slope
- real            :: rhocrit0pwp,rhocrit1pwp,rhocrit2pwp,p0pwp,p1pwp,p2pwp,k0pwp,k1pwp,k2pwp,k3pwp
- real, public    :: temperature_coef
-=======
  integer, public :: ieos          = 1
  integer, public :: iopacity_type = 0      ! used for radiation
  real,    public :: gmw           = 2.381  ! default mean molecular weight
@@ -101,7 +69,6 @@
  real,    public :: Z_in          = 0.02   ! default metallicities
  logical, public :: use_var_comp  = .false. ! use variable composition
  real,    public :: temperature_coef
->>>>>>> 93594417
 
  logical, public :: done_init_eos = .false.
  !
@@ -142,14 +109,6 @@
  use eos_helmholtz, only:eos_helmholtz_pres_sound
  use eos_shen,      only:eos_shen_NL3
  use eos_idealplusrad
-<<<<<<< HEAD
- use physcon,       only:kb_on_mh
-
-
- integer, intent(in)  :: eos_type
- real,    intent(in)  :: rhoi,xi,yi,zi
- real,    intent(out) :: ponrhoi,spsoundi
-=======
  use eos_gasradrec, only:equationofstate_gasradrec
  use eos_stratified, only:get_eos_stratified
  use eos_barotropic, only:get_eos_barotropic
@@ -158,7 +117,6 @@
  real,    intent(in)    :: rhoi,xi,yi,zi
  real,    intent(out)   :: ponrhoi,spsoundi
  real,    intent(inout) :: tempi
->>>>>>> 93594417
  real,    intent(inout), optional :: eni
  real,    intent(inout), optional :: mu_local
  real,    intent(in)   , optional :: gamma_local,Xlocal,Zlocal
@@ -168,13 +126,7 @@
  real    :: cgsrhoi,cgseni,cgspresi,presi,gam1,cgsspsoundi
  real    :: uthermconst
 #ifdef GR
-<<<<<<< HEAD
- real :: enthi,pondensi
-
-
-=======
  real    :: enthi,pondensi
->>>>>>> 93594417
 ! Check to see if adiabatic equation of state is being used.
  if (eos_type /= 2 .and. eos_type /= 4 .and. eos_type /= 11 .and. eos_type /= 12) &
  call fatal('eos','GR is only compatible with an adiabatic equation of state (ieos=2), for the time being.',&
@@ -234,17 +186,10 @@
     else
        ponrhoi = polyk*rhoi**(gammai-1.)
     endif
-<<<<<<< HEAD
-    spsoundi = sqrt(gamma*ponrhoi)
-
-#endif
-    if (present(tempi)) tempi = temperature_coef*gmw*ponrhoi
-=======
     spsoundi = sqrt(gammai*ponrhoi)
 #endif
 
     tempi = temperature_coef*mui*ponrhoi
->>>>>>> 93594417
 
  case(3)
 !
@@ -1247,37 +1192,6 @@
 !  reads equation of state options from the input file
 !+
 !-----------------------------------------------------------------------
-<<<<<<< HEAD
-function entropy(rho,pres,ientropy,ierr)
- use io,                only:fatal
- use physcon,           only:radconst,kb_on_mh
- use eos_idealplusrad,  only:get_idealgasplusrad_tempfrompres
- use eos_mesa,          only:get_eos_eT_from_rhop_mesa
- use mesa_microphysics, only:getvalue_mesa
- real, intent(in)               :: rho,pres
- integer, intent(in)            :: ientropy
- integer, intent(out), optional :: ierr
- real                           :: inv_mu,entropy,logentropy,temp,eint
-
- if (present(ierr)) ierr=0
- inv_mu = 1/gmw
-
- select case(ientropy)
- case(1) ! Include only gas entropy (up to additive constants)
-    temp = pres * gmw / (rho * kb_on_mh)
-    entropy = kb_on_mh * inv_mu * log(temp**1.5/rho)
-
- case(2) ! Include both gas and radiation entropy (up to additive constants)
-
-    temp = pres * gmw / (rho * kb_on_mh) ! Guess for temp
-    call get_idealgasplusrad_tempfrompres(pres,rho,gmw,temp) ! First solve for temp from rho and pres
-    entropy = kb_on_mh * inv_mu * log(temp**1.5/rho) + 4.*radconst*temp**3 / (3.*rho)
-
-
- case(3) ! Get entropy from MESA tables if using MESA EoS
-    if (ieos /= 10) call fatal('eos','Using MESA tables to calculate S from rho and pres, but not using MESA EoS')
-    call get_eos_eT_from_rhop_mesa(rho,pres,eint,temp)
-=======
 subroutine read_options_eos(name,valstring,imatch,igotall,ierr)
  use io,             only:fatal
  use eos_helmholtz,  only:eos_helmholtz_set_relaxflag
@@ -1291,7 +1205,6 @@
  character(len=30), parameter  :: label = 'read_options_eos'
  integer :: tmp
  logical :: igotall_barotropic,igotall_piecewise,igotall_gasradrec
->>>>>>> 93594417
 
  imatch  = .true.
  igotall_barotropic = .true.
