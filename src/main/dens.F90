!--------------------------------------------------------------------------!
! The Phantom Smoothed Particle Hydrodynamics code, by Daniel Price et al. !
! Copyright (c) 2007-2020 The Authors (see AUTHORS)                        !
! See LICENCE file for usage and distribution conditions                   !
! http://phantomsph.bitbucket.io/                                          !
!--------------------------------------------------------------------------!
!+
!  MODULE: densityforce
!
!  DESCRIPTION:
!  This module is the "guts" of the code
!  Calculates density by iteration with smoothing length
!
!  REFERENCES: None
!
!  OWNER: Conrad Chan
!
!  $Id$
!
!  RUNTIME PARAMETERS: None
!
!  DEPENDENCIES: boundary, dim, eos, fastmath, io, io_summary, kdtree,
!    kernel, linklist, mpidens, mpiderivs, mpiutils, nicil, options, part,
!    stack, timestep, timing, viscosity
!+
!--------------------------------------------------------------------------
module densityforce
 use dim,     only:maxdvdx,maxvxyzu,maxp,minpart,maxxpartvecidens,maxrhosum,&
                   maxdusttypes,maxdustlarge
 use part,    only:mhd,dvdx
 use kdtree,      only:inodeparts,inoderange
 use kernel,  only:cnormk,wab0,gradh0,dphidh0,radkern2
 use mpidens, only:celldens,stackdens
 use timing,  only:getused,printused,print_time

 implicit none
 character(len=80), parameter, public :: &  ! module version
    modid="$Id$"

 public :: densityiterate,get_neighbour_stats,get_alphaloc

 !--indexing for xpartveci array
 integer, parameter :: &
       ixi  = 1, &
       iyi  = 2, &
       izi  = 3, &
       ivxi = 4, &
       ivyi = 5, &
       ivzi = 6, &
       ieni = 7, &
       iBevolxi = 8, &
       iBevolyi = 9, &
       iBevolzi = 10, &
       ipsi = 11, &
       ifxi = 12, &
       ifyi = 13, &
       ifzi = 14, &
       iradxii = 15

 !--indexing for rhosum array
 integer, parameter :: &
       irhoi            = 1, &
       igradhi          = 2, &
       igradsofti       = 3, &
       idivvi           = 4, &
       idvxdxi          = 5, &
       idvxdyi          = 6, &
       idvxdzi          = 7, &
       idvydxi          = 8, &
       idvydyi          = 9, &
       idvydzi          = 10, &
       idvzdxi          = 11, &
       idvzdyi          = 12, &
       idvzdzi          = 13, &
       idaxdxi          = 14, &
       idaxdyi          = 15, &
       idaxdzi          = 16, &
       idaydxi          = 17, &
       idaydyi          = 18, &
       idaydzi          = 19, &
       idazdxi          = 20, &
       idazdyi          = 21, &
       idazdzi          = 22, &
       irxxi            = 23, &
       irxyi            = 24, &
       irxzi            = 25, &
       iryyi            = 26, &
       iryzi            = 27, &
       irzzi            = 28, &
       idivBi           = 29, &
       idBxdxi          = 30, &
       idBxdyi          = 31, &
       idBxdzi          = 32, &
       idBydxi          = 33, &
       idBydyi          = 34, &
       idBydzi          = 35, &
       idBzdxi          = 36, &
       idBzdyi          = 37, &
       idBzdzi          = 38, &
       irhodusti        = 39, &
       irhodustiend     = 39 + (maxdustlarge - 1), &
       iradfxi          = irhodustiend + 1, &
       iradfyi          = irhodustiend + 2, &
       iradfzi          = irhodustiend + 3


 !--kernel related parameters
 !real, parameter    :: cnormk = 1./pi, wab0 = 1., gradh0 = -3.*wab0, radkern2 = 4F.0
 integer, parameter :: isizecellcache = 50000
 integer, parameter :: isizeneighcache = 0

 integer, parameter :: maxdensits = 50

 !--statistics which can be queried later
 integer, private         :: maxneighact,nrelink
 integer(kind=8), private :: nneightry,maxneightry,nneighact,ncalc
 integer(kind=8), private :: nptot = -1

 private

contains

!----------------------------------------------------------------
!+
!  this is the main routine for the whole code
!+
!----------------------------------------------------------------
subroutine densityiterate(icall,npart,nactive,xyzh,vxyzu,divcurlv,divcurlB,Bevol,stressmax,&
                          fxyzu,fext,alphaind,gradh,rad,radprop)
 use dim,       only:maxp,maxneigh,ndivcurlv,ndivcurlB,maxvxyzu,maxalpha, &
                     mhd_nonideal,nalpha,use_dust
 use io,        only:iprint,fatal,iverbose,id,master,real4,warning,error,nprocs
 use linklist,  only:ifirstincell,ncells,get_neighbour_list,get_hmaxcell,&
                     get_cell_location,set_hmaxcell,sync_hmax_mpi
 use part,      only:mhd,rhoh,dhdrho,rhoanddhdrho,&
                     ll,get_partinfo,iactive,&
                     hrho,iphase,igas,idust,iamgas,periodic,&
<<<<<<< HEAD
                     all_active,dustfrac,Bxyz
#ifdef KROME
 use part,      only:gamma_chem
#endif
=======
                     all_active,dustfrac,Bxyz,set_boundaries_to_active
>>>>>>> 4accb3de
#ifdef FINVSQRT
 use fastmath,  only:finvsqrt
#endif

 use mpiutils,  only:reduceall_mpi,barrier_mpi,reduce_mpi,reduceall_mpi
#ifdef MPI
 use stack,     only:reserve_stack,swap_stacks
 use stack,     only:stack_remote => dens_stack_1
 use stack,     only:stack_waiting => dens_stack_2
 use stack,     only:stack_redo => dens_stack_3
 use mpiderivs, only:send_cell,recv_cells,check_send_finished,init_cell_exchange, &
                     finish_cell_exchange,recv_while_wait,reset_cell_counters
#endif
 use timestep,  only:rhomaxnow
 use part,      only:ngradh
 use viscosity, only:irealvisc
 use io_summary,only:summary_variable,iosumhup,iosumhdn
 integer,      intent(in)    :: icall,npart,nactive
 real,         intent(inout) :: xyzh(:,:)
 real,         intent(in)    :: vxyzu(:,:),fxyzu(:,:),fext(:,:)
 real,         intent(in)    :: Bevol(:,:)
 real(kind=4), intent(out)   :: divcurlv(:,:)
 real(kind=4), intent(out)   :: divcurlB(:,:)
 real(kind=4), intent(out)   :: alphaind(:,:)
 real(kind=4), intent(out)   :: gradh(:,:)
 real,         intent(out)   :: stressmax
 real,         intent(in)    :: rad(:,:)
 real,         intent(inout) :: radprop(:,:)

 integer, save :: listneigh(maxneigh)
 real,   save :: xyzcache(isizecellcache,3)
!$omp threadprivate(xyzcache,listneigh)

 integer :: i,icell
 integer :: nneigh,np
 integer :: nwarnup,nwarndown,nwarnroundoff

 logical :: getdv,realviscosity,getdB,converged
 logical :: iactivei,iamgasi,iamdusti
 integer :: iamtypei

 logical :: remote_export(nprocs)

 real    :: rhomax

 integer                   :: npcell

 type(celldens)            :: cell

 logical                   :: redo_neighbours

#ifdef MPI
 integer                   :: j,k,l
 integer                   :: irequestsend(nprocs),irequestrecv(nprocs)
 type(celldens)            :: xrecvbuf(nprocs),xsendbuf
 integer                   :: mpiits,nlocal
 real                      :: ntotal
 logical                   :: iterations_finished
 logical                   :: do_export

 call init_cell_exchange(xrecvbuf,irequestrecv)
 stack_waiting%n = 0
 stack_remote%n = 0
 stack_redo%n = 0
#endif

 if (iverbose >= 3 .and. id==master) &
    write(iprint,*) ' cell cache =',isizecellcache,' neigh cache = ',isizeneighcache,' icall = ',icall

 if (icall==0 .or. icall==1) then
    call reset_neighbour_stats(nneightry,nneighact,maxneightry,maxneighact,ncalc,nrelink)
    nwarnup       = 0
    nwarndown     = 0
    nwarnroundoff = 0
    np = 0
 endif
 !
 ! flag for whether or not we need to calculate velocity derivatives
 ! whilst doing the density iterations (needed for viscosity switches
 ! and for physical viscosity)
 !
 realviscosity = (irealvisc > 0)
 getdv = ((maxalpha==maxp .or. ndivcurlv >= 4) .and. icall <= 1) .or. &
         (maxdvdx==maxp .and. (use_dust .or. realviscosity))
 if (getdv .and. ndivcurlv < 1) call fatal('densityiterate','divv not stored but it needs to be')
 getdB = (mhd .and. (ndivcurlB >= 4 .or. mhd_nonideal))

 if ( all_active ) stressmax  = 0.   ! condition is required for independent timestepping


#ifdef MPI
 ! number of local only cells
 nlocal = 0
 call reset_cell_counters

#endif

 rhomax = 0.0
!$omp parallel default(none) &
!$omp shared(icall) &
!$omp shared(ncells) &
!$omp shared(ll) &
!$omp shared(ifirstincell) &
!$omp shared(xyzh) &
!$omp shared(vxyzu) &
!$omp shared(fxyzu) &
!$omp shared(fext) &
!$omp shared(gradh) &
!$omp shared(iphase) &
!$omp shared(Bevol) &
!$omp shared(divcurlv) &
!$omp shared(divcurlB) &
!$omp shared(alphaind) &
#ifdef KROME
!$omp shared(gamma_chem) &
#endif
!$omp shared(dustfrac) &
!$omp shared(Bxyz) &
!$omp shared(dvdx) &
!$omp shared(id) &
!$omp shared(nprocs) &
!$omp shared(getdB) &
!$omp shared(getdv) &
!$omp shared(realviscosity) &
!$omp shared(iverbose) &
!$omp shared(iprint) &
!$omp shared(rad,radprop)&
#ifdef MPI
!$omp shared(xrecvbuf) &
!$omp shared(xsendbuf) &
!$omp shared(irequestrecv) &
!$omp shared(irequestsend) &
!$omp shared(stack_remote) &
!$omp shared(stack_waiting) &
!$omp shared(stack_redo) &
!$omp shared(iterations_finished) &
!$omp shared(mpiits) &
!$omp reduction(+:nlocal) &
!$omp private(do_export) &
!$omp private(j) &
!$omp private(k) &
!$omp private(l) &
!$omp private(ntotal) &
#endif
!$omp private(remote_export) &
!$omp private(nneigh) &
!$omp private(npcell) &
!$omp private(cell) &
!$omp private(iamgasi) &
!$omp private(iamtypei) &
!$omp private(iactivei) &
!$omp private(iamdusti) &
!$omp private(converged) &
!$omp private(redo_neighbours) &
!$omp reduction(+:ncalc) &
!$omp reduction(+:np) &
!$omp reduction(max:maxneighact) &
!$omp reduction(max:maxneightry) &
!$omp reduction(+:nneighact) &
!$omp reduction(+:nneightry) &
!$omp reduction(+:nrelink) &
!$omp reduction(+:stressmax) &
!$omp reduction(max:rhomax) &
!$omp private(i)

!$omp do schedule(runtime)
 over_cells: do icell=1,int(ncells)
    i = ifirstincell(icell)

    !--skip empty cells AND inactive cells
    if (i <= 0) cycle over_cells

    !
    !--get the neighbour list and fill the cell cache
    !
    call get_neighbour_list(icell,listneigh,nneigh,xyzh,xyzcache,isizecellcache,getj=.false., &
                           remote_export=remote_export)
#ifdef MPI
    if (any(remote_export)) then
       do_export = .true.
    else
       do_export = .false.
    endif
#endif
    cell%icell                   = icell
#ifdef MPI
    cell%owner                   = id
#endif
    cell%nits                    = 0
    cell%nneigh                  = 0
    cell%remote_export(1:nprocs) = remote_export

    call start_cell(cell,iphase,xyzh,vxyzu,fxyzu,fext,Bevol,rad)

    call get_cell_location(icell,cell%xpos,cell%xsizei,cell%rcuti)
    call get_hmaxcell(icell,cell%hmax)

#ifdef MPI
!$omp critical
    call recv_cells(stack_remote,xrecvbuf,irequestrecv)
!$omp end critical

    if (do_export) then
!$omp critical
       if (stack_waiting%n > 0) call check_send_finished(stack_remote,irequestsend,irequestrecv,xrecvbuf)
       ! make a reservation on the stack
       call reserve_stack(stack_waiting,cell%waiting_index)
       ! export the cell: direction 0 for exporting
       call send_cell(cell,0,irequestsend,xsendbuf)
!$omp end critical
    endif
#endif

    call compute_cell(cell,listneigh,nneigh,getdv,getdB,Bevol,xyzh,vxyzu,fxyzu,fext,xyzcache,rad)

#ifdef MPI
    if (do_export) then
       ! write directly to stack
       stack_waiting%cells(cell%waiting_index) = cell
    else
#endif
       converged = .false.
       local_its: do while (.not. converged)
          call finish_cell(cell,converged)
          call compute_hmax(cell,redo_neighbours)
          if (icall == 0) converged = .true.
          if (.not. converged) then
             if (redo_neighbours) then
                call set_hmaxcell(cell%icell,cell%hmax)
                call get_neighbour_list(-1,listneigh,nneigh,xyzh,xyzcache,isizecellcache,getj=.false., &
                                      cell_xpos=cell%xpos,cell_xsizei=cell%xsizei,cell_rcuti=cell%rcuti, &
                                      remote_export=remote_export)
#ifdef MPI
                cell%remote_export(1:nprocs) = remote_export
                if (any(remote_export)) then
                   do_export = .true.
!$omp critical
                   if (stack_waiting%n > 0) call check_send_finished(stack_remote,irequestsend,irequestrecv,xrecvbuf)
                   call reserve_stack(stack_waiting,cell%waiting_index)
                   ! direction export (0)
                   call send_cell(cell,0,irequestsend,xsendbuf)
!$omp end critical
                endif
#endif
                nrelink = nrelink + 1
             endif
             call compute_cell(cell,listneigh,nneigh,getdv,getdB,Bevol,xyzh,vxyzu,fxyzu,fext,xyzcache,rad)
#ifdef MPI
             if (do_export) then
                stack_waiting%cells(cell%waiting_index) = cell
                exit local_its
             endif
#endif
          endif
       enddo local_its
#ifdef MPI
       if (.not. do_export) then
#endif
<<<<<<< HEAD
          call store_results(icall,cell,getdv,getdB,realviscosity,stressmax,xyzh,gradh,divcurlv, &
               divcurlB,alphaind,dvdx,vxyzu,Bxyz,&
#ifdef KROME
               gamma_chem,&
#endif
               dustfrac,rhomax,nneightry,nneighact,maxneightry,maxneighact,np,ncalc)
=======
          call store_results(icall,cell,getdv,getdB,realviscosity,stressmax,xyzh,gradh,divcurlv,divcurlB,alphaind, &
                             dvdx,vxyzu,Bxyz,dustfrac,rhomax,nneightry,nneighact,maxneightry,maxneighact,np,ncalc,&
                             radprop)
>>>>>>> 4accb3de
#ifdef MPI
          nlocal = nlocal + 1
       endif
    endif
#endif
 enddo over_cells
!$omp enddo

#ifdef MPI
!$omp barrier

!$omp single
 if (stack_waiting%n > 0) call check_send_finished(stack_remote,irequestsend,irequestrecv,xrecvbuf)
 call recv_while_wait(stack_remote,xrecvbuf,irequestrecv,irequestsend)
!$omp end single

!$omp single
 if (iverbose>=6) then
    ntotal = real(nlocal) + real(stack_waiting%n)
    if (ntotal > 0) then
       write(iprint,*) id,'local ratio = ',real(nlocal)/ntotal
    else
       write(iprint,*) id,'local ratio = 0'
    endif
 endif

 mpiits = 0
 iterations_finished = .false.
!$omp end single
 remote_its: do while(.not. iterations_finished)
!$omp single
    mpiits = mpiits + 1
    call reset_cell_counters
!$omp end single

    igot_remote: if (stack_remote%n > 0) then
!$omp do schedule(runtime)
       over_remote: do i = 1,stack_remote%n
          cell = stack_remote%cells(i)

          ! icell is unused (-1 here)
          call get_neighbour_list(-1,listneigh,nneigh,xyzh,xyzcache,isizecellcache,getj=.false., &
                                  cell_xpos=cell%xpos,cell_xsizei=cell%xsizei,cell_rcuti=cell%rcuti)

          call compute_cell(cell,listneigh,nneigh,getdv,getdB,Bevol,xyzh,vxyzu,fxyzu,fext,xyzcache,&
                            rad)

          cell%remote_export(id+1) = .false.

          ! communication happened while computing contributions to remote cells
!$omp critical
          call recv_cells(stack_waiting,xrecvbuf,irequestrecv)
          call check_send_finished(stack_waiting,irequestsend,irequestrecv,xrecvbuf)
          ! direction return (1)
          call send_cell(cell,1,irequestsend,xsendbuf)
!$omp end critical
       enddo over_remote
!$omp enddo
!$omp barrier
!$omp single
       ! reset remote stack
       stack_remote%n = 0
       ! ensure send has finished
       call check_send_finished(stack_waiting,irequestsend,irequestrecv,xrecvbuf)
!$omp end single
    endif igot_remote
!$omp barrier
!$omp single
    call recv_while_wait(stack_waiting,xrecvbuf,irequestrecv,irequestsend)
    call reset_cell_counters
!$omp end single
    iam_waiting: if (stack_waiting%n > 0) then
!$omp do schedule(runtime)
       over_waiting: do i = 1, stack_waiting%n
          cell = stack_waiting%cells(i)

          if (any(cell%remote_export(1:nprocs))) then
             print*,id,cell%remote_export(1:nprocs)
             print*,id,'mpiits',mpiits
             print*,id,'owner',cell%owner
             print*,id,'icell',cell%icell
             print*,id,'npcell',cell%npcell
             print*,id,'xpos',cell%xpos
             print*,id,'stackpos',i
             print*,id,'waitindex',cell%waiting_index
             call fatal('dens', 'not all results returned from remote processor')
          endif

          call finish_cell(cell,converged)
          call compute_hmax(cell,redo_neighbours)

          ! communication happened while finishing cell
!$omp critical
          call recv_cells(stack_remote,xrecvbuf,irequestrecv)
!$omp end critical
          if (.not. converged) then
             call set_hmaxcell(cell%icell,cell%hmax)
             call get_neighbour_list(-1,listneigh,nneigh,xyzh,xyzcache,isizecellcache,getj=.false., &
                                    cell_xpos=cell%xpos,cell_xsizei=cell%xsizei,cell_rcuti=cell%rcuti, &
                                    remote_export=remote_export)
             cell%remote_export(1:nprocs) = remote_export
!$omp critical
             call check_send_finished(stack_remote,irequestsend,irequestrecv,xrecvbuf)
             call reserve_stack(stack_redo,cell%waiting_index)
             ! direction export (0)
             call send_cell(cell,0,irequestsend,xsendbuf)
!$omp end critical
             call compute_cell(cell,listneigh,nneigh,getdv,getdB,Bevol,xyzh,vxyzu,fxyzu,fext,xyzcache,&
             rad)

             stack_redo%cells(cell%waiting_index) = cell
          else
<<<<<<< HEAD
             call store_results(icall,cell,getdv,getdB,realviscosity,stressmax,xyzh,gradh,divcurlv, &
                  divcurlB,alphaind,dvdx,vxyzu,Bxyz, &
#ifdef KROME
                  gamma_chem,&
#endif
                  dustfrac,rhomax,nneightry,nneighact,maxneightry,maxneighact,np,ncalc)
=======
             call store_results(icall,cell,getdv,getdB,realviscosity,stressmax,xyzh,gradh,divcurlv,divcurlB,alphaind, &
                                dvdx,vxyzu,Bxyz,dustfrac,rhomax,nneightry,nneighact,maxneightry,maxneighact,np,ncalc,&
                                radprop)

>>>>>>> 4accb3de
          endif

       enddo over_waiting
!$omp enddo
!$omp barrier
!$omp single
       ! reset stacks
       stack_waiting%n = 0
       call check_send_finished(stack_remote,irequestsend,irequestrecv,xrecvbuf)
!$omp end single
    endif iam_waiting
!$omp barrier
!$omp single
    call recv_while_wait(stack_remote,xrecvbuf,irequestrecv,irequestsend)
!$omp end single

!$omp single
    if (reduceall_mpi('max',stack_redo%n) > 0) then
       call swap_stacks(stack_waiting, stack_redo)
    else
       iterations_finished = .true.
    endif
    stack_redo%n = 0
!$omp end single

 enddo remote_its

#endif
!$omp end parallel
#ifdef MPI
 call finish_cell_exchange(irequestrecv,xsendbuf)
 call sync_hmax_mpi
#endif

 !--reduce values
 if (realviscosity .and. maxdvdx==maxp) then
    stressmax = reduceall_mpi('max',stressmax)
 endif
 rhomax    = reduceall_mpi('max',rhomax)
 rhomaxnow = rhomax

 !--boundary particles are no longer treated as active
 set_boundaries_to_active = .false.

 if (realviscosity .and. maxdvdx==maxp .and. stressmax > 0. .and. iverbose > 0 .and. id==master) then
    call warning('force','applying negative stress correction',var='max',val=-stressmax)
 endif
!
!--warnings
!
 if (icall==1) then
    if (nwarnup   > 0) call summary_variable('hupdn',iosumhup,0,real(nwarnup  ))
    if (nwarndown > 0) call summary_variable('hupdn',iosumhdn,0,real(nwarndown))
    if (iverbose  >=1) call reduce_and_print_warnings(nwarnup,nwarndown,nwarnroundoff)
 endif
!
!--diagnostics
!
 if (icall==0 .or. icall==1) call reduce_and_print_neighbour_stats(np)

end subroutine densityiterate

!----------------------------------------------------------------
!+
!  Internal subroutine that computes the contribution to
!  the density sums from a list of neighbours
!
!  MAKE SURE THIS ROUTINE IS INLINED BY THE COMPILER
!+
!----------------------------------------------------------------
pure subroutine get_density_sums(i,xpartveci,hi,hi1,hi21,iamtypei,iamgasi,iamdusti,&
                                 listneigh,nneigh,nneighi,dxcache,xyzcache,rhosum,&
                                 ifilledcellcache,ifilledneighcache,getdv,getdB,&
                                 realviscosity,xyzh,vxyzu,Bevol,fxyzu,fext,ignoreself,&
                                 rad)
#ifdef PERIODIC
 use boundary, only:dxbound,dybound,dzbound
#endif
#ifdef FINVSQRT
 use fastmath, only:finvsqrt
#endif
 use kernel,   only:get_kernel,get_kernel_grav1
 use part,     only:iphase,iamgas,iamdust,iamtype,maxphase,ibasetype,igas,idust,rhoh,massoftype,iradxi
 use dim,      only:ndivcurlv,gravity,maxp,nalpha,use_dust,do_radiation
 integer,      intent(in)    :: i
 real,         intent(in)    :: xpartveci(:)
 real(kind=8), intent(in)    :: hi,hi1,hi21
 integer,      intent(in)    :: iamtypei
 logical,      intent(in)    :: iamgasi,iamdusti
 integer,      intent(in)    :: listneigh(:)
 integer,      intent(in)    :: nneigh
 integer,      intent(out)   :: nneighi
 real,         intent(inout) :: dxcache(:,:)
 real,         intent(in)    :: xyzcache(:,:)
 real,         intent(out)   :: rhosum(:)
 logical,      intent(in)    :: ifilledcellcache,ifilledneighcache
 logical,      intent(in)    :: getdv,realviscosity
 logical,      intent(in)    :: getdB
 real,         intent(in)    :: xyzh(:,:),vxyzu(:,:),fxyzu(:,:),fext(:,:)
 real,         intent(in)    :: Bevol(:,:)
 logical,      intent(in)    :: ignoreself
 real,         intent(in)    :: rad(:,:)
 integer(kind=1)             :: iphasej
 integer                     :: iamtypej
 integer                     :: j,n,iloc
 real                        :: dx,dy,dz,runix,runiy,runiz
 real                        :: rij2,rij,rij1,q2i,qi,q2prev,rij1grkern
 real                        :: wabi,grkerni,dwdhi,dphidhi
 real                        :: projv,dvx,dvy,dvz,dax,day,daz
 real                        :: projdB,dBx,dBy,dBz,fxi,fyi,fzi,fxj,fyj,fzj
 real                        :: rhoi, rhoj
 logical                     :: same_type,gas_gas,iamdustj
 real                        :: dradenij

 rhosum(:) = 0.
 if (ignoreself) then
    nneighi = 1   ! self
 else
    nneighi = 0
 endif

 ! defaults for type determination
 ! these are determined from iphase if multiple phases are used
 same_type = .true.
 gas_gas   = .true.

 dphidhi   = 0.
 dx = 0. ! to avoid compiler warnings
 dy = 0.
 dz = 0.
 dvx = 0.
 dvy = 0.
 dvz = 0.
 if (nalpha > 1) then
    fxi = xpartveci(ifxi)
    fyi = xpartveci(ifyi)
    fzi = xpartveci(ifzi)
 endif

 loop_over_neigh: do n = 1,nneigh

    j = listneigh(n)
    !--do self contribution separately to avoid problems with 1/sqrt(0.)
    if ((ignoreself) .and. (j==i)) cycle loop_over_neigh

    if (ifilledneighcache .and. n <= isizeneighcache) then
       rij2 = dxcache(1,n)
    else
       if (ifilledcellcache .and. n <= isizecellcache) then
          ! positions from cache are already mod boundary
          dx = xpartveci(ixi) - xyzcache(n,1)
          dy = xpartveci(iyi) - xyzcache(n,2)
          dz = xpartveci(izi) - xyzcache(n,3)
       else
          dx = xpartveci(ixi) - xyzh(1,j)
          dy = xpartveci(iyi) - xyzh(2,j)
          dz = xpartveci(izi) - xyzh(3,j)
       endif
#ifdef PERIODIC
       if (abs(dx) > 0.5*dxbound) dx = dx - dxbound*SIGN(1.0,dx)
       if (abs(dy) > 0.5*dybound) dy = dy - dybound*SIGN(1.0,dy)
       if (abs(dz) > 0.5*dzbound) dz = dz - dzbound*SIGN(1.0,dz)
#endif
       rij2 = dx*dx + dy*dy + dz*dz
       if (n <= isizeneighcache) dxcache(1,n) = rij2
    endif

    q2i = rij2*hi21
!
!--do interaction if r/h < compact support size
!
    if (q2i < radkern2) then
       if (ifilledneighcache .and. n <= isizeneighcache) then
          q2prev = dxcache(2,n)
          if (q2prev < radkern2) then
             rij = dxcache(3,n)
          else
             rij = sqrt(rij2)
          endif
       else
          rij = sqrt(rij2)
       endif

       qi = rij*hi1
       !--kernel and gradient
       if (gravity) then
          call get_kernel_grav1(q2i,qi,wabi,grkerni,dphidhi)
       else
          call get_kernel(q2i,qi,wabi,grkerni)
       endif

       if (n <= isizeneighcache) then
          !   could possibly ONLY store q2i if q2i>q2prev so that
          !   the maximum number of sqrts are stored
          dxcache(2,n) = q2i ! if h decreasing we don
          dxcache(3,n) = rij
          dxcache(4,n) = grkerni
          !--can ONLY fill this on first pass
          if (.not.ifilledneighcache) then
             dxcache(5,n) = dx
             dxcache(6,n) = dy
             dxcache(7,n) = dz
          endif
       endif

       !
       ! Density, gradh and div v are only computed using
       ! neighbours of the same type
       !
       if (maxphase==maxp) then
          iphasej   = iphase(j)
          iamtypej  = iamtype(iphasej)
          iamdustj  = iamdust(iphasej)
          same_type = ((iamtypei == iamtypej) .or. (ibasetype(iamtypej)==iamtypei))
          gas_gas   = (iamgasi .and. same_type)  ! this ensure that boundary particles are included in gas_gas calculations
       endif

       sametype: if (same_type) then
          dwdhi = (-qi*grkerni - 3.*wabi)
          rhosum(irhoi)      = rhosum(irhoi) + wabi
          rhosum(igradhi)    = rhosum(igradhi) + dwdhi
          rhosum(igradsofti) = rhosum(igradsofti) + dphidhi
          nneighi            = nneighi + 1
          !
          ! calculate things needed for viscosity switches
          ! and real viscosity
          !
          if (getdv .or. getdB .or. do_radiation) then
             rij1 = 1./(rij + epsilon(rij))
             if (ifilledneighcache .and. n <= isizeneighcache) then
                !--dx,dy,dz are either in neighbour cache or have been calculated
                dx = dxcache(5,n)
                dy = dxcache(6,n)
                dz = dxcache(7,n)
             endif
             rij1grkern = rij1*grkerni
             runix = dx*rij1grkern
             runiy = dy*rij1grkern
             runiz = dz*rij1grkern

             if (getdv) then
                !--get dv and den
                dvx = xpartveci(ivxi) - vxyzu(1,j)
                dvy = xpartveci(ivyi) - vxyzu(2,j)
                dvz = xpartveci(ivzi) - vxyzu(3,j)
                projv = dvx*runix + dvy*runiy + dvz*runiz
                rhosum(idivvi) = rhosum(idivvi) + projv

                if (maxdvdx > 0 .or. ndivcurlv > 1 .or. nalpha > 1) then
                   rhosum(idvxdxi) = rhosum(idvxdxi) + dvx*runix
                   rhosum(idvxdyi) = rhosum(idvxdyi) + dvx*runiy
                   rhosum(idvxdzi) = rhosum(idvxdzi) + dvx*runiz
                   rhosum(idvydxi) = rhosum(idvydxi) + dvy*runix
                   rhosum(idvydyi) = rhosum(idvydyi) + dvy*runiy
                   rhosum(idvydzi) = rhosum(idvydzi) + dvy*runiz
                   rhosum(idvzdxi) = rhosum(idvzdxi) + dvz*runix
                   rhosum(idvzdyi) = rhosum(idvzdyi) + dvz*runiy
                   rhosum(idvzdzi) = rhosum(idvzdzi) + dvz*runiz

                   if (nalpha > 1 .and. gas_gas) then
                      !--divergence of acceleration for Cullen & Dehnen switch
                      fxj = fxyzu(1,j) + fext(1,j)
                      fyj = fxyzu(2,j) + fext(2,j)
                      fzj = fxyzu(3,j) + fext(3,j)
                      dax = fxi - fxj
                      day = fyi - fyj
                      daz = fzi - fzj

                      rhosum(idaxdxi) = rhosum(idaxdxi) + dax*runix
                      rhosum(idaxdyi) = rhosum(idaxdyi) + dax*runiy
                      rhosum(idaxdzi) = rhosum(idaxdzi) + dax*runiz
                      rhosum(idaydxi) = rhosum(idaydxi) + day*runix
                      rhosum(idaydyi) = rhosum(idaydyi) + day*runiy
                      rhosum(idaydzi) = rhosum(idaydzi) + day*runiz
                      rhosum(idazdxi) = rhosum(idazdxi) + daz*runix
                      rhosum(idazdyi) = rhosum(idazdyi) + daz*runiy
                      rhosum(idazdzi) = rhosum(idazdzi) + daz*runiz
                   endif
                   rhosum(irxxi) = rhosum(irxxi) - dx*runix
                   rhosum(irxyi) = rhosum(irxyi) - dx*runiy
                   rhosum(irxzi) = rhosum(irxzi) - dx*runiz
                   rhosum(iryyi) = rhosum(iryyi) - dy*runiy
                   rhosum(iryzi) = rhosum(iryzi) - dy*runiz
                   rhosum(irzzi) = rhosum(irzzi) - dz*runiz

                endif
             endif

             if (getdB .and. gas_gas) then
                ! we need B instead of B/rho, so used our estimated h here
                ! either it is close enough to be converged,
                ! or worst case it runs another iteration and re-calculates
                rhoi = rhoh(real(hi), massoftype(igas))
                rhoj = rhoh(xyzh(4,j), massoftype(igas))
                dBx = xpartveci(iBevolxi)*rhoi - Bevol(1,j)*rhoj
                dBy = xpartveci(iBevolyi)*rhoi - Bevol(2,j)*rhoj
                dBz = xpartveci(iBevolzi)*rhoi - Bevol(3,j)*rhoj
                projdB = dBx*runix + dBy*runiy + dBz*runiz

                ! difference operator of divB
                rhosum(idivBi) = rhosum(idivBi) + projdB

                rhosum(idBxdxi) = rhosum(idBxdxi) + dBx*runix
                rhosum(idBxdyi) = rhosum(idBxdyi) + dBx*runiy
                rhosum(idBxdzi) = rhosum(idBxdzi) + dBx*runiz
                rhosum(idBydxi) = rhosum(idBydxi) + dBy*runix
                rhosum(idBydyi) = rhosum(idBydyi) + dBy*runiy
                rhosum(idBydzi) = rhosum(idBydzi) + dBy*runiz
                rhosum(idBzdxi) = rhosum(idBzdxi) + dBz*runix
                rhosum(idBzdyi) = rhosum(idBzdyi) + dBz*runiy
                rhosum(idBzdzi) = rhosum(idBzdzi) + dBz*runiz
             endif

             if (do_radiation .and. gas_gas) then
                rhoi = rhoh(real(hi), massoftype(igas))
                rhoj = rhoh(xyzh(4,j), massoftype(igas))
                dradenij = rad(iradxi,j)*rhoj - xpartveci(iradxii)*rhoi
                rhosum(iradfxi) = rhosum(iradfxi) + dradenij*runix
                rhosum(iradfyi) = rhosum(iradfyi) + dradenij*runiy
                rhosum(iradfzi) = rhosum(iradfzi) + dradenij*runiz
             endif

          endif
       elseif (use_dust .and. (iamgasi  .and. iamdustj)) then
          iloc = irhodusti + iamtypej - idust
          rhosum(iloc) = rhosum(iloc) + wabi
       endif sametype

    elseif (n <= isizeneighcache) then
       ! q2prev > radkern2 from cache indicates rij has NOT been calculated for this pair
       dxcache(2,n) = q2i
       if (.not.ifilledneighcache) then
          dxcache(5,n) = dx
          dxcache(6,n) = dy
          dxcache(7,n) = dz
       endif
    endif
 enddo loop_over_neigh

end subroutine get_density_sums

!----------------------------------------------------------------
!+
!  Internal utility to extract the matrix used in exact linear
!  interpolations from the summations calculated during
!  the density loop
!+
!----------------------------------------------------------------
pure subroutine calculate_rmatrix_from_sums(rhosum,denom,rmatrix,idone)
 real,    intent(in)  :: rhosum(:)
 real,    intent(out) :: denom
 real,    intent(out) :: rmatrix(6)
 logical, intent(out) :: idone
 real :: rxxi,rxyi,rxzi,ryyi,ryzi,rzzi

 rxxi = rhosum(irxxi)
 rxyi = rhosum(irxyi)
 rxzi = rhosum(irxzi)
 ryyi = rhosum(iryyi)
 ryzi = rhosum(iryzi)
 rzzi = rhosum(irzzi)

 denom = rxxi*ryyi*rzzi + 2.*rxyi*rxzi*ryzi &
        - rxxi*ryzi*ryzi - ryyi*rxzi*rxzi - rzzi*rxyi*rxyi

 rmatrix(1) = ryyi*rzzi - ryzi*ryzi    ! xx
 rmatrix(2) = rxzi*ryzi - rzzi*rxyi    ! xy
 rmatrix(3) = rxyi*ryzi - rxzi*ryyi    ! xz
 rmatrix(4) = rzzi*rxxi - rxzi*rxzi    ! yy
 rmatrix(5) = rxyi*rxzi - rxxi*ryzi    ! yz
 rmatrix(6) = rxxi*ryyi - rxyi*rxyi    ! zz
 idone = .true.

 return
end subroutine calculate_rmatrix_from_sums

!----------------------------------------------------------------
!+
!  Internal utility to extract div and curl v from the sums
!  calculated during the density loop
!+
!----------------------------------------------------------------
pure subroutine calculate_divcurlv_from_sums(rhosum,termnorm,divcurlvi,xi_limiter,ndivcurlv,denom,rmatrix)
 use part, only:nalpha
 integer, intent(in)  :: ndivcurlv
 real,    intent(in)  :: rhosum(:),denom,rmatrix(6)
 real,    intent(in)  :: termnorm
 real,    intent(out) :: divcurlvi(5),xi_limiter
 real :: div_a
 real :: gradaxdx,gradaxdy,gradaxdz,gradaydx,gradaydy,gradaydz,gradazdx,gradazdy,gradazdz
 real :: ddenom,gradvxdxi,gradvxdyi,gradvxdzi
 real :: gradvydxi,gradvydyi,gradvydzi,gradvzdxi,gradvzdyi,gradvzdzi
 real :: dvxdxi,dvxdyi,dvxdzi,dvydxi,dvydyi,dvydzi,dvzdxi,dvzdyi,dvzdzi
 real :: fac,traceS,txy,txz,tyz,txx,tyy,tzz!,Ri
 logical, parameter :: use_exact_linear = .true.

 !--divergence of the velocity field
 if (ndivcurlv >= 1) divcurlvi(1) = -rhosum(idivvi)*termnorm

 !--curl of the velocity field
 if (ndivcurlv >= 4) then
    divcurlvi(2) = -(rhosum(idvzdyi) - rhosum(idvydzi))*termnorm
    divcurlvi(3) = -(rhosum(idvxdzi) - rhosum(idvzdxi))*termnorm
    divcurlvi(4) = -(rhosum(idvydxi) - rhosum(idvxdyi))*termnorm
 endif

 !--time derivative of div v, needed for Cullen-Dehnen switch
 if (nalpha >= 2) then
    !--Divvdt For switch
    if (use_exact_linear) then
       ddenom = 1./denom
       call exactlinear(gradaxdx,gradaxdy,gradaxdz,rhosum(idaxdxi),rhosum(idaxdyi),rhosum(idaxdzi),rmatrix,ddenom)
       call exactlinear(gradaydx,gradaydy,gradaydz,rhosum(idaydxi),rhosum(idaydyi),rhosum(idaydzi),rmatrix,ddenom)
       call exactlinear(gradazdx,gradazdy,gradazdz,rhosum(idazdxi),rhosum(idazdyi),rhosum(idazdzi),rmatrix,ddenom)
       div_a = -(gradaxdx + gradaydy + gradazdz)

       call exactlinear(gradvxdxi,gradvxdyi,gradvxdzi, &
                         rhosum(idvxdxi),rhosum(idvxdyi),rhosum(idvxdzi),rmatrix,ddenom)
       call exactlinear(gradvydxi,gradvydyi,gradvydzi, &
                         rhosum(idvydxi),rhosum(idvydyi),rhosum(idvydzi),rmatrix,ddenom)
       call exactlinear(gradvzdxi,gradvzdyi,gradvzdzi, &
                         rhosum(idvzdxi),rhosum(idvzdyi),rhosum(idvzdzi),rmatrix,ddenom)

       dvxdxi = -gradvxdxi
       dvxdyi = -gradvxdyi
       dvxdzi = -gradvxdzi
       dvydxi = -gradvydxi
       dvydyi = -gradvydyi
       dvydzi = -gradvydzi
       dvzdxi = -gradvzdxi
       dvzdyi = -gradvzdyi
       dvzdzi = -gradvzdzi
    else
       div_a = -termnorm*(rhosum(idaxdxi) + rhosum(idaydyi) + rhosum(idazdzi))
       dvxdxi = -termnorm*rhosum(idvxdxi)
       dvxdyi = -termnorm*rhosum(idvxdyi)
       dvxdzi = -termnorm*rhosum(idvxdzi)
       dvydxi = -termnorm*rhosum(idvydxi)
       dvydyi = -termnorm*rhosum(idvydyi)
       dvydzi = -termnorm*rhosum(idvydzi)
       dvzdxi = -termnorm*rhosum(idvzdxi)
       dvzdyi = -termnorm*rhosum(idvzdyi)
       dvzdzi = -termnorm*rhosum(idvzdzi)
    endif
    divcurlvi(5) = div_a - (dvxdxi**2 + dvydyi**2 + dvzdzi**2 + &
                             2.*(dvxdyi*dvydxi + dvxdzi*dvzdxi + dvydzi*dvzdyi))
    !if (divcurlvi(1) < 0.) then
    !   Ri = -1.
    !else
    !   Ri = 1.
    !endif
    txx = dvxdxi - divcurlvi(1)/3.
    tyy = dvydyi - divcurlvi(1)/3.
    tzz = dvzdzi - divcurlvi(1)/3.
    txy = 0.5*(dvxdyi + dvydxi)
    txz = 0.5*(dvxdzi + dvzdxi)
    tyz = 0.5*(dvydzi + dvzdyi)
    fac    = max(-divcurlvi(1),0.)**2 !(2.*(1. - Ri)**4*divcurlvi(1))**2
    !traceS = txx**2 + tyy**2 + tzz**2 + 2.*(txy**2 + txz**2 + tyz**2)
    !traceS = txy**2 + txz**2 + tyz**2
    traceS = (dvzdyi - dvydzi)**2 + (dvxdzi - dvzdxi)**2 + (dvydxi - dvxdyi)**2
    if (fac + traceS > 0.) then
       xi_limiter = fac/(fac + traceS)
    else
       xi_limiter = 1.
    endif
 else
    xi_limiter = 1.
 endif

end subroutine calculate_divcurlv_from_sums

!----------------------------------------------------------------
!+
!  Internal utility to extract div, curl and grad B from the sums
!  calculated during the density loop
!+
!----------------------------------------------------------------
pure subroutine calculate_divcurlB_from_sums(rhosum,termnorm,divcurlBi,gradBi,ndivcurlB)
 integer, intent(in)  :: ndivcurlB
 real,    intent(in)  :: rhosum(:)
 real,    intent(in)  :: termnorm
 real,    intent(out) :: divcurlBi(ndivcurlB),gradBi

 ! we need these for adaptive resistivity switch
 if (ndivcurlB >= 1) divcurlBi(1) = -rhosum(idivBi)*termnorm
 if (ndivcurlB >= 4) then
    divcurlBi(2) = -(rhosum(idBzdyi) - rhosum(idBydzi))*termnorm
    divcurlBi(3) = -(rhosum(idBxdzi) - rhosum(idBzdxi))*termnorm
    divcurlBi(4) = -(rhosum(idBydxi) - rhosum(idBxdyi))*termnorm
 endif
 gradBi = rhosum(idBxdxi) * rhosum(idBxdxi) &
        + rhosum(idBxdyi) * rhosum(idBxdyi) &
        + rhosum(idBxdzi) * rhosum(idBxdzi) &
        + rhosum(idBydxi) * rhosum(idBydxi) &
        + rhosum(idBydyi) * rhosum(idBydyi) &
        + rhosum(idBydzi) * rhosum(idBydzi) &
        + rhosum(idBzdxi) * rhosum(idBzdxi) &
        + rhosum(idBzdyi) * rhosum(idBzdyi) &
        + rhosum(idBzdzi) * rhosum(idBzdzi)
 gradBi = sqrt(termnorm * termnorm * gradBi)

end subroutine calculate_divcurlB_from_sums

!----------------------------------------------------------------
!+
!  Internal utility to extract velocity gradients from summations
!  calculated during the density loop.
!+
!----------------------------------------------------------------
subroutine calculate_strain_from_sums(rhosum,termnorm,denom,rmatrix,dvdx)
 real, intent(in)  :: rhosum(:)
 real, intent(in)  :: termnorm,denom
 real, intent(in)  :: rmatrix(6)
 real, intent(out) :: dvdx(9)

 real :: ddenom,gradvxdxi,gradvxdyi,gradvxdzi
 real :: gradvydxi,gradvydyi,gradvydzi,gradvzdxi,gradvzdyi,gradvzdzi
 real :: dvxdxi,dvxdyi,dvxdzi,dvydxi,dvydyi,dvydzi,dvzdxi,dvzdyi,dvzdzi

! if (abs(denom) > tiny(denom)) then ! do exact linear first derivatives
 if (.false.) then ! do exact linear first derivatives
    ddenom = 1./denom
    call exactlinear(gradvxdxi,gradvxdyi,gradvxdzi, &
                     rhosum(idvxdxi),rhosum(idvxdyi),rhosum(idvxdzi),rmatrix,ddenom)
    call exactlinear(gradvydxi,gradvydyi,gradvydzi, &
                     rhosum(idvydxi),rhosum(idvydyi),rhosum(idvydzi),rmatrix,ddenom)
    call exactlinear(gradvzdxi,gradvzdyi,gradvzdzi, &
                     rhosum(idvzdxi),rhosum(idvzdyi),rhosum(idvzdzi),rmatrix,ddenom)

    !print*,'dvxdxi = ',-rhosum(idvxdxi)*termnorm,gradvxdxi
    dvxdxi = -gradvxdxi
    dvxdyi = -gradvxdyi
    dvxdzi = -gradvxdzi
    dvydxi = -gradvydxi
    dvydyi = -gradvydyi
    dvydzi = -gradvydzi
    dvzdxi = -gradvzdxi
    dvzdyi = -gradvzdyi
    dvzdzi = -gradvzdzi
 else

    !--these make rho*dv/dx_i
    dvxdxi = -rhosum(idvxdxi)*termnorm
    dvxdyi = -rhosum(idvxdyi)*termnorm
    dvxdzi = -rhosum(idvxdzi)*termnorm
    dvydxi = -rhosum(idvydxi)*termnorm
    dvydyi = -rhosum(idvydyi)*termnorm
    dvydzi = -rhosum(idvydzi)*termnorm
    dvzdxi = -rhosum(idvzdxi)*termnorm
    dvzdyi = -rhosum(idvzdyi)*termnorm
    dvzdzi = -rhosum(idvzdzi)*termnorm
 endif

 dvdx(:) = (/dvxdxi,dvxdyi,dvxdzi,dvydxi,dvydyi,dvydzi,dvzdxi,dvzdyi,dvzdzi/)

end subroutine calculate_strain_from_sums

!----------------------------------------------------------------
!+
!  Internal subroutine to get maximum of stress tensor
!  (to avoid tensile instability)
!+
!----------------------------------------------------------------
pure subroutine get_max_stress(dvdx,divvi,rho1i,stressmax,shearvisc,bulkvisc)
 use part, only:strain_from_dvdx
 real, intent(in)    :: dvdx(9), divvi, rho1i, shearvisc, bulkvisc
 real, intent(inout) :: stressmax
 real :: strainmax,stressiso,strain(6)

 strain = strain_from_dvdx(dvdx)

 ! shearvisc = eta/rho, so this is eta/rho**2
 strainmax = -shearvisc*rho1i*maxval(strain) ! 1/rho*L^2/T*1/L*L/T = 1/rho*L^2/T^2
 stressiso = (2./3.*shearvisc - bulkvisc)*divvi*rho1i ! NB: divv -ve at high Mach no.

 ! we initialise stressmax to zero, as for the purpose of preventing the
 ! tensile instability we only care if the total stress is negative
 ! if stress tensor is positive, don't need correction (stressmax=0)
 stressmax = max(stressmax,-(stressiso + strainmax))
 stressmax = 0.

end subroutine get_max_stress

!----------------------------------------------------------------
!+
!  Internal subroutine that inverts the matrix to get an
!  exact linear derivative
!+
!----------------------------------------------------------------
pure subroutine exactlinear(gradAx,gradAy,gradAz,dAx,dAy,dAz,rmatrix,ddenom)
 real, intent(out) :: gradAx,gradAy,gradAz
 real, intent(in)  :: dAx,dAy,dAz
 real, intent(in)  :: rmatrix(6)
 real, intent(in)  :: ddenom
 !
 !--we return the gradient as the following matrix inversion:
 !  gradAx =(dAx*termxx + dAy*termxy + dAz*termxz)*ddenom
 !  gradAy =(dAx*termxy + dAy*termyy + dAz*termyz)*ddenom
 !  gradAz =(dAx*termxz + dAy*termyz + dAz*termzz)*ddenom
 !
 gradAx =(dAx*rmatrix(1) + dAy*rmatrix(2) + dAz*rmatrix(3))*ddenom
 gradAy =(dAx*rmatrix(2) + dAy*rmatrix(4) + dAz*rmatrix(5))*ddenom
 gradAz =(dAx*rmatrix(3) + dAy*rmatrix(5) + dAz*rmatrix(6))*ddenom

end subroutine exactlinear

!-------------------------------------------------------------------------------
!+
!  function to return alphaloc from known values of d(divv)/dt and sound speed
!  for use in Cullen & Dehnen (2010) switch
!+
!-------------------------------------------------------------------------------
pure real function get_alphaloc(divvdti,spsoundi,hi,xi_limiter,alphamin,alphamax)
 !use kernel, only:radkern
 real, intent(in) :: divvdti,spsoundi,hi,xi_limiter,alphamin,alphamax
 real :: source
 real :: temp

 source = 10.*hi**2*xi_limiter*max(-divvdti,0.)
 temp = spsoundi**2 !+ source
 if (temp > epsilon(temp)) then
    get_alphaloc = max(min(source/temp,alphamax),alphamin)
 else
    get_alphaloc = alphamin
 endif

end function get_alphaloc

!----------------------------------------------------------------
!+
!  subroutine to reduce and print warnings across processors
!  related to h-rho iterations
!+fxyzu
!----------------------------------------------------------------
subroutine reduce_and_print_warnings(nwarnup,nwarndown,nwarnroundoff)
 use mpiutils, only:reduce_mpi
 use io,       only:id,master,iprint
 integer, intent(inout) :: nwarnup,nwarndown,nwarnroundoff

 nwarnup       = int(reduce_mpi('+',nwarnup))
 nwarndown     = int(reduce_mpi('+',nwarndown))
 nwarnroundoff = int(reduce_mpi('+',nwarnroundoff))

#ifndef NOWARNRESTRICTEDHJUMP
 if (id==master .and. nwarnup > 0) then
    write(iprint,*) ' WARNING: restricted h jump (up) ',nwarnup,' times'
 endif
 if (id==master .and. nwarndown > 0) then
    write(iprint,*) ' WARNING: restricted h jump (down) ',nwarndown,' times'
 endif
#endif
 if (id==master .and. nwarnroundoff > 0) then
    write(iprint,*) ' WARNING: denom in exact linear gradients zero on ',nwarnroundoff,' particles'
 endif

end subroutine reduce_and_print_warnings

!----------------------------------------------------------------
!+
!  query function to return neighbour statistics
!  (must be called *after* density evaluation
!   and will be correct ONLY on the master thread)
!+
!----------------------------------------------------------------
subroutine get_neighbour_stats(trialmean,actualmean,maxtrial,maxactual,nrhocalc,nactualtot)
 real,            intent(out) :: trialmean,actualmean
 integer,         intent(out) :: maxtrial,maxactual
 integer(kind=8), intent(out) :: nrhocalc,nactualtot

 if (nptot > 0) then
    trialmean    = nneightry/real(nptot)
    actualmean   = nneighact/real(nptot)
    maxtrial     = int(maxneightry)
    maxactual    = maxneighact
    nrhocalc     = ncalc
    nactualtot   = nneighact
 else ! densityforce has not been called
    trialmean = -1; actualmean   = -1
    maxtrial  = -1; maxactual    = -1
    nrhocalc  = -1; nactualtot   = -1
 endif

end subroutine get_neighbour_stats

subroutine reset_neighbour_stats(nneightry,nneighact,maxneightry,maxneighact,ncalc,nrelink)
 integer,         intent(out) :: maxneighact,nrelink
 integer(kind=8), intent(out) :: ncalc,nneightry,nneighact,maxneightry

 nneightry = 0
 nneighact = 0
 maxneightry = 0
 maxneighact = 0
 ncalc = 0_8
 nneighact = 0
 nrelink = 0_8

end subroutine reset_neighbour_stats

!----------------------------------------------------------------
!+
!  function to collate neighbour-finding statistics across
!  processors and print the results
!+
!----------------------------------------------------------------
subroutine reduce_and_print_neighbour_stats(np)
 use mpiutils, only:reduce_mpi,barrier_mpi
 use io,       only:iprint,id,master,iverbose
 integer, intent(in) :: np

 call barrier_mpi()
 nptot = reduce_mpi('+',np)
 call barrier_mpi()
 nneightry   = reduce_mpi('+',nneightry)
 call barrier_mpi()
 nneighact   = reduce_mpi('+',nneighact)
 call barrier_mpi()
 maxneightry = reduce_mpi('max',maxneightry)
 call barrier_mpi()
 maxneighact = int(reduce_mpi('max',maxneighact))
 call barrier_mpi()
 nrelink     = int(reduce_mpi('+',nrelink))
 call barrier_mpi()
 ncalc       = reduce_mpi('+',ncalc)

 if (id==master .and. iverbose >= 2 .and. nptot > 0 .and. nneighact > 0) then
    write(iprint,"(1x,a,f11.2,2(a,f7.2))") 'trial neigh mean  :',nneightry/real(nptot), &
                 ', real neigh mean = ',nneighact/real(nptot), &
                 ' ratio try/act= ',nneightry/real(nneighact)
    write(iprint,"(1x,a,i11,a,i8)")   'trial neigh max   :',maxneightry,', max real neigh = ',maxneighact
    write(iprint,"(1x,a,i11,a,f7.3)") 'n neighbour calls :',nrelink, ', mean per part   = ',nrelink/real(nptot) + 1
    write(iprint,"(1x,a,i11,a,f7.3)") 'n density calcs   :',ncalc,', mean per part   = ',ncalc/real(nptot)
 endif

end subroutine reduce_and_print_neighbour_stats
!--------------------------------------------------------------------------
!+
!--------------------------------------------------------------------------
pure subroutine compute_cell(cell,listneigh,nneigh,getdv,getdB,Bevol,xyzh,vxyzu,fxyzu,fext, &
                             xyzcache,rad)
 use dim,         only:maxvxyzu
 use part,        only:get_partinfo,iamgas,mhd,igas,maxphase
 use viscosity,   only:irealvisc
#ifdef MPI
 use io,          only:id
#endif

 type(celldens),  intent(inout)  :: cell

 integer,         intent(in)     :: listneigh(:)
 integer,         intent(in)     :: nneigh
 logical,         intent(in)     :: getdv
 logical,         intent(in)     :: getdB
 real,            intent(in)     :: Bevol(:,:)
 real,            intent(in)     :: xyzh(:,:),vxyzu(:,:),fxyzu(:,:),fext(:,:)
 real,            intent(in)     :: xyzcache(isizecellcache,3)
 real,            intent(in)     :: rad(:,:)

 real                            :: dxcache(7,isizeneighcache)

 real(kind=8)                    :: hi
 real(kind=8)                    :: hi1,hi21,hi31,hi41

 integer                         :: iamtypei
 logical                         :: iactivei,iamgasi,iamdusti

 logical                         :: realviscosity
 logical                         :: ignoreself
 integer                         :: nneighi
 integer                         :: i,lli

 realviscosity = (irealvisc > 0)

 over_parts: do i = 1,cell%npcell
    lli = inodeparts(cell%arr_index(i))
    ! note: only active particles have been sent here
    if (maxphase==maxp) then
       call get_partinfo(cell%iphase(i),iactivei,iamgasi,iamdusti,iamtypei)
    else
       iactivei = .true.
       iamtypei = igas
       iamgasi  = .true.
    endif

    hi    = cell%h(i)
    hi1   = 1./hi
    hi21  = hi1*hi1
    hi31  = hi1*hi21
    hi41  = hi21*hi21

#ifdef MPI
    if (cell%owner == id) then
       ignoreself = .true.
    else
       ignoreself = .false.
    endif
#else
    ignoreself = .true.
#endif
    call get_density_sums(lli,cell%xpartvec(:,i),hi,hi1,hi21,iamtypei,iamgasi,iamdusti,&
                          listneigh,nneigh,nneighi,dxcache,xyzcache,cell%rhosums(:,i),&
                          .true.,.false.,getdv,getdB,realviscosity,&
                          xyzh,vxyzu,Bevol,fxyzu,fext,ignoreself,rad)

    cell%nneightry = nneigh
    cell%nneigh(i) = nneighi

 enddo over_parts

end subroutine compute_cell
!--------------------------------------------------------------------------
!+
!--------------------------------------------------------------------------
pure subroutine compute_hmax(cell,redo_neighbours)
 use kernel, only:radkern
 type(celldens), intent(inout) :: cell
 logical,         intent(out)  :: redo_neighbours
 real                          :: hmax_old,hmax

 redo_neighbours = .false.
 if (cell%npcell > 0) then
    hmax_old = cell%hmax
    hmax     = 1.01*maxval(cell%h(1:cell%npcell))
    if (hmax > hmax_old) redo_neighbours = .true.
    cell%hmax  = hmax
    cell%rcuti = radkern*hmax
 endif
end subroutine compute_hmax
!--------------------------------------------------------------------------
!+
!--------------------------------------------------------------------------
subroutine start_cell(cell,iphase,xyzh,vxyzu,fxyzu,fext,Bevol,rad)
 use io,          only:fatal
 use dim,         only:maxp,maxvxyzu,do_radiation
 use part,        only:maxphase,get_partinfo,mhd,igas,iamgas,&
                       iamboundary,ibasetype,iradxi

 type(celldens),     intent(inout) :: cell
 integer(kind=1),    intent(in)    :: iphase(:)
 real,               intent(in)    :: xyzh(:,:)
 real,               intent(in)    :: vxyzu(:,:)
 real,               intent(in)    :: fxyzu(:,:)
 real,               intent(in)    :: fext(:,:)
 real,               intent(in)    :: Bevol(:,:)
 real,               intent(in)    :: rad(:,:)

 integer :: i,ip
 integer :: iamtypei
 logical :: iactivei,iamgasi,iamdusti

 cell%npcell = 0
 over_parts: do ip = inoderange(1,cell%icell),inoderange(2,cell%icell)
    i = inodeparts(ip)

    if (i < 0) then
       cycle over_parts
    endif

    if (maxphase==maxp) then
       call get_partinfo(iphase(i),iactivei,iamgasi,iamdusti,iamtypei)
    else
       iactivei = .true.
       iamtypei = igas
       iamdusti = .false.
       iamgasi  = .true.
    endif
    if (.not.iactivei) then ! skip boundary particles + inactive particles
       cycle over_parts
    endif

    cell%npcell = cell%npcell + 1

    cell%arr_index(cell%npcell)               = ip
    cell%iphase(cell%npcell)                  = iphase(i)

    cell%xpartvec(ixi,cell%npcell)            = xyzh(1,i)
    cell%xpartvec(iyi,cell%npcell)            = xyzh(2,i)
    cell%xpartvec(izi,cell%npcell)            = xyzh(3,i)

    cell%h(cell%npcell)                       = xyzh(4,i)
    cell%h_old(cell%npcell)                   = xyzh(4,i)

    cell%xpartvec(ivxi,cell%npcell)           = vxyzu(1,i)
    cell%xpartvec(ivyi,cell%npcell)           = vxyzu(2,i)
    cell%xpartvec(ivzi,cell%npcell)           = vxyzu(3,i)

    if (maxvxyzu >= 4) then
       cell%xpartvec(ieni,cell%npcell)        = vxyzu(4,i)
    endif

    cell%xpartvec(ifxi,cell%npcell)           = fxyzu(1,i) + fext(1,i)
    cell%xpartvec(ifyi,cell%npcell)           = fxyzu(2,i) + fext(2,i)
    cell%xpartvec(ifzi,cell%npcell)           = fxyzu(3,i) + fext(3,i)

    if (mhd) then
       if (iamgasi) then
          cell%xpartvec(iBevolxi,cell%npcell) = Bevol(1,i)
          cell%xpartvec(iBevolyi,cell%npcell) = Bevol(2,i)
          cell%xpartvec(iBevolzi,cell%npcell) = Bevol(3,i)
          cell%xpartvec(ipsi,cell%npcell)     = Bevol(4,i)
       else
          cell%xpartvec(iBevolxi:ipsi,cell%npcell)   = 0. ! to avoid compiler warning
       endif
    endif

    if (do_radiation) cell%xpartvec(iradxii,cell%npcell) = rad(iradxi,i)

 enddo over_parts

end subroutine start_cell
!--------------------------------------------------------------------------
!+
!--------------------------------------------------------------------------
subroutine finish_cell(cell,cell_converged)
 use io,       only:iprint,fatal
 use part,     only:get_partinfo,iamgas,maxphase,massoftype,igas,hrho
 use options,  only:tolh

 type(celldens),  intent(inout) :: cell
 logical,         intent(out)   :: cell_converged
 real                           :: rhosum(maxrhosum)
 real                           :: dhdrhoi,rhohi,omegai
 real                           :: rhoi
 real(kind=8)                   :: gradhi
 real                           :: func,dfdh1,hi,hi_old,hnew
 real                           :: pmassi, xyzh(4)
 integer                        :: i,iamtypei !,nwarnup,nwarndown
 logical                        :: iactivei,iamgasi,iamdusti,converged

 cell%nits = cell%nits + 1
 cell_converged = .true.
 over_parts: do i = 1,cell%npcell
    hi = cell%h(i)
    hi_old = cell%h_old(i)
    rhosum = cell%rhosums(:,i)

    if (maxphase==maxp) then
       call get_partinfo(cell%iphase(i),iactivei,iamgasi,iamdusti,iamtypei)
    else
       iactivei = .true.
       iamtypei = igas
       iamgasi  = .true.
    endif
    !if (.not.iactivei) print*,' ERROR: should be no inactive particles here',iamtypei,iactivei

    pmassi = massoftype(iamtypei)

    call finish_rhosum(rhosum,pmassi,hi,.true.,rhoi=rhoi,rhohi=rhohi,&
                       gradhi=gradhi,dhdrhoi_out=dhdrhoi,omegai_out=omegai)

    func = rhohi - rhoi
    if (omegai > tiny(omegai)) then
       dfdh1 = dhdrhoi/omegai
    else
       dfdh1 = dhdrhoi/abs(omegai + epsilon(omegai))
    endif
    hnew = hi - func*dfdh1
    if (hnew > 1.2*hi) then
       ! nwarnup   = nwarnup + 1
       hnew      = 1.2*hi
    elseif (hnew < 0.8*hi) then
       ! nwarndown = nwarndown + 1
       hnew      = 0.8*hi
    endif

    converged = ((abs(hnew-hi)/hi_old) < tolh .and. omegai > 0. .and. hi > 0.)
    if (cell_converged) cell_converged = converged

    if ((.not. converged) .and. (cell%nits >= maxdensits)) then
       xyzh(1) = cell%xpartvec(ixi,i)
       xyzh(2) = cell%xpartvec(iyi,i)
       xyzh(3) = cell%xpartvec(izi,i)
       write(iprint,*) 'ERROR: density iteration failed after ',cell%nits,' iterations'
       write(iprint,*) 'hnew = ',hnew,' hi_old = ',hi_old,' nneighi = ',cell%nneigh(i)
       write(iprint,*) 'rhoi = ',rhoi,' gradhi = ',gradhi
       write(iprint,*) 'error = ',abs(hnew-hi)/hi_old,' tolh = ',tolh
       write(iprint,*) 'itype = ',iamtypei
       write(iprint,*) 'x,y,z = ',xyzh(1:3)
       write(iprint,*) 'vx,vy,vz = ',cell%xpartvec(ixi:izi,i)
       call fatal('densityiterate','could not converge in density',inodeparts(cell%arr_index(i)),'error',abs(hnew-hi)/hi_old)
    endif

    if (converged) then
       cell%h(i) = hi
    else
       cell%h(i) = hnew
    endif

 enddo over_parts

end subroutine finish_cell
!--------------------------------------------------------------------------
!+
!--------------------------------------------------------------------------
pure subroutine finish_rhosum(rhosum,pmassi,hi,iterating,rhoi,rhohi,gradhi,gradsofti,dhdrhoi_out,omegai_out)
 use part,  only:rhoh,dhdrho
 real,          intent(in)              :: rhosum(maxrhosum)
 real,          intent(in)              :: pmassi
 real,          intent(in)              :: hi
 logical,       intent(in)              :: iterating !false for the last bit where we are computing the final result
 real,          intent(out)             :: rhoi
 real(kind=8),  intent(out)             :: gradhi
 real,          intent(out),  optional  :: rhohi
 real(kind=8),  intent(out),  optional  :: gradsofti
 real,          intent(out),  optional  :: dhdrhoi_out
 real,          intent(out),  optional  :: omegai_out

 real           :: omegai,dhdrhoi
 real(kind=8)   :: hi1,hi21,hi31,hi41

 hi1   = 1./hi
 hi21  = hi1*hi1
 hi31  = hi1*hi21
 hi41  = hi21*hi21

 rhoi   = cnormk*pmassi*(rhosum(irhoi) + wab0)*hi31
 gradhi = cnormk*pmassi*(rhosum(igradhi) + gradh0)*hi41

 dhdrhoi = dhdrho(hi,pmassi)
 omegai = 1. - dhdrhoi*gradhi
 gradhi = 1./omegai

 if (iterating) then
    rhohi = rhoh(hi,pmassi)
    dhdrhoi_out = dhdrhoi
    omegai_out = omegai
 else
    gradsofti = pmassi*(rhosum(igradsofti) + dphidh0)*hi21 ! NB: no cnormk in gradsoft
    gradsofti = gradsofti*dhdrhoi
 endif

end subroutine finish_rhosum
!--------------------------------------------------------------------------
!+
!--------------------------------------------------------------------------
subroutine store_results(icall,cell,getdv,getdb,realviscosity,stressmax,xyzh,&
                         gradh,divcurlv,divcurlB,alphaind,dvdx,vxyzu,Bxyz,&
#ifdef KROME
                         gamma_chem,&
#endif
                         dustfrac,rhomax,nneightry,nneighact,maxneightry,&
                         maxneighact,np,ncalc,radprop)
 use part,        only:hrho,get_partinfo,iamgas,&
                       maxphase,massoftype,igas,n_R,n_electronT,&
                       eta_nimhd,iohm,ihall,iambi,ndustlarge,ndustsmall,xyzh_soa,&
                       store_temperature,temperature,maxgradh,idust,&
                       ifluxx,ifluxz,ithick
 use io,          only:fatal,real4
 use eos,         only:get_temperature,get_spsound
 use dim,         only:maxp,ndivcurlv,ndivcurlB,nalpha,mhd_nonideal,use_dust,&
                       do_radiation
 use options,     only:ieos,alpha,alphamax,use_dustfrac
 use viscosity,   only:bulkvisc,shearparam
 use nicil,       only:nicil_get_ion_n,nicil_get_eta,nicil_translate_error
 use linklist,    only:set_hmaxcell
 use kernel,      only:radkern
 use part,        only:xyzh_soa,store_temperature,temperature
 use kdtree,      only:inodeparts

 integer,         intent(in)    :: icall
 type(celldens),  intent(in)    :: cell
 logical,         intent(in)    :: getdv
 logical,         intent(in)    :: getdB
 logical,         intent(in)    :: realviscosity
 real,            intent(inout) :: stressmax
 real,            intent(inout) :: xyzh(:,:)
 real(kind=4),    intent(inout) :: gradh(:,:)
 real(kind=4),    intent(inout) :: divcurlv(:,:)
 real(kind=4),    intent(inout) :: divcurlB(:,:)
 real(kind=4),    intent(inout) :: alphaind(:,:)
#ifdef KROME
 real,            intent(in)    :: gamma_chem(:)
#endif
 real(kind=4),    intent(inout) :: dvdx(:,:)
 real,            intent(in)    :: vxyzu(:,:)
 real,            intent(out)   :: dustfrac(:,:)
 real,            intent(out)   :: Bxyz(:,:)
 real,            intent(inout) :: rhomax
 integer(kind=8), intent(inout) :: nneightry
 integer(kind=8), intent(inout) :: nneighact
 integer(kind=8), intent(inout) :: maxneightry
 integer,         intent(inout) :: maxneighact
 integer,         intent(inout) :: np
 integer(kind=8), intent(inout) :: ncalc
 real,            intent(inout) :: radprop(:,:)

 real         :: rhosum(maxrhosum)

 integer      :: iamtypei,i,lli,ierr,l
 logical      :: iactivei,iamgasi,iamdusti
 logical      :: igotrmatrix,igotspsound
 real         :: hi,hi1,hi21,hi31,hi41
 real         :: pmassi,rhoi
 real(kind=8) :: gradhi,gradsofti
 real         :: psii
 real         :: Bxi,Byi,Bzi,gradBi
 real         :: vxyzui(4)
 real         :: spsoundi,xi_limiter
 real         :: divcurlvi(5),rmatrix(6),dvdxi(9)
 real         :: divcurlBi(ndivcurlB)
 real         :: temperaturei,Bi
 real         :: rho1i,term,denom,rhodusti(maxdustlarge)

 do i = 1,cell%npcell
    lli = inodeparts(cell%arr_index(i))
    hi = cell%h(i)
    rhosum = cell%rhosums(:,i)

    if (hi < 0.) call fatal('densityiterate','hi < 0 after iterations',lli,var='h',val=hi)

    hi1   = 1./hi
    hi21  = hi1*hi1
    hi31  = hi1*hi21
    hi41  = hi21*hi21

    if (maxphase==maxp) then
       call get_partinfo(cell%iphase(i),iactivei,iamgasi,iamdusti,iamtypei)
    else
       iactivei = .true.
       iamtypei = igas
       iamgasi  = .true.
    endif

    pmassi = massoftype(iamtypei)

    call finish_rhosum(rhosum,pmassi,hi,.false.,rhoi=rhoi,gradhi=gradhi,gradsofti=gradsofti)

    !
    !--store final results of density iteration
    !
    xyzh(4,lli) = hrho(rhoi,pmassi)
    xyzh_soa(cell%arr_index(i),4) = xyzh(4,lli)

    if (xyzh(4,lli) < 0.) call fatal('densityiterate','setting negative h from hrho',i,var='rhoi',val=real(rhoi))

    if (maxgradh==maxp) then
       gradh(1,lli) = real(gradhi,kind=kind(gradh))
#ifdef GRAVITY
       gradh(2,lli) = real(gradsofti,kind=kind(gradh))
#endif
    endif

    rho1i  = 1./rhoi
    rhomax = max(rhomax,real(rhoi))
    if (use_dust .and. .not. use_dustfrac) then
       !
       ! for 2-fluid dust compute dust density on gas particles
       ! and store it in dustfrac as dust-to-gas ratio
       ! so that rho times dustfrac gives dust density
       !
       dustfrac(:,lli) = 0.
       if (iamgasi) then
          do l=1,ndustlarge
             rhodusti(l) = cnormk*massoftype(idust+l-1)*(rhosum(irhodusti+l-1))*hi31
             dustfrac(ndustsmall+l,lli) = rhodusti(l)*rho1i ! dust-to-gas ratio
          enddo
       endif
    endif
    !
    ! store divv and curl v and related quantities
    !
    igotrmatrix = .false.
    igotspsound = .false.

    term = cnormk*pmassi*gradhi*rho1i*hi41
    if (getdv) then
       call calculate_rmatrix_from_sums(rhosum,denom,rmatrix,igotrmatrix)
       call calculate_divcurlv_from_sums(rhosum,term,divcurlvi,xi_limiter,ndivcurlv,denom,rmatrix)
       divcurlv(1:ndivcurlv,lli) = real(divcurlvi(1:ndivcurlv),kind=kind(divcurlv)) ! save to global memory
       !
       ! Cullen & Dehnen (2010) viscosity switch, set alphaloc
       !
       if (nalpha >= 2 .and. iamgasi) then
          igotspsound = .true.
          vxyzui(1) = cell%xpartvec(ivxi,i)
          vxyzui(2) = cell%xpartvec(ivyi,i)
          vxyzui(3) = cell%xpartvec(ivzi,i)
          vxyzui(4) = cell%xpartvec(ieni,i)

#ifdef KROME
          spsoundi = get_spsound(ieos,xyzh(:,lli),real(rhoi),vxyzui(:),gammai=gamma_chem(lli))
#else
          if (store_temperature) then
             spsoundi = get_spsound(ieos,xyzh(:,lli),real(rhoi),vxyzui(:),tempi=temperature(lli))
          else
             spsoundi = get_spsound(ieos,xyzh(:,lli),real(rhoi),vxyzui(:))
          endif
#endif
          alphaind(2,lli) = real4(get_alphaloc(divcurlvi(5),spsoundi,hi,xi_limiter,alpha,alphamax))
       endif
    else ! we always need div v for h prediction
       if (ndivcurlv >= 1) divcurlv(1,lli) = -real4(rhosum(idivvi)*term)
       if (nalpha >= 2) alphaind(2,lli) = 0.
    endif
    !
    ! store div B, curl B and related quantities
    !
    if (mhd .and. iamgasi) then
       ! construct B from B/rho (conservative to primitive)
       Bxi = cell%xpartvec(iBevolxi,i) * rhoi
       Byi = cell%xpartvec(iBevolyi,i) * rhoi
       Bzi = cell%xpartvec(iBevolzi,i) * rhoi
       psii = cell%xpartvec(ipsi,i)

       ! store primitive variables (if icall < 2)
       if (icall==0 .or. icall==1) then
          Bxyz(1,lli) = Bxi
          Bxyz(2,lli) = Byi
          Bxyz(3,lli) = Bzi
       endif

       if (getdB) then
          term = cnormk*pmassi*gradhi*rho1i*hi41
          call calculate_divcurlB_from_sums(rhosum,term,divcurlBi,gradBi,ndivcurlB)
          divcurlB(:,lli) = real(divcurlBi(:),kind=kind(divcurlB))
       else
          divcurlBi(:) = 0.
       endif
       !
       !--calculate Z_grain, n_electron and non-ideal MHD coefficients
       !
       if (mhd_nonideal) then
          if (.not. igotspsound) then
             vxyzui(1) = cell%rhosums(ivxi,i)
             vxyzui(2) = cell%rhosums(ivyi,i)
             vxyzui(3) = cell%rhosums(ivzi,i)
             vxyzui(4) = cell%rhosums(ieni,i)
          endif
          temperaturei = get_temperature(ieos,cell%xpartvec(ixi:izi,i),real(rhoi),vxyzui(:))
          Bi           = sqrt(Bxi*Bxi + Byi*Byi + Bzi*Bzi)
          call nicil_get_ion_n(real(rhoi),temperaturei,n_R(:,lli),n_electronT(lli),ierr)
          if (ierr/=0) then
             call nicil_translate_error(ierr)
             if (ierr > 0) call fatal('densityiterate','error in Nicil in calculating number densities')
          endif
          call nicil_get_eta(eta_nimhd(iohm,lli),eta_nimhd(ihall,lli),eta_nimhd(iambi,lli),Bi &
                            ,real(rhoi),temperaturei,n_R(:,lli),n_electronT(lli),ierr)
          if (ierr/=0) then ! ierr is reset in the above subroutine
             call nicil_translate_error(ierr)
             if (ierr > 0) call fatal('densityiterate','error in Nicil in calculating eta')
          endif
       endif
    endif
    !
    !--get strain tensor from summations
    !
    if (maxdvdx==maxp .and. getdv) then
       if (.not.igotrmatrix) call calculate_rmatrix_from_sums(cell%rhosums(:,i),denom,rmatrix,igotrmatrix)
       call calculate_strain_from_sums(cell%rhosums(:,i),term,denom,rmatrix,dvdxi)
       ! check for negative stresses to prevent tensile instability
       if (realviscosity) call get_max_stress(dvdxi,divcurlvi(1),rho1i,stressmax,shearparam,bulkvisc)
       ! store strain tensor
       dvdx(:,lli) = real(dvdxi(:),kind=kind(dvdx))
    endif
<<<<<<< HEAD
=======

    if (do_radiation.and.iamgasi) radprop(ifluxx:ifluxz,lli) = cell%rhosums(iradfxi:iradfzi,i)*term

>>>>>>> 4accb3de
    ! stats
    nneightry = nneightry + cell%nneightry
    nneighact = nneighact + cell%nneigh(i)
    maxneightry = max(int(maxneightry),cell%nneightry)
    maxneighact = max(maxneighact,cell%nneigh(i))
 enddo
 np = np + cell%npcell
 ncalc = ncalc + cell%npcell * cell%nits

end subroutine store_results

end module densityforce<|MERGE_RESOLUTION|>--- conflicted
+++ resolved
@@ -135,14 +135,10 @@
  use part,      only:mhd,rhoh,dhdrho,rhoanddhdrho,&
                      ll,get_partinfo,iactive,&
                      hrho,iphase,igas,idust,iamgas,periodic,&
-<<<<<<< HEAD
-                     all_active,dustfrac,Bxyz
+                     all_active,dustfrac,Bxyz,set_boundaries_to_active
 #ifdef KROME
  use part,      only:gamma_chem
 #endif
-=======
-                     all_active,dustfrac,Bxyz,set_boundaries_to_active
->>>>>>> 4accb3de
 #ifdef FINVSQRT
  use fastmath,  only:finvsqrt
 #endif
@@ -401,18 +397,12 @@
 #ifdef MPI
        if (.not. do_export) then
 #endif
-<<<<<<< HEAD
           call store_results(icall,cell,getdv,getdB,realviscosity,stressmax,xyzh,gradh,divcurlv, &
                divcurlB,alphaind,dvdx,vxyzu,Bxyz,&
 #ifdef KROME
                gamma_chem,&
 #endif
-               dustfrac,rhomax,nneightry,nneighact,maxneightry,maxneighact,np,ncalc)
-=======
-          call store_results(icall,cell,getdv,getdB,realviscosity,stressmax,xyzh,gradh,divcurlv,divcurlB,alphaind, &
-                             dvdx,vxyzu,Bxyz,dustfrac,rhomax,nneightry,nneighact,maxneightry,maxneighact,np,ncalc,&
-                             radprop)
->>>>>>> 4accb3de
+               dustfrac,rhomax,nneightry,nneighact,maxneightry,maxneighact,np,ncalc,radprop)
 #ifdef MPI
           nlocal = nlocal + 1
        endif
@@ -525,19 +515,12 @@
 
              stack_redo%cells(cell%waiting_index) = cell
           else
-<<<<<<< HEAD
              call store_results(icall,cell,getdv,getdB,realviscosity,stressmax,xyzh,gradh,divcurlv, &
                   divcurlB,alphaind,dvdx,vxyzu,Bxyz, &
 #ifdef KROME
                   gamma_chem,&
 #endif
-                  dustfrac,rhomax,nneightry,nneighact,maxneightry,maxneighact,np,ncalc)
-=======
-             call store_results(icall,cell,getdv,getdB,realviscosity,stressmax,xyzh,gradh,divcurlv,divcurlB,alphaind, &
-                                dvdx,vxyzu,Bxyz,dustfrac,rhomax,nneightry,nneighact,maxneightry,maxneighact,np,ncalc,&
-                                radprop)
-
->>>>>>> 4accb3de
+                  dustfrac,rhomax,nneightry,nneighact,maxneightry,maxneighact,np,ncalc,radprop)
           endif
 
        enddo over_waiting
@@ -1792,12 +1775,9 @@
        ! store strain tensor
        dvdx(:,lli) = real(dvdxi(:),kind=kind(dvdx))
     endif
-<<<<<<< HEAD
-=======
 
     if (do_radiation.and.iamgasi) radprop(ifluxx:ifluxz,lli) = cell%rhosums(iradfxi:iradfzi,i)*term
 
->>>>>>> 4accb3de
     ! stats
     nneightry = nneightry + cell%nneightry
     nneighact = nneighact + cell%nneigh(i)
