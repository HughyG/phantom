--- conflicted
+++ resolved
@@ -11,7 +11,7 @@
 !
 ! :References: None
 !
-! :Owner: Conrad Chan
+! :Owner: Daniel Price
 !
 ! :Runtime parameters: None
 !
@@ -170,21 +170,13 @@
  integer                   :: j,k,l
  integer                   :: irequestsend(nprocs),irequestrecv(nprocs)
 
-<<<<<<< HEAD
- type(celldens)            :: xsendbuf,xrecvbuf(nprocs)
-=======
  type(celldens)            :: cell,xsendbuf,xrecvbuf(nprocs)
->>>>>>> ea6b146a
 
  integer                   :: n_remote_its,nlocal
  integer                   :: ncomplete_mpi
  real                      :: ntotal
-<<<<<<< HEAD
- logical                   :: iterations_finished,do_export,idone(nprocs)
-=======
  logical                   :: remote_export(nprocs),do_export,idone(nprocs),thread_complete(omp_num_threads)
  logical                   :: iterations_finished
->>>>>>> ea6b146a
 
  real(kind=4)              :: t1,t2,tcpu1,tcpu2
 
@@ -233,11 +225,6 @@
  ! number of cells that only have neighbours on this MPI task
  nlocal = 0
 
-<<<<<<< HEAD
- call reset_cell_counters(cell_counters)
-
-=======
->>>>>>> ea6b146a
  rhomax = 0.0
 !$omp parallel default(none) &
 !$omp shared(icall) &
@@ -265,11 +252,6 @@
 !$omp shared(iprint) &
 !$omp shared(rad,radprop) &
 !$omp shared(calculate_density) &
-<<<<<<< HEAD
-!$omp shared(xrecvbuf) &
-!$omp shared(irequestrecv) &
-=======
->>>>>>> ea6b146a
 !$omp shared(stack_remote) &
 !$omp shared(stack_waiting) &
 !$omp shared(stack_redo) &
@@ -280,11 +262,8 @@
 !$omp shared(tcpu1) &
 !$omp shared(tcpu2) &
 !$omp shared(cell_counters) &
-<<<<<<< HEAD
-=======
 !$omp shared(thread_complete) &
 !$omp shared(ncomplete_mpi) &
->>>>>>> ea6b146a
 !$omp reduction(+:nlocal) &
 !$omp private(do_export) &
 !$omp private(j) &
@@ -303,11 +282,8 @@
 !$omp private(redo_neighbours) &
 !$omp private(irequestsend) &
 !$omp private(xsendbuf) &
-<<<<<<< HEAD
-=======
 !$omp private(xrecvbuf) &
 !$omp private(irequestrecv) &
->>>>>>> ea6b146a
 !$omp private(idone) &
 !$omp reduction(+:ncalc) &
 !$omp reduction(+:np) &
@@ -320,11 +296,8 @@
 !$omp reduction(max:rhomax) &
 !$omp private(i)
 
-<<<<<<< HEAD
-=======
  call init_cell_exchange(xrecvbuf,irequestrecv,thread_complete,ncomplete_mpi)
 
->>>>>>> ea6b146a
  !$omp master
  call get_timings(t1,tcpu1)
  !$omp end master
@@ -353,34 +326,17 @@
     call get_hmaxcell(icell,cell%hmax)
 
     if (mpi) then
-<<<<<<< HEAD
-       !$omp critical (crit_recv_remote)
-       call recv_cells(stack_remote,xrecvbuf,irequestrecv)
-       !$omp end critical (crit_recv_remote)
-=======
        call recv_cells(stack_remote,xrecvbuf,irequestrecv,cell_counters)
->>>>>>> ea6b146a
        if (do_export) then
           if (stack_waiting%n > 0) then
              !--wait for broadcast to complete, continue to receive whilst doing so
              idone(:) = .false.
              do while(.not.all(idone))
                 call check_send_finished(irequestsend,idone)
-<<<<<<< HEAD
-                !$omp critical (crit_recv_remote)
-                call recv_cells(stack_remote,xrecvbuf,irequestrecv)
-                !$omp end critical (crit_recv_remote)
-             enddo
-          endif
-          !$omp critical (crit_reserve_waiting)
-          call reserve_stack(stack_waiting,cell%waiting_index)  ! make a reservation on the stack
-          !$omp end critical (crit_reserve_waiting)
-=======
                 call recv_cells(stack_remote,xrecvbuf,irequestrecv,cell_counters)
              enddo
           endif
           call reserve_stack(stack_waiting,cell%waiting_index)  ! make a reservation on the stack
->>>>>>> ea6b146a
           call send_cell(cell,remote_export,irequestsend,xsendbuf,cell_counters)  ! send the cell to remote
        endif
     endif
@@ -409,21 +365,10 @@
                       idone(:) = .false.
                       do while(.not.all(idone))
                          call check_send_finished(irequestsend,idone)
-<<<<<<< HEAD
-                         !$omp critical (crit_recv_remote)
-                         call recv_cells(stack_remote,xrecvbuf,irequestrecv)
-                         !$omp end critical (crit_recv_remote)
-                      enddo
-                   endif
-                   !$omp critical (crit_reserve_waiting)
-                   call reserve_stack(stack_waiting,cell%waiting_index)
-                   !$omp end critical (crit_reserve_waiting)
-=======
                          call recv_cells(stack_remote,xrecvbuf,irequestrecv,cell_counters)
                       enddo
                    endif
                    call reserve_stack(stack_waiting,cell%waiting_index)
->>>>>>> ea6b146a
                    call send_cell(cell,remote_export,irequestsend,xsendbuf,cell_counters)  ! send to remote
                 endif
                 nrelink = nrelink + 1
@@ -453,19 +398,6 @@
     idone(:) = .false.
     do while(.not.all(idone))
        call check_send_finished(irequestsend,idone)
-<<<<<<< HEAD
-       !$omp master
-       call recv_cells(stack_remote,xrecvbuf,irequestrecv)
-       !$omp end master
-    enddo
- endif
-
- !$omp barrier
-
- !$omp master
- call recv_while_wait(stack_remote,xrecvbuf,irequestrecv,irequestsend)
-
-=======
        call recv_cells(stack_remote,xrecvbuf,irequestrecv,cell_counters)
     enddo
  endif
@@ -473,7 +405,6 @@
  call recv_while_wait(stack_remote,xrecvbuf,irequestrecv,irequestsend,thread_complete,cell_counters,ncomplete_mpi)
 
  !$omp master
->>>>>>> ea6b146a
  call get_timings(t2,tcpu2)
  call increment_timer(itimer_dens_local,t2-t1,tcpu2-tcpu1)
  call get_timings(t1,tcpu1)
@@ -496,13 +427,8 @@
 
     !$omp master
     n_remote_its = n_remote_its + 1
-<<<<<<< HEAD
-    call reset_cell_counters(cell_counters)
-    !$omp end master
-=======
     !$omp end master
     call reset_cell_counters(cell_counters)
->>>>>>> ea6b146a
     !$omp barrier
 
     igot_remote: if (stack_remote%n > 0) then
@@ -523,16 +449,9 @@
           idone(:) = .false.
           do while(.not.all(idone))
              call check_send_finished(irequestsend,idone)
-<<<<<<< HEAD
-             !$omp critical (crit_recv_waiting)
-             call recv_cells(stack_waiting,xrecvbuf,irequestrecv)
-             !$omp end critical (crit_recv_waiting)
-          enddo
-=======
              call recv_cells(stack_waiting,xrecvbuf,irequestrecv,cell_counters)
           enddo
 
->>>>>>> ea6b146a
           call send_cell(cell,remote_export,irequestsend,xsendbuf,cell_counters) ! send the cell back to owner
        enddo over_remote
        !$omp enddo
@@ -544,13 +463,7 @@
        idone(:) = .false.
        do while(.not.all(idone))
           call check_send_finished(irequestsend,idone)
-<<<<<<< HEAD
-          !$omp master
-          call recv_cells(stack_waiting,xrecvbuf,irequestrecv)
-          !$omp end master
-=======
           call recv_cells(stack_waiting,xrecvbuf,irequestrecv,cell_counters)
->>>>>>> ea6b146a
        enddo
     endif igot_remote
 
@@ -558,15 +471,6 @@
     call reset_cell_counters(cell_counters)
     !$omp barrier
 
-<<<<<<< HEAD
-    !$omp master
-    call recv_while_wait(stack_waiting,xrecvbuf,irequestrecv,irequestsend)
-    call reset_cell_counters(cell_counters)
-    !$omp end master
-    !$omp barrier
-
-=======
->>>>>>> ea6b146a
     iam_waiting: if (stack_waiting%n > 0) then
        !$omp do schedule(runtime)
        over_waiting: do i = 1, stack_waiting%n
@@ -579,14 +483,9 @@
              converged = .true.
           endif
 
-<<<<<<< HEAD
-          ! communication happened while finishing cell
-          ! TODO: see if calling recv first here improves performance
-=======
           ! check for incoming cells (if converged, this may not be checked until enxt cell)
           call recv_cells(stack_remote,xrecvbuf,irequestrecv,cell_counters)
 
->>>>>>> ea6b146a
           if (.not. converged) then
              call set_hmaxcell(cell%icell,cell%hmax)
              call get_neighbour_list(-1,listneigh,nneigh,xyzh,xyzcache,isizecellcache,getj=.false., &
@@ -596,19 +495,9 @@
              idone(:) = .false.
              do while(.not.all(idone))
                 call check_send_finished(irequestsend,idone)
-<<<<<<< HEAD
-                !$omp critical (crit_recv_remote)
-                call recv_cells(stack_remote,xrecvbuf,irequestrecv)
-                !$omp end critical (crit_recv_remote)
-             enddo
-             !$omp critical (crit_reserve_redo)
-             call reserve_stack(stack_redo,cell%waiting_index)
-             !$omp end critical (crit_reserve_redo)
-=======
                 call recv_cells(stack_remote,xrecvbuf,irequestrecv,cell_counters)
              enddo
              call reserve_stack(stack_redo,cell%waiting_index)
->>>>>>> ea6b146a
              call send_cell(cell,remote_export,irequestsend,xsendbuf,cell_counters) ! send the cell to remote
 
              call compute_cell(cell,listneigh,nneigh,getdv,getdB,Bevol,xyzh,vxyzu,fxyzu,fext,xyzcache,rad)
@@ -626,18 +515,6 @@
        !$omp master
        stack_waiting%n = 0
        !$omp end master
-<<<<<<< HEAD
-
-       idone(:) = .false.
-       do while(.not.all(idone))
-          call check_send_finished(irequestsend,idone)
-          !$omp master
-          call recv_cells(stack_remote,xrecvbuf,irequestrecv)
-          !$omp end master
-       enddo
-    endif iam_waiting
-=======
->>>>>>> ea6b146a
 
        idone(:) = .false.
        do while(.not.all(idone))
@@ -646,15 +523,9 @@
        enddo
     endif iam_waiting
 
-<<<<<<< HEAD
+    call recv_while_wait(stack_remote,xrecvbuf,irequestrecv,irequestsend,thread_complete,cell_counters,ncomplete_mpi)
+
     !$omp master
-    call recv_while_wait(stack_remote,xrecvbuf,irequestrecv,irequestsend)
-
-=======
-    call recv_while_wait(stack_remote,xrecvbuf,irequestrecv,irequestsend,thread_complete,cell_counters,ncomplete_mpi)
-
-    !$omp master
->>>>>>> ea6b146a
     if (reduceall_mpi('max',stack_redo%n) > 0) then
        call swap_stacks(stack_waiting, stack_redo)
     else
@@ -670,11 +541,8 @@
  call get_timings(t2,tcpu2)
  call increment_timer(itimer_dens_remote,t2-t1,tcpu2-tcpu1)
  !$omp end master
-<<<<<<< HEAD
-=======
 
  if (mpi) call finish_cell_exchange(irequestrecv,xsendbuf)
->>>>>>> ea6b146a
 
  !$omp end parallel
 
